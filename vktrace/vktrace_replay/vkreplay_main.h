/**************************************************************************
 *
 * Copyright 2015-2018 Valve Corporation
 * Copyright (C) 2015-2018 LunarG, Inc.
 * All Rights Reserved.
 *
 * Licensed under the Apache License, Version 2.0 (the "License");
 * you may not use this file except in compliance with the License.
 * You may obtain a copy of the License at
 *
 *     http://www.apache.org/licenses/LICENSE-2.0
 *
 * Unless required by applicable law or agreed to in writing, software
 * distributed under the License is distributed on an "AS IS" BASIS,
 * WITHOUT WARRANTIES OR CONDITIONS OF ANY KIND, either express or implied.
 * See the License for the specific language governing permissions and
 * limitations under the License.
 *
 * Author: Jon Ashburn <jon@lunarg.com>
 * Author: Tony Barbour <tony@lunarg.com>
 * Author: David Pinedo <david@lunarg.com>
 **************************************************************************/
#ifndef VKREPLAY__MAIN_H
#define VKREPLAY__MAIN_H

typedef struct vkreplayer_settings {
    char* pTraceFilePath;
    unsigned int numLoops;
    unsigned int loopStartFrame;
    unsigned int loopEndFrame;
    bool compatibilityMode;
    const char* screenshotList;
    const char* screenshotColorFormat;
    const char* verbosity;
<<<<<<< HEAD
    bool replayMode;
=======
    const char* displayServer;
>>>>>>> d878e6a3
} vkreplayer_settings;

#include <vector>
extern std::vector<uint64_t> portabilityTable;
extern FileLike* traceFile;

#endif  // VKREPLAY__MAIN_H<|MERGE_RESOLUTION|>--- conflicted
+++ resolved
@@ -32,11 +32,8 @@
     const char* screenshotList;
     const char* screenshotColorFormat;
     const char* verbosity;
-<<<<<<< HEAD
+    const char* displayServer;
     bool replayMode;
-=======
-    const char* displayServer;
->>>>>>> d878e6a3
 } vkreplayer_settings;
 
 #include <vector>

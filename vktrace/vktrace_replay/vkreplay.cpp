--- conflicted
+++ resolved
@@ -26,11 +26,7 @@
 #include "vktrace_vk_packet_id.h"
 #include "vktrace_tracelog.h"
 
-<<<<<<< HEAD
-static vkreplayer_settings s_defaultVkReplaySettings = {NULL, 1, -1, -1, NULL, NULL, NULL, false};
-=======
-static vkreplayer_settings s_defaultVkReplaySettings = {NULL, 1, UINT_MAX, UINT_MAX, NULL, NULL, NULL};
->>>>>>> 5d9424ad
+static vkreplayer_settings s_defaultVkReplaySettings = {NULL, 1, UINT_MAX, UINT_MAX, NULL, NULL, NULL, false};
 
 vkReplay* g_pReplayer = NULL;
 VKTRACE_CRITICAL_SECTION g_handlerLock;

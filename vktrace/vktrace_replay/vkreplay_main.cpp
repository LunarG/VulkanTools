/**************************************************************************
 *
 * Copyright 2015-2018 Valve Corporation
 * Copyright (C) 2015-2018 LunarG, Inc.
 * All Rights Reserved.
 *
 * Licensed under the Apache License, Version 2.0 (the "License");
 * you may not use this file except in compliance with the License.
 * You may obtain a copy of the License at
 *
 *     http://www.apache.org/licenses/LICENSE-2.0
 *
 * Unless required by applicable law or agreed to in writing, software
 * distributed under the License is distributed on an "AS IS" BASIS,
 * WITHOUT WARRANTIES OR CONDITIONS OF ANY KIND, either express or implied.
 * See the License for the specific language governing permissions and
 * limitations under the License.
 *
 * Author: Jon Ashburn <jon@lunarg.com>
 * Author: Peter Lohrmann <peterl@valvesoftware.com>
 * Author: David Pinedo <david@lunarg.com>
 **************************************************************************/

#include <stdio.h>
#include <string>
#include <algorithm>
#include <inttypes.h>
#if defined(ANDROID)
#include <sstream>
#include <android/log.h>
#include <android_native_app_glue.h>
#endif
#include "vktrace_common.h"
#include "vktrace_tracelog.h"
#include "vktrace_filelike.h"
#include "vktrace_trace_packet_utils.h"
#include "vkreplay_main.h"
#include "vkreplay_factory.h"
#include "vkreplay_seq.h"
#include "vkreplay_vkdisplay.h"
#include "screenshot_parsing.h"
#include "vktrace_interconnect.h"

<<<<<<< HEAD
vkreplayer_settings replaySettings = {NULL, 1, UINT_MAX, UINT_MAX, NULL, NULL, NULL, false};
=======
vkreplayer_settings replaySettings = {NULL, 1, UINT_MAX, UINT_MAX, true, NULL, NULL, NULL, NULL};

#if defined(ANDROID)
const char* env_var_screenshot_frames = "debug.vulkan.screenshot";
const char* env_var_screenshot_format = "debug.vulkan.screenshot.format";
#else
const char* env_var_screenshot_frames = "VK_SCREENSHOT_FRAMES";
const char* env_var_screenshot_format = "VK_SCREENSHOT_FORMAT";
#endif
>>>>>>> d878e6a3

vktrace_SettingInfo g_settings_info[] = {
    {"o",
     "Open",
     VKTRACE_SETTING_STRING,
     {&replaySettings.pTraceFilePath},
     {&replaySettings.pTraceFilePath},
     TRUE,
     "The trace file to open and replay."},
    {"t",
     "TraceFile",
     VKTRACE_SETTING_STRING,
     {&replaySettings.pTraceFilePath},
     {&replaySettings.pTraceFilePath},
     TRUE,
     "The trace file to open and replay. (Deprecated)"},
    {"l",
     "NumLoops",
     VKTRACE_SETTING_UINT,
     {&replaySettings.numLoops},
     {&replaySettings.numLoops},
     TRUE,
     "The number of times to replay the trace file or loop range."},
    {"lsf",
     "LoopStartFrame",
     VKTRACE_SETTING_UINT,
     {&replaySettings.loopStartFrame},
     {&replaySettings.loopStartFrame},
     TRUE,
     "The start frame number of the loop range."},
    {"lef",
     "LoopEndFrame",
     VKTRACE_SETTING_UINT,
     {&replaySettings.loopEndFrame},
     {&replaySettings.loopEndFrame},
     TRUE,
     "The end frame number of the loop range."},
    {"c",
     "CompatibilityMode",
     VKTRACE_SETTING_BOOL,
     {&replaySettings.compatibilityMode},
     {&replaySettings.compatibilityMode},
     TRUE,
     "Use compatibiltiy mode, i.e. convert memory indices to replay device indices, default is TRUE."},
    {"s",
     "Screenshot",
     VKTRACE_SETTING_STRING,
     {&replaySettings.screenshotList},
     {&replaySettings.screenshotList},
     TRUE,
     "Generate screenshots. <string> is one of:\n\
                                         comma separated list of frames\n\
                                         <start>-<count>-<interval>\n\
                                         \"all\""},
    {"sf",
     "ScreenshotFormat",
     VKTRACE_SETTING_STRING,
     {&replaySettings.screenshotColorFormat},
     {&replaySettings.screenshotColorFormat},
     TRUE,
     "Color Space format of screenshot files. Formats are UNORM, SNORM, USCALED, SSCALED, UINT, SINT, SRGB"},
#if defined(PLATFORM_LINUX)
    {"ds",
     "DisplayServer",
     VKTRACE_SETTING_STRING,
     {&replaySettings.displayServer},
     {&replaySettings.displayServer},
     TRUE,
     "Display server used for replay. Options are \"xcb\", \"wayland\"."},
#endif
#if defined(_DEBUG)
    {"v",
     "Verbosity",
     VKTRACE_SETTING_STRING,
     {&replaySettings.verbosity},
     {&replaySettings.verbosity},
     TRUE,
     "Verbosity mode. Modes are \"quiet\", \"errors\", \"warnings\", \"full\", "
     "\"debug\"."},
#else
    {"v",
     "Verbosity",
     VKTRACE_SETTING_STRING,
     {&replaySettings.verbosity},
     {&replaySettings.verbosity},
     TRUE,
     "Verbosity mode. Modes are \"quiet\", \"errors\", \"warnings\", "
     "\"full\"."},
#endif
    {"r",
     "ReplayMode",
     VKTRACE_SETTING_BOOL,
     {&replaySettings.replayMode},
     {&replaySettings.replayMode},
     TRUE,
     "Replay mode. False for standard functionality (play through, loop) (replay_trace). \
                    True for Viewer functionality (play, pause, stop, step) (VkTraceViewer)."},
};

vktrace_SettingGroup g_replaySettingGroup = {"vkreplay", sizeof(g_settings_info) / sizeof(g_settings_info[0]), &g_settings_info[0]};

namespace vktrace_replay {
int main_loop(vktrace_replay::ReplayDisplay display, Sequencer& seq, vktrace_trace_packet_replay_library* replayerArray[]) {
    int err = 0;
    vktrace_trace_packet_header* packet;
    unsigned int res;
    vktrace_trace_packet_replay_library* replayer = NULL;
    vktrace_trace_packet_message* msgPacket;
    struct seqBookmark startingPacket;

    bool trace_running = true;
    unsigned int prevFrameNumber = UINT_MAX;

    if (replaySettings.loopEndFrame != UINT_MAX) {
        // Increase by 1 because it is comparing with the frame number which is increased right after vkQueuePresentKHR being
        // called.
        // e.g. when frame number is 3, maybe frame 2 is just finished replaying and frame 3 is not started yet.
        replaySettings.loopEndFrame += 1;
    }

    // record the location of looping start packet
    seq.record_bookmark();
    seq.get_bookmark(startingPacket);
    uint64_t totalLoops = replaySettings.numLoops;
    uint64_t totalLoopFrames = 0;
    uint64_t start_time = vktrace_get_time();
    uint64_t end_time;
    uint64_t start_frame = replaySettings.loopStartFrame == UINT_MAX ? 0 : replaySettings.loopStartFrame;
    uint64_t end_frame = UINT_MAX;
    const char* screenshot_list = replaySettings.screenshotList;
    while (replaySettings.numLoops > 0) {
        if (replaySettings.numLoops > 1 && replaySettings.screenshotList != NULL) {
            // Don't take screenshots until the last loop
            replaySettings.screenshotList = NULL;
        } else if (replaySettings.numLoops == 1 && replaySettings.screenshotList != screenshot_list) {
            // Re-enable screenshots on last loop if they have been disabled
            replaySettings.screenshotList = screenshot_list;
        }

        while (trace_running) {
            display.process_event();
            if (display.get_quit_status()) {
                goto out;
            }
            if (display.get_pause_status()) {
                continue;
            } else {
                packet = seq.get_next_packet();
                if (!packet) break;
            }

            switch (packet->packet_id) {
                case VKTRACE_TPI_MESSAGE:
                    msgPacket = vktrace_interpret_body_as_trace_packet_message(packet);
                    vktrace_LogAlways("Packet %lu: Traced Message (%s): %s", packet->global_packet_index,
                                      vktrace_LogLevelToShortString(msgPacket->type), msgPacket->message);
                    break;
                case VKTRACE_TPI_MARKER_CHECKPOINT:
                    break;
                case VKTRACE_TPI_MARKER_API_BOUNDARY:
                    break;
                case VKTRACE_TPI_MARKER_API_GROUP_BEGIN:
                    break;
                case VKTRACE_TPI_MARKER_API_GROUP_END:
                    break;
                case VKTRACE_TPI_MARKER_TERMINATE_PROCESS:
                    break;
                case VKTRACE_TPI_PORTABILITY_TABLE:
                    break;
                // TODO processing code for all the above cases
                default: {
                    if (packet->tracer_id >= VKTRACE_MAX_TRACER_ID_ARRAY_SIZE || packet->tracer_id == VKTRACE_TID_RESERVED) {
                        vktrace_LogError("Tracer_id from packet num packet %d invalid.", packet->packet_id);
                        continue;
                    }
                    replayer = replayerArray[packet->tracer_id];
                    if (replayer == NULL) {
                        vktrace_LogWarning("Tracer_id %d has no valid replayer.", packet->tracer_id);
                        continue;
                    }
                    if (packet->packet_id >= VKTRACE_TPI_VK_vkApiVersion) {
                        // replay the API packet
                        res = replayer->Replay(replayer->Interpret(packet));
                        if (res != VKTRACE_REPLAY_SUCCESS) {
                            vktrace_LogError("Failed to replay packet_id %d, with global_packet_index %d.", packet->packet_id,
                                             packet->global_packet_index);
                            static BOOL QuitOnAnyError = FALSE;
                            if (QuitOnAnyError) {
                                err = -1;
                                goto out;
                            }
                        }

                        // frame control logic
                        unsigned int frameNumber = replayer->GetFrameNumber();
                        if (prevFrameNumber != frameNumber) {
                            prevFrameNumber = frameNumber;

                            // Only set the loop start location in the first loop when loopStartFrame is not 0
                            if (frameNumber == start_frame && start_frame > 0 && replaySettings.numLoops == totalLoops) {
                                // record the location of looping start packet
                                seq.record_bookmark();
                                seq.get_bookmark(startingPacket);
                            }

                            if (frameNumber == replaySettings.loopEndFrame) {
                                trace_running = false;
                            }
                        }

                    } else {
                        vktrace_LogError("Bad packet type id=%d, index=%d.", packet->packet_id, packet->global_packet_index);
                        err = -1;
                        goto out;
                    }
                }
            }
        }
        replaySettings.numLoops--;
        vktrace_LogVerbose("Loop number %d completed. Remaining loops:%d", replaySettings.numLoops + 1, replaySettings.numLoops);

        if (end_frame == UINT_MAX)
            end_frame = replaySettings.loopEndFrame == UINT_MAX
                            ? replayer->GetFrameNumber()
                            : std::min((unsigned int)replayer->GetFrameNumber(), replaySettings.loopEndFrame);
        totalLoopFrames += end_frame - start_frame;

        seq.set_bookmark(startingPacket);
        trace_running = true;
        if (replayer != NULL) {
            replayer->ResetFrameNumber(replaySettings.loopStartFrame);
        }
    }
    end_time = vktrace_get_time();
    if (end_time > start_time) {
        double fps = static_cast<double>(totalLoopFrames) / (end_time - start_time) * 1000000000;
        vktrace_LogAlways("%f fps, %f seconds, %" PRIu64 " frame%s, %" PRIu64 " loop%s, framerange %" PRId64 "-%" PRId64, fps,
                          static_cast<double>(end_time - start_time) / 1000000000, totalLoopFrames, totalLoopFrames > 1 ? "s" : "",
                          totalLoops, totalLoops > 1 ? "s" : "", start_frame, end_frame - 1);
    } else {
        vktrace_LogError("fps error!");
    }

out:
    seq.clean_up();
    if (replaySettings.screenshotList != NULL) {
        vktrace_free((char*)replaySettings.screenshotList);
        replaySettings.screenshotList = NULL;
    }
    return err;
}

int viewer_loop(Sequencer& seq,vktrace_trace_packet_replay_library* replayerArray[], uint64_t index) {
    int err = 0;
    static vktrace_trace_packet_header* packet;
    unsigned int res;
    static vktrace_trace_packet_replay_library* replayer = NULL;
    static bool first = true;
    vktrace_trace_packet_message* msgPacket;
    struct seqBookmark startingPacket;

    if (first) {
        seq.record_bookmark();
        seq.get_bookmark(startingPacket);
        first = false;
    }

    if (index == 0) { //Ideal method of re-replaying. Due to functionality, we assume consecutive replays start from index 0.
        seq.set_bookmark(startingPacket);
        if (replayer != NULL)
            replayer->ResetFrameNumber(0);
    }

    while (!packet || packet->global_packet_index != index) {
        packet = seq.get_next_packet();
    }

    switch (packet->packet_id) {
        case VKTRACE_TPI_MESSAGE:
            msgPacket = vktrace_interpret_body_as_trace_packet_message(packet);
            vktrace_LogAlways("Packet %lu: Traced Message (%s): %s", packet->global_packet_index,
                              vktrace_LogLevelToShortString(msgPacket->type), msgPacket->message);
            break;
        case VKTRACE_TPI_MARKER_CHECKPOINT:
            break;
        case VKTRACE_TPI_MARKER_API_BOUNDARY:
            break;
        case VKTRACE_TPI_MARKER_API_GROUP_BEGIN:
            break;
        case VKTRACE_TPI_MARKER_API_GROUP_END:
            break;
        case VKTRACE_TPI_MARKER_TERMINATE_PROCESS:
            break;
        case VKTRACE_TPI_PORTABILITY_TABLE:
            break;
        // TODO processing code for all the above cases
        default: {
            if (packet->tracer_id >= VKTRACE_MAX_TRACER_ID_ARRAY_SIZE || packet->tracer_id == VKTRACE_TID_RESERVED) {
                vktrace_LogError("Tracer_id from packet num packet %d invalid.", packet->packet_id);
                goto out;
            }
            replayer = replayerArray[packet->tracer_id];
            if (replayer == NULL) {
                vktrace_LogWarning("Tracer_id %d has no valid replayer.", packet->tracer_id);
                goto out;
            }
            if (packet->packet_id >= VKTRACE_TPI_VK_vkApiVersion) {
                res = replayer->Replay(replayer->Interpret(packet));
                if (res != VKTRACE_REPLAY_SUCCESS) {
                    vktrace_LogError("Failed to replayer packet_id %d, with global_packet_index %d.", packet->packet_id,
                                     packet->global_packet_index);
                    static BOOL QuitOnAnyError = FALSE;
                    if (QuitOnAnyError) {
                        err = -1;
                        goto out;
                    }
                }
            } else {
                vktrace_LogError("Bad packet type id=%d, index=%d.", packet->packet_id, packet->global_packet_index);
                err = -1;
                goto out;
            }
        }
    }

out:
    return err;
}
}  // namespace vktrace_replay

using namespace vktrace_replay;

void loggingCallback(VktraceLogLevel level, const char* pMessage) {
    if (level == VKTRACE_LOG_NONE) return;

#if defined(ANDROID)
    switch (level) {
        case VKTRACE_LOG_DEBUG:
            __android_log_print(ANDROID_LOG_DEBUG, "vkreplay", "%s", pMessage);
            break;
        case VKTRACE_LOG_ERROR:
            __android_log_print(ANDROID_LOG_ERROR, "vkreplay", "%s", pMessage);
            break;
        case VKTRACE_LOG_WARNING:
            __android_log_print(ANDROID_LOG_WARN, "vkreplay", "%s", pMessage);
            break;
        case VKTRACE_LOG_VERBOSE:
            __android_log_print(ANDROID_LOG_VERBOSE, "vkreplay", "%s", pMessage);
            break;
        default:
            __android_log_print(ANDROID_LOG_INFO, "vkreplay", "%s", pMessage);
            break;
    }
#else
    switch (level) {
        case VKTRACE_LOG_DEBUG:
            printf("vkreplay debug: %s\n", pMessage);
            break;
        case VKTRACE_LOG_ERROR:
            printf("vkreplay error: %s\n", pMessage);
            break;
        case VKTRACE_LOG_WARNING:
            printf("vkreplay warning: %s\n", pMessage);
            break;
        case VKTRACE_LOG_VERBOSE:
            printf("vkreplay info: %s\n", pMessage);
            break;
        default:
            printf("%s\n", pMessage);
            break;
    }
    fflush(stdout);

#if defined(_DEBUG)
#if defined(WIN32)
    OutputDebugString(pMessage);
#endif
#endif
#endif  // ANDROID
}

static bool readPortabilityTable() {
    uint64_t tableSize;
    uint64_t originalFilePos;

    originalFilePos = vktrace_FileLike_GetCurrentPosition(traceFile);
    if (!vktrace_FileLike_SetCurrentPosition(traceFile, traceFile->mFileLen - sizeof(uint64_t))) return false;
    if (!vktrace_FileLike_ReadRaw(traceFile, &tableSize, sizeof(uint64_t))) return false;
    if (tableSize != 0) {
        if (!vktrace_FileLike_SetCurrentPosition(traceFile, traceFile->mFileLen - ((tableSize + 1) * sizeof(uint64_t))))
            return false;
        portabilityTable.resize((size_t)tableSize);
        if (!vktrace_FileLike_ReadRaw(traceFile, &portabilityTable[0], sizeof(uint64_t) * tableSize)) return false;
    }
    if (!vktrace_FileLike_SetCurrentPosition(traceFile, originalFilePos)) return false;
    vktrace_LogDebug("portabilityTable size=%ld\n", tableSize);
    return true;
}

int vkreplay_main(int argc, char** argv, vktrace_replay::ReplayDisplayImp* pDisp = nullptr) {
    int err = 0;
    vktrace_SettingGroup* pAllSettings = NULL;
    unsigned int numAllSettings = 0;

    // Default verbosity level
    vktrace_LogSetCallback(loggingCallback);
    vktrace_LogSetLevel(VKTRACE_LOG_ERROR);

    // apply settings from cmd-line args
    if (vktrace_SettingGroup_init_from_cmdline(&g_replaySettingGroup, argc, argv, &replaySettings.pTraceFilePath) != 0) {
        // invalid options specified
        if (pAllSettings != NULL) {
            vktrace_SettingGroup_Delete_Loaded(&pAllSettings, &numAllSettings);
        }
        return -1;
    }

    if (replaySettings.loopStartFrame > replaySettings.loopEndFrame) {
        vktrace_LogError("Bad loop frame range");
        return -1;
    }

    // merge settings so that new settings will get written into the settings file
    vktrace_SettingGroup_merge(&g_replaySettingGroup, &pAllSettings, &numAllSettings);

    // Set verbosity level
    if (replaySettings.verbosity == NULL || !strcmp(replaySettings.verbosity, "errors"))
        replaySettings.verbosity = "errors";
    else if (!strcmp(replaySettings.verbosity, "quiet"))
        vktrace_LogSetLevel(VKTRACE_LOG_NONE);
    else if (!strcmp(replaySettings.verbosity, "warnings"))
        vktrace_LogSetLevel(VKTRACE_LOG_WARNING);
    else if (!strcmp(replaySettings.verbosity, "full"))
        vktrace_LogSetLevel(VKTRACE_LOG_VERBOSE);
#if defined(_DEBUG)
    else if (!strcmp(replaySettings.verbosity, "debug"))
        vktrace_LogSetLevel(VKTRACE_LOG_DEBUG);
#endif
    else {
        vktrace_SettingGroup_print(&g_replaySettingGroup);
        // invalid options specified
        if (pAllSettings != NULL) {
            vktrace_SettingGroup_Delete_Loaded(&pAllSettings, &numAllSettings);
        }
        return -1;
    }

    // Set up environment for screenshot
    if (replaySettings.screenshotList != NULL) {
        if (!screenshot::checkParsingFrameRange(replaySettings.screenshotList)) {
            vktrace_LogError("Screenshot range error");
            vktrace_SettingGroup_print(&g_replaySettingGroup);
            if (pAllSettings != NULL) {
                vktrace_SettingGroup_Delete_Loaded(&pAllSettings, &numAllSettings);
            }
            return -1;
        } else {
            // Set env var that communicates list to ScreenShot layer
            vktrace_set_global_var(env_var_screenshot_frames, replaySettings.screenshotList);
        }

        // Set up environment for screenshot color space format
        if (replaySettings.screenshotColorFormat != NULL && replaySettings.screenshotList != NULL) {
            vktrace_set_global_var(env_var_screenshot_format, replaySettings.screenshotColorFormat);
        } else if (replaySettings.screenshotColorFormat != NULL && replaySettings.screenshotList == NULL) {
            vktrace_LogWarning("Screenshot format should be used when screenshot enabled!");
            vktrace_set_global_var(env_var_screenshot_format, "");
        } else {
            vktrace_set_global_var(env_var_screenshot_format, "");
        }
    }

    // open the trace file
    char* pTraceFile = replaySettings.pTraceFilePath;
    vktrace_trace_file_header fileHeader;
    vktrace_trace_file_header* pFileHeader;  // File header, including gpuinfo structs

    FILE* tracefp;

    if (pTraceFile != NULL && strlen(pTraceFile) > 0) {
        tracefp = fopen(pTraceFile, "rb");
        if (tracefp == NULL) {
            vktrace_LogError("Cannot open trace file: '%s'.", pTraceFile);
            // invalid options specified
            if (pAllSettings != NULL) {
                vktrace_SettingGroup_Delete_Loaded(&pAllSettings, &numAllSettings);
            }
            vktrace_free(pTraceFile);
            return -1;
        }
    } else {
        vktrace_LogError("No trace file specified.");
        vktrace_SettingGroup_print(&g_replaySettingGroup);
        if (pAllSettings != NULL) {
            vktrace_SettingGroup_Delete_Loaded(&pAllSettings, &numAllSettings);
        }
        return -1;
    }

    // read the header
    traceFile = vktrace_FileLike_create_file(tracefp);
    if (vktrace_FileLike_ReadRaw(traceFile, &fileHeader, sizeof(fileHeader)) == false) {
        vktrace_LogError("Unable to read header from file.");
        if (pAllSettings != NULL) {
            vktrace_SettingGroup_Delete_Loaded(&pAllSettings, &numAllSettings);
        }
        fclose(tracefp);
        vktrace_free(pTraceFile);
        vktrace_free(traceFile);
        return -1;
    }

    // set global version num
    vktrace_set_trace_version(fileHeader.trace_file_version);

    // Make sure trace file version is supported.
    // We can't play trace files with a version prior to the minimum compatible version.
    // We also won't attempt to play trace files that are newer than this replayer.
    if (fileHeader.trace_file_version < VKTRACE_TRACE_FILE_VERSION_MINIMUM_COMPATIBLE ||
        fileHeader.trace_file_version > VKTRACE_TRACE_FILE_VERSION) {
        vktrace_LogError(
            "Trace file version %u is not compatible with this replayer version (%u).\nYou'll need to make a new trace file, or "
            "use "
            "the appropriate replayer.",
            fileHeader.trace_file_version, VKTRACE_TRACE_FILE_VERSION_MINIMUM_COMPATIBLE);
        fclose(tracefp);
        vktrace_free(pTraceFile);
        vktrace_free(traceFile);
        return -1;
    }

    // Make sure magic number in trace file is valid and we have at least one gpuinfo struct
    if (fileHeader.magic != VKTRACE_FILE_MAGIC || fileHeader.n_gpuinfo < 1) {
        vktrace_LogError("%s does not appear to be a valid Vulkan trace file.", pTraceFile);
        fclose(tracefp);
        vktrace_free(pTraceFile);
        vktrace_free(traceFile);
        return -1;
    }

    // Allocate a new header that includes space for all gpuinfo structs
    if (!(pFileHeader = (vktrace_trace_file_header*)vktrace_malloc(sizeof(vktrace_trace_file_header) +
                                                                   (size_t)(fileHeader.n_gpuinfo * sizeof(struct_gpuinfo))))) {
        vktrace_LogError("Can't allocate space for trace file header.");
        if (pAllSettings != NULL) {
            vktrace_SettingGroup_Delete_Loaded(&pAllSettings, &numAllSettings);
        }
        fclose(tracefp);
        vktrace_free(pTraceFile);
        vktrace_free(traceFile);
        return -1;
    }

    // Copy the file header, and append the gpuinfo array
    *pFileHeader = fileHeader;
    if (vktrace_FileLike_ReadRaw(traceFile, pFileHeader + 1, pFileHeader->n_gpuinfo * sizeof(struct_gpuinfo)) == false) {
        vktrace_LogError("Unable to read header from file.");
        if (pAllSettings != NULL) {
            vktrace_SettingGroup_Delete_Loaded(&pAllSettings, &numAllSettings);
        }
        fclose(tracefp);
        vktrace_free(pTraceFile);
        vktrace_free(traceFile);
        return -1;
    }

    // read portability table if it exists
    if (pFileHeader->portability_table_valid) pFileHeader->portability_table_valid = readPortabilityTable();
    if (!pFileHeader->portability_table_valid)
        vktrace_LogAlways("Trace file does not appear to contain portability table. Will not attempt to map memoryType indices.");

    // load any API specific driver libraries and init replayer objects
    uint8_t tidApi = VKTRACE_TID_RESERVED;
    vktrace_trace_packet_replay_library* replayer[VKTRACE_MAX_TRACER_ID_ARRAY_SIZE];
    ReplayFactory makeReplayer;

#if defined(PLATFORM_LINUX) && !defined(ANDROID)
    // Choose default display server if unset
    if (replaySettings.displayServer == NULL) {
        auto session = getenv("XDG_SESSION_TYPE");
        if (strcmp(session, "x11") == 0) {
            replaySettings.displayServer = "xcb";
        } else if (strcmp(session, "wayland") == 0) {
            replaySettings.displayServer = "wayland";
        }
    }
#endif

    // Create window. Initial size is 100x100. It will later get resized to the size
    // used by the traced app. The resize will happen  during playback of swapchain functions.
    vktrace_replay::ReplayDisplay disp(100, 100);

    // Create display
    if (GetDisplayImplementation(replaySettings.displayServer, &pDisp) == -1) {
        if (pAllSettings != NULL) {
            vktrace_SettingGroup_Delete_Loaded(&pAllSettings, &numAllSettings);
        }
        fclose(tracefp);
        vktrace_free(pTraceFile);
        vktrace_free(traceFile);
        return -1;
    }

    disp.set_implementation(pDisp);
//**********************************************************
#if defined(_DEBUG)
    static BOOL debugStartup = FALSE;  // TRUE
    while (debugStartup)
        ;
#endif
    //***********************************************************

    for (int i = 0; i < VKTRACE_MAX_TRACER_ID_ARRAY_SIZE; i++) {
        replayer[i] = NULL;
    }

    for (uint64_t i = 0; i < pFileHeader->tracer_count; i++) {
        uint8_t tracerId = pFileHeader->tracer_id_array[i].id;
        tidApi = tracerId;

        const VKTRACE_TRACER_REPLAYER_INFO* pReplayerInfo = &(gs_tracerReplayerInfo[tracerId]);

        if (pReplayerInfo->tracerId != tracerId) {
            vktrace_LogError("Replayer info for TracerId (%d) failed consistency check.", tracerId);
            assert(!"TracerId in VKTRACE_TRACER_REPLAYER_INFO does not match the requested tracerId. The array needs to be corrected.");
        } else if (pReplayerInfo->needsReplayer == TRUE) {
            // Have our factory create the necessary replayer
            replayer[tracerId] = makeReplayer.Create(tracerId);

            if (replayer[tracerId] == NULL) {
                // replayer failed to be created
                if (pAllSettings != NULL) {
                    vktrace_SettingGroup_Delete_Loaded(&pAllSettings, &numAllSettings);
                }
                fclose(tracefp);
                vktrace_free(pTraceFile);
                vktrace_free(traceFile);
                return -1;
            }

            // merge the replayer's settings into the list of all settings so that we can output a comprehensive settings file
            // later on.
            vktrace_SettingGroup_merge(replayer[tracerId]->GetSettings(), &pAllSettings, &numAllSettings);

            // update the replayer with the loaded settings
            replayer[tracerId]->UpdateFromSettings(pAllSettings, numAllSettings);

            // Initialize the replayer
            err = replayer[tracerId]->Initialize(&disp, &replaySettings, pFileHeader);
            if (err) {
                vktrace_LogError("Couldn't Initialize replayer for TracerId %d.", tracerId);
                if (pAllSettings != NULL) {
                    vktrace_SettingGroup_Delete_Loaded(&pAllSettings, &numAllSettings);
                }
                fclose(tracefp);
                vktrace_free(pTraceFile);
                vktrace_free(traceFile);
                return err;
            }
        }
    }

    if (tidApi == VKTRACE_TID_RESERVED) {
        vktrace_LogError("No API specified in tracefile for replaying.");
        if (pAllSettings != NULL) {
            vktrace_SettingGroup_Delete_Loaded(&pAllSettings, &numAllSettings);
        }
        fclose(tracefp);
        vktrace_free(pTraceFile);
        vktrace_free(traceFile);
        return -1;
    }

    // main loop
    Sequencer sequencer(traceFile);
<<<<<<< HEAD

    if (replaySettings.replayMode) {
        MessageStream* pMessageStream = vktrace_MessageStream_create(FALSE, "localabstract", VKTRACE_BASE_PORT + VKTRACE_TID_VULKAN);
        if (pMessageStream == NULL) {
            vktrace_LogError("Could not create message stream.");
            return -1;
        }
        FileLike* fileLikeSocket = vktrace_FileLike_create_msg(pMessageStream);
        vktrace_LogVerbose("Connection Successful.");

        uint64_t packetNo = 0;
        bool continueReplay = true;

        while (err == 0) {
            vktrace_FileLike_ReadRaw(fileLikeSocket, &packetNo, sizeof(packetNo));
            err = vktrace_replay::viewer_loop(sequencer, replayer, packetNo - 1);
            vktrace_FileLike_WriteRaw(fileLikeSocket, &continueReplay, sizeof(continueReplay)); //Tell the viewer we are ready to continue.
        }
        sequencer.clean_up();
        shutdown(pMessageStream->mSocket, 2);
    } else
        err = vktrace_replay::main_loop(disp, sequencer, replayer, replaySettings);
=======
    err = vktrace_replay::main_loop(disp, sequencer, replayer);
>>>>>>> d878e6a3

    for (int i = 0; i < VKTRACE_MAX_TRACER_ID_ARRAY_SIZE; i++) {
        if (replayer[i] != NULL) {
            replayer[i]->Deinitialize();
            makeReplayer.Destroy(&replayer[i]);
        }
    }

    if (pAllSettings != NULL) {
        vktrace_SettingGroup_Delete_Loaded(&pAllSettings, &numAllSettings);
    }

    fclose(tracefp);
    vktrace_free(pTraceFile);
    vktrace_free(traceFile);

    return err;
}

#if defined(ANDROID)
static bool initialized = false;
static bool active = false;

// Convert Intents to argv
// Ported from Hologram sample, only difference is flexible key
std::vector<std::string> get_args(android_app& app, const char* intent_extra_data_key) {
    std::vector<std::string> args;
    JavaVM& vm = *app.activity->vm;
    JNIEnv* p_env;
    if (vm.AttachCurrentThread(&p_env, nullptr) != JNI_OK) return args;

    JNIEnv& env = *p_env;
    jobject activity = app.activity->clazz;
    jmethodID get_intent_method = env.GetMethodID(env.GetObjectClass(activity), "getIntent", "()Landroid/content/Intent;");
    jobject intent = env.CallObjectMethod(activity, get_intent_method);
    jmethodID get_string_extra_method =
        env.GetMethodID(env.GetObjectClass(intent), "getStringExtra", "(Ljava/lang/String;)Ljava/lang/String;");
    jvalue get_string_extra_args;
    get_string_extra_args.l = env.NewStringUTF(intent_extra_data_key);
    jstring extra_str = static_cast<jstring>(env.CallObjectMethodA(intent, get_string_extra_method, &get_string_extra_args));

    std::string args_str;
    if (extra_str) {
        const char* extra_utf = env.GetStringUTFChars(extra_str, nullptr);
        args_str = extra_utf;
        env.ReleaseStringUTFChars(extra_str, extra_utf);
        env.DeleteLocalRef(extra_str);
    }

    env.DeleteLocalRef(get_string_extra_args.l);
    env.DeleteLocalRef(intent);
    vm.DetachCurrentThread();

    // split args_str
    std::stringstream ss(args_str);
    std::string arg;
    while (std::getline(ss, arg, ' ')) {
        if (!arg.empty()) args.push_back(arg);
    }

    return args;
}

static int32_t processInput(struct android_app* app, AInputEvent* event) {
    if ((app->userData != nullptr) && (AInputEvent_getType(event) == AINPUT_EVENT_TYPE_MOTION)) {
        vkDisplayAndroid* display = reinterpret_cast<vkDisplayAndroid*>(app->userData);

        // TODO: Distinguish between tap and swipe actions; swipe to advance to next frame when paused.
        int32_t action = AMotionEvent_getAction(event);
        if (action == AMOTION_EVENT_ACTION_UP) {
            display->set_pause_status(!display->get_pause_status());
            return 1;
        }
    }

    return 0;
}

static void processCommand(struct android_app* app, int32_t cmd) {
    switch (cmd) {
        case APP_CMD_INIT_WINDOW: {
            if (app->window) {
                initialized = true;
            }
            break;
        }
        case APP_CMD_GAINED_FOCUS: {
            active = true;
            break;
        }
        case APP_CMD_LOST_FOCUS: {
            active = false;
            break;
        }
    }
}

// Start with carbon copy of main() and convert it to support Android, then diff them and move common code to helpers.
void android_main(struct android_app* app) {
    const char* appTag = "vkreplay";

    // This will be set by the vkDisplay object.
    app->userData = nullptr;

    int vulkanSupport = InitVulkan();
    if (vulkanSupport == 0) {
        __android_log_print(ANDROID_LOG_ERROR, appTag, "No Vulkan support found");
        return;
    }

    app->onAppCmd = processCommand;
    app->onInputEvent = processInput;

    while (1) {
        int events;
        struct android_poll_source* source;
        while (ALooper_pollAll(active ? 0 : -1, NULL, &events, (void**)&source) >= 0) {
            if (source) {
                source->process(app, source);
            }

            if (app->destroyRequested != 0) {
                // anything to clean up?
                return;
            }
        }

        if (initialized && active) {
            // Parse Intents into argc, argv
            // Use the following key to send arguments to gtest, i.e.
            // --es args "-v\ debug\ -t\ /sdcard/cube0.vktrace"
            const char key[] = "args";
            std::vector<std::string> args = get_args(*app, key);

            int argc = args.size() + 1;

            char** argv = (char**)malloc(argc * sizeof(char*));
            argv[0] = (char*)"vkreplay";
            for (int i = 0; i < args.size(); i++) argv[i + 1] = (char*)args[i].c_str();

            __android_log_print(ANDROID_LOG_INFO, appTag, "argc = %i", argc);
            for (int i = 0; i < argc; i++) __android_log_print(ANDROID_LOG_INFO, appTag, "argv[%i] = %s", i, argv[i]);

            // sleep to allow attaching debugger
            // sleep(10);

            auto pDisp = new vkDisplayAndroid(app);

            // Call into common code
            int err = vkreplay_main(argc, argv, pDisp);
            __android_log_print(ANDROID_LOG_DEBUG, appTag, "vkreplay_main returned %i", err);

            ANativeActivity_finish(app->activity);
            free(argv);

            // Kill the process
            // This is not a necessarily good practice.  But it works to make sure the process is killed after replaying a trace
            // file.  So user will not need to run "adb shell am force-stop come.example.vkreplay" afterwards.
            exit(err);
        }
    }
}

#else  // ANDROID

extern "C" int main(int argc, char** argv) { return vkreplay_main(argc, argv); }

#endif<|MERGE_RESOLUTION|>--- conflicted
+++ resolved
@@ -39,12 +39,8 @@
 #include "vkreplay_seq.h"
 #include "vkreplay_vkdisplay.h"
 #include "screenshot_parsing.h"
-#include "vktrace_interconnect.h"
-
-<<<<<<< HEAD
-vkreplayer_settings replaySettings = {NULL, 1, UINT_MAX, UINT_MAX, NULL, NULL, NULL, false};
-=======
-vkreplayer_settings replaySettings = {NULL, 1, UINT_MAX, UINT_MAX, true, NULL, NULL, NULL, NULL};
+
+vkreplayer_settings replaySettings = {NULL, 1, UINT_MAX, UINT_MAX, true, NULL, NULL, NULL, NULL, false};
 
 #if defined(ANDROID)
 const char* env_var_screenshot_frames = "debug.vulkan.screenshot";
@@ -53,7 +49,6 @@
 const char* env_var_screenshot_frames = "VK_SCREENSHOT_FRAMES";
 const char* env_var_screenshot_format = "VK_SCREENSHOT_FORMAT";
 #endif
->>>>>>> d878e6a3
 
 vktrace_SettingInfo g_settings_info[] = {
     {"o",
@@ -306,7 +301,7 @@
     return err;
 }
 
-int viewer_loop(Sequencer& seq,vktrace_trace_packet_replay_library* replayerArray[], uint64_t index) {
+int viewer_loop(Sequencer& seq, vktrace_trace_packet_replay_library* replayerArray[], uint64_t index) {
     int err = 0;
     static vktrace_trace_packet_header* packet;
     unsigned int res;
@@ -321,10 +316,9 @@
         first = false;
     }
 
-    if (index == 0) { //Ideal method of re-replaying. Due to functionality, we assume consecutive replays start from index 0.
+    if (index == 0) {  // Ideal method of re-replaying. Due to functionality, we assume consecutive replays start from index 0.
         seq.set_bookmark(startingPacket);
-        if (replayer != NULL)
-            replayer->ResetFrameNumber(0);
+        if (replayer != NULL) replayer->ResetFrameNumber(0);
     }
 
     while (!packet || packet->global_packet_index != index) {
@@ -729,10 +723,9 @@
 
     // main loop
     Sequencer sequencer(traceFile);
-<<<<<<< HEAD
-
     if (replaySettings.replayMode) {
-        MessageStream* pMessageStream = vktrace_MessageStream_create(FALSE, "localabstract", VKTRACE_BASE_PORT + VKTRACE_TID_VULKAN);
+        MessageStream* pMessageStream =
+            vktrace_MessageStream_create(FALSE, "localabstract", VKTRACE_BASE_PORT + VKTRACE_TID_VULKAN);
         if (pMessageStream == NULL) {
             vktrace_LogError("Could not create message stream.");
             return -1;
@@ -746,15 +739,13 @@
         while (err == 0) {
             vktrace_FileLike_ReadRaw(fileLikeSocket, &packetNo, sizeof(packetNo));
             err = vktrace_replay::viewer_loop(sequencer, replayer, packetNo - 1);
-            vktrace_FileLike_WriteRaw(fileLikeSocket, &continueReplay, sizeof(continueReplay)); //Tell the viewer we are ready to continue.
+            vktrace_FileLike_WriteRaw(fileLikeSocket, &continueReplay,
+                                      sizeof(continueReplay));  // Tell the viewer we are ready to continue.
         }
         sequencer.clean_up();
         shutdown(pMessageStream->mSocket, 2);
     } else
-        err = vktrace_replay::main_loop(disp, sequencer, replayer, replaySettings);
-=======
-    err = vktrace_replay::main_loop(disp, sequencer, replayer);
->>>>>>> d878e6a3
+        err = vktrace_replay::main_loop(disp, sequencer, replayer);
 
     for (int i = 0; i < VKTRACE_MAX_TRACER_ID_ARRAY_SIZE; i++) {
         if (replayer[i] != NULL) {

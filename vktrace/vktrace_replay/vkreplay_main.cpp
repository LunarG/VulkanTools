/**************************************************************************
 *
 * Copyright 2015-2016 Valve Corporation
 * Copyright (C) 2015-2016 LunarG, Inc.
 * All Rights Reserved.
 *
 * Licensed under the Apache License, Version 2.0 (the "License");
 * you may not use this file except in compliance with the License.
 * You may obtain a copy of the License at
 *
 *     http://www.apache.org/licenses/LICENSE-2.0
 *
 * Unless required by applicable law or agreed to in writing, software
 * distributed under the License is distributed on an "AS IS" BASIS,
 * WITHOUT WARRANTIES OR CONDITIONS OF ANY KIND, either express or implied.
 * See the License for the specific language governing permissions and
 * limitations under the License.
 *
 * Author: Jon Ashburn <jon@lunarg.com>
 * Author: Peter Lohrmann <peterl@valvesoftware.com>
 * Author: David Pinedo <david@lunarg.com>
 **************************************************************************/

#include <stdio.h>
#include <string>
#include <algorithm>
#include <inttypes.h>
#if defined(ANDROID)
#include <sstream>
#include <android/log.h>
#include <android_native_app_glue.h>
#endif
#include "vktrace_common.h"
#include "vktrace_tracelog.h"
#include "vktrace_filelike.h"
#include "vktrace_trace_packet_utils.h"
#include "vkreplay_main.h"
#include "vkreplay_factory.h"
#include "vkreplay_seq.h"
#include "vkreplay_window.h"
#include "screenshot_parsing.h"
#include "vktrace_interconnect.h"

<<<<<<< HEAD
vkreplayer_settings replaySettings = {NULL, 1, -1, -1, NULL, NULL, NULL, false};
=======
vkreplayer_settings replaySettings = {NULL, 1, UINT_MAX, UINT_MAX, NULL, NULL, NULL};
>>>>>>> 5d9424ad

vktrace_SettingInfo g_settings_info[] = {
    {"o",
     "Open",
     VKTRACE_SETTING_STRING,
     {&replaySettings.pTraceFilePath},
     {&replaySettings.pTraceFilePath},
     TRUE,
     "The trace file to open and replay."},
    {"t",
     "TraceFile",
     VKTRACE_SETTING_STRING,
     {&replaySettings.pTraceFilePath},
     {&replaySettings.pTraceFilePath},
     TRUE,
     "The trace file to open and replay. (Deprecated)"},
    {"l",
     "NumLoops",
     VKTRACE_SETTING_UINT,
     {&replaySettings.numLoops},
     {&replaySettings.numLoops},
     TRUE,
     "The number of times to replay the trace file or loop range."},
    {"lsf",
     "LoopStartFrame",
     VKTRACE_SETTING_UINT,
     {&replaySettings.loopStartFrame},
     {&replaySettings.loopStartFrame},
     TRUE,
     "The start frame number of the loop range."},
    {"lef",
     "LoopEndFrame",
     VKTRACE_SETTING_UINT,
     {&replaySettings.loopEndFrame},
     {&replaySettings.loopEndFrame},
     TRUE,
     "The end frame number of the loop range."},
    {"s",
     "Screenshot",
     VKTRACE_SETTING_STRING,
     {&replaySettings.screenshotList},
     {&replaySettings.screenshotList},
     TRUE,
     "Generate screenshots. <string> is one of:\n\
                                         comma separated list of frames\n\
                                         <start>-<count>-<interval>\n\
                                         \"all\""},
    {"sf",
     "ScreenshotFormat",
     VKTRACE_SETTING_STRING,
     {&replaySettings.screenshotColorFormat},
     {&replaySettings.screenshotColorFormat},
     TRUE,
     "Color Space format of screenshot files. Formats are UNORM, SNORM, USCALED, SSCALED, UINT, SINT, SRGB"},
#if _DEBUG
    {"v",
     "Verbosity",
     VKTRACE_SETTING_STRING,
     {&replaySettings.verbosity},
     {&replaySettings.verbosity},
     TRUE,
     "Verbosity mode. Modes are \"quiet\", \"errors\", \"warnings\", \"full\", "
     "\"debug\"."},
#else
    {"v",
     "Verbosity",
     VKTRACE_SETTING_STRING,
     {&replaySettings.verbosity},
     {&replaySettings.verbosity},
     TRUE,
     "Verbosity mode. Modes are \"quiet\", \"errors\", \"warnings\", "
     "\"full\"."},
#endif
    {"r",
     "ReplayMode",
     VKTRACE_SETTING_BOOL,
     {&replaySettings.replayMode},
     {&replaySettings.replayMode},
     TRUE,
     "Replay mode. False for standard functionality (play through, loop) (replay_trace). \
                    True for Viewer functionality (play, pause, stop, step) (VkTraceViewer)."},
};

vktrace_SettingGroup g_replaySettingGroup = {"vkreplay", sizeof(g_settings_info) / sizeof(g_settings_info[0]), &g_settings_info[0]};

namespace vktrace_replay {
int main_loop(vktrace_replay::ReplayDisplay display, Sequencer& seq, vktrace_trace_packet_replay_library* replayerArray[],
              vkreplayer_settings settings) {
    int err = 0;
    vktrace_trace_packet_header* packet;
    unsigned int res;
    vktrace_trace_packet_replay_library* replayer = NULL;
    vktrace_trace_packet_message* msgPacket;
    struct seqBookmark startingPacket;

    bool trace_running = true;
    unsigned int prevFrameNumber = UINT_MAX;

    if (settings.loopEndFrame != UINT_MAX) {
        // Increase by 1 because it is comparing with the frame number which is increased right after vkQueuePresentKHR being
        // called.
        // e.g. when frame number is 3, maybe frame 2 is just finished replaying and frame 3 is not started yet.
        settings.loopEndFrame += 1;
    }

    // record the location of looping start packet
    seq.record_bookmark();
    seq.get_bookmark(startingPacket);
    uint64_t totalLoops = settings.numLoops;
    uint64_t totalLoopFrames = 0;
    uint64_t start_time = vktrace_get_time();
    uint64_t end_time;
    uint64_t start_frame = settings.loopStartFrame == UINT_MAX ? 0 : settings.loopStartFrame;
    uint64_t end_frame = UINT_MAX;
    while (settings.numLoops > 0) {
        while (trace_running) {
            display.process_event();
            if (display.get_quit_status()) {
                goto out;
            }
            if (display.get_pause_status()) {
                continue;
            } else {
                packet = seq.get_next_packet();
                if (!packet) break;
            }

            switch (packet->packet_id) {
                case VKTRACE_TPI_MESSAGE:
                    msgPacket = vktrace_interpret_body_as_trace_packet_message(packet);
                    vktrace_LogAlways("Packet %lu: Traced Message (%s): %s", packet->global_packet_index,
                                      vktrace_LogLevelToShortString(msgPacket->type), msgPacket->message);
                    break;
                case VKTRACE_TPI_MARKER_CHECKPOINT:
                    break;
                case VKTRACE_TPI_MARKER_API_BOUNDARY:
                    break;
                case VKTRACE_TPI_MARKER_API_GROUP_BEGIN:
                    break;
                case VKTRACE_TPI_MARKER_API_GROUP_END:
                    break;
                case VKTRACE_TPI_MARKER_TERMINATE_PROCESS:
                    break;
                case VKTRACE_TPI_PORTABILITY_TABLE:
                    break;
                // TODO processing code for all the above cases
                default: {
                    if (packet->tracer_id >= VKTRACE_MAX_TRACER_ID_ARRAY_SIZE || packet->tracer_id == VKTRACE_TID_RESERVED) {
                        vktrace_LogError("Tracer_id from packet num packet %d invalid.", packet->packet_id);
                        continue;
                    }
                    replayer = replayerArray[packet->tracer_id];
                    if (replayer == NULL) {
                        vktrace_LogWarning("Tracer_id %d has no valid replayer.", packet->tracer_id);
                        continue;
                    }
                    if (packet->packet_id >= VKTRACE_TPI_VK_vkApiVersion) {
                        // replay the API packet
                        res = replayer->Replay(replayer->Interpret(packet));
                        if (res != VKTRACE_REPLAY_SUCCESS) {
                            vktrace_LogError("Failed to replay packet_id %d, with global_packet_index %d.", packet->packet_id,
                                             packet->global_packet_index);
                            static BOOL QuitOnAnyError = FALSE;
                            if (QuitOnAnyError) {
                                err = -1;
                                goto out;
                            }
                        }

                        // frame control logic
                        unsigned int frameNumber = replayer->GetFrameNumber();
                        if (prevFrameNumber != frameNumber) {
                            prevFrameNumber = frameNumber;

                            // Only set the loop start location in the first loop when loopStartFrame is not 0
                            if (frameNumber == start_frame && start_frame > 0 && settings.numLoops == totalLoops) {
                                // record the location of looping start packet
                                seq.record_bookmark();
                                seq.get_bookmark(startingPacket);
                            }

                            if (frameNumber == settings.loopEndFrame) {
                                trace_running = false;
                            }
                        }

                    } else {
                        vktrace_LogError("Bad packet type id=%d, index=%d.", packet->packet_id, packet->global_packet_index);
                        err = -1;
                        goto out;
                    }
                }
            }
        }
        settings.numLoops--;
        vktrace_LogVerbose("Loop number %d completed. Remaining loops:%d", settings.numLoops + 1, settings.numLoops);

        if (end_frame == UINT_MAX)
            end_frame = settings.loopEndFrame == UINT_MAX
                            ? replayer->GetFrameNumber()
                            : std::min((unsigned int)replayer->GetFrameNumber(), settings.loopEndFrame);
        totalLoopFrames += end_frame - start_frame;

        // if screenshot is enabled run it for one cycle only
        // as all consecutive cycles must generate same screen
        if (replaySettings.screenshotList != NULL) {
            vktrace_free((char*)replaySettings.screenshotList);
            replaySettings.screenshotList = NULL;
        }
        seq.set_bookmark(startingPacket);
        trace_running = true;
        if (replayer != NULL) {
            replayer->ResetFrameNumber(settings.loopStartFrame);
        }
    }
    end_time = vktrace_get_time();
    if (end_time > start_time) {
        double fps = static_cast<double>(totalLoopFrames) / (end_time - start_time) * 1000000000;
        vktrace_LogAlways("%f fps, %f seconds, %" PRIu64 " frame%s, %" PRIu64 " loop%s, framerange %" PRId64 "-%" PRId64, fps,
                          static_cast<double>(end_time - start_time) / 1000000000, totalLoopFrames, totalLoopFrames > 1 ? "s" : "",
                          totalLoops, totalLoops > 1 ? "s" : "", start_frame, end_frame - 1);
    } else {
        vktrace_LogError("fps error!");
    }

out:
    seq.clean_up();
    if (replaySettings.screenshotList != NULL) {
        vktrace_free((char*)replaySettings.screenshotList);
        replaySettings.screenshotList = NULL;
    }
    return err;
}

int viewer_loop(Sequencer& seq,vktrace_trace_packet_replay_library* replayerArray[], uint64_t index) {
    int err = 0;
    static vktrace_trace_packet_header* packet;
    unsigned int res;
    static vktrace_trace_packet_replay_library* replayer = NULL;
    static bool first = true;
    vktrace_trace_packet_message* msgPacket;
    struct seqBookmark startingPacket;

    if (first) {
        seq.record_bookmark();
        seq.get_bookmark(startingPacket);
        first = false;
    }

    if (index == 0) { //Ideal method of re-replaying. Due to functionality, we assume consecutive replays start from index 0.
        seq.set_bookmark(startingPacket);
        if (replayer != NULL)
            replayer->ResetFrameNumber(0);
    }

    while (!packet || packet->global_packet_index != index) {
        packet = seq.get_next_packet();
    }

    switch (packet->packet_id) {
        case VKTRACE_TPI_MESSAGE:
            msgPacket = vktrace_interpret_body_as_trace_packet_message(packet);
            vktrace_LogAlways("Packet %lu: Traced Message (%s): %s", packet->global_packet_index,
                              vktrace_LogLevelToShortString(msgPacket->type), msgPacket->message);
            break;
        case VKTRACE_TPI_MARKER_CHECKPOINT:
            break;
        case VKTRACE_TPI_MARKER_API_BOUNDARY:
            break;
        case VKTRACE_TPI_MARKER_API_GROUP_BEGIN:
            break;
        case VKTRACE_TPI_MARKER_API_GROUP_END:
            break;
        case VKTRACE_TPI_MARKER_TERMINATE_PROCESS:
            break;
        case VKTRACE_TPI_PORTABILITY_TABLE:
            break;
        // TODO processing code for all the above cases
        default: {
            if (packet->tracer_id >= VKTRACE_MAX_TRACER_ID_ARRAY_SIZE || packet->tracer_id == VKTRACE_TID_RESERVED) {
                vktrace_LogError("Tracer_id from packet num packet %d invalid.", packet->packet_id);
                goto out;
            }
            replayer = replayerArray[packet->tracer_id];
            if (replayer == NULL) {
                vktrace_LogWarning("Tracer_id %d has no valid replayer.", packet->tracer_id);
                goto out;
            }
            if (packet->packet_id >= VKTRACE_TPI_VK_vkApiVersion) {
                res = replayer->Replay(replayer->Interpret(packet));
                if (res != VKTRACE_REPLAY_SUCCESS) {
                    vktrace_LogError("Failed to replayer packet_id %d, with global_packet_index %d.", packet->packet_id,
                                     packet->global_packet_index);
                    static BOOL QuitOnAnyError = FALSE;
                    if (QuitOnAnyError) {
                        err = -1;
                        goto out;
                    }
                }
            } else {
                vktrace_LogError("Bad packet type id=%d, index=%d.", packet->packet_id, packet->global_packet_index);
                err = -1;
                goto out;
            }
        }
    }

out:
    return err;
}
}  // namespace vktrace_replay

using namespace vktrace_replay;

void loggingCallback(VktraceLogLevel level, const char* pMessage) {
    if (level == VKTRACE_LOG_NONE) return;

#if defined(ANDROID)
    switch (level) {
        case VKTRACE_LOG_DEBUG:
            __android_log_print(ANDROID_LOG_DEBUG, "vkreplay", "%s", pMessage);
            break;
        case VKTRACE_LOG_ERROR:
            __android_log_print(ANDROID_LOG_ERROR, "vkreplay", "%s", pMessage);
            break;
        case VKTRACE_LOG_WARNING:
            __android_log_print(ANDROID_LOG_WARN, "vkreplay", "%s", pMessage);
            break;
        case VKTRACE_LOG_VERBOSE:
            __android_log_print(ANDROID_LOG_VERBOSE, "vkreplay", "%s", pMessage);
            break;
        default:
            __android_log_print(ANDROID_LOG_INFO, "vkreplay", "%s", pMessage);
            break;
    }
#else
    switch (level) {
        case VKTRACE_LOG_DEBUG:
            printf("vkreplay debug: %s\n", pMessage);
            break;
        case VKTRACE_LOG_ERROR:
            printf("vkreplay error: %s\n", pMessage);
            break;
        case VKTRACE_LOG_WARNING:
            printf("vkreplay warning: %s\n", pMessage);
            break;
        case VKTRACE_LOG_VERBOSE:
            printf("vkreplay info: %s\n", pMessage);
            break;
        default:
            printf("%s\n", pMessage);
            break;
    }
    fflush(stdout);

#if defined(_DEBUG)
#if defined(WIN32)
    OutputDebugString(pMessage);
#endif
#endif
#endif  // ANDROID
}

static bool readPortabilityTable() {
    uint64_t tableSize;
    uint64_t originalFilePos;

    originalFilePos = vktrace_FileLike_GetCurrentPosition(traceFile);
    if (!vktrace_FileLike_SetCurrentPosition(traceFile, traceFile->mFileLen - sizeof(uint64_t))) return false;
    if (!vktrace_FileLike_ReadRaw(traceFile, &tableSize, sizeof(uint64_t))) return false;
    if (tableSize != 0) {
        if (!vktrace_FileLike_SetCurrentPosition(traceFile, traceFile->mFileLen - ((tableSize + 1) * sizeof(uint64_t))))
            return false;
        portabilityTable.resize((size_t)tableSize);
        if (!vktrace_FileLike_ReadRaw(traceFile, &portabilityTable[0], sizeof(uint64_t) * tableSize)) return false;
    }
    if (!vktrace_FileLike_SetCurrentPosition(traceFile, originalFilePos)) return false;
    vktrace_LogDebug("portabilityTable size=%ld\n", tableSize);
    return true;
}

int vkreplay_main(int argc, char** argv, vktrace_window_handle window = 0) {
    int err = 0;
    vktrace_SettingGroup* pAllSettings = NULL;
    unsigned int numAllSettings = 0;

    // Default verbosity level
    vktrace_LogSetCallback(loggingCallback);
    vktrace_LogSetLevel(VKTRACE_LOG_ERROR);

    // apply settings from cmd-line args
    if (vktrace_SettingGroup_init_from_cmdline(&g_replaySettingGroup, argc, argv, &replaySettings.pTraceFilePath) != 0) {
        // invalid options specified
        if (pAllSettings != NULL) {
            vktrace_SettingGroup_Delete_Loaded(&pAllSettings, &numAllSettings);
        }
        return -1;
    }

    // merge settings so that new settings will get written into the settings file
    vktrace_SettingGroup_merge(&g_replaySettingGroup, &pAllSettings, &numAllSettings);

    // Set verbosity level
    if (replaySettings.verbosity == NULL || !strcmp(replaySettings.verbosity, "errors"))
        replaySettings.verbosity = "errors";
    else if (!strcmp(replaySettings.verbosity, "quiet"))
        vktrace_LogSetLevel(VKTRACE_LOG_NONE);
    else if (!strcmp(replaySettings.verbosity, "warnings"))
        vktrace_LogSetLevel(VKTRACE_LOG_WARNING);
    else if (!strcmp(replaySettings.verbosity, "full"))
        vktrace_LogSetLevel(VKTRACE_LOG_VERBOSE);
#if _DEBUG
    else if (!strcmp(replaySettings.verbosity, "debug"))
        vktrace_LogSetLevel(VKTRACE_LOG_DEBUG);
#endif
    else {
        vktrace_SettingGroup_print(&g_replaySettingGroup);
        // invalid options specified
        if (pAllSettings != NULL) {
            vktrace_SettingGroup_Delete_Loaded(&pAllSettings, &numAllSettings);
        }
        return -1;
    }

    // Set up environment for screenshot
    if (replaySettings.screenshotList != NULL) {
        if (!screenshot::checkParsingFrameRange(replaySettings.screenshotList)) {
            vktrace_LogError("Screenshot range error");
            vktrace_SettingGroup_print(&g_replaySettingGroup);
            if (pAllSettings != NULL) {
                vktrace_SettingGroup_Delete_Loaded(&pAllSettings, &numAllSettings);
            }
            return -1;
        } else {
            // Set env var that communicates list to ScreenShot layer
            vktrace_set_global_var("VK_SCREENSHOT_FRAMES", replaySettings.screenshotList);
        }

        // Set up environment for screenshot color space format
        if (replaySettings.screenshotColorFormat != NULL && replaySettings.screenshotList != NULL) {
            vktrace_set_global_var("VK_SCREENSHOT_FORMAT", replaySettings.screenshotColorFormat);
        } else if (replaySettings.screenshotColorFormat != NULL && replaySettings.screenshotList == NULL) {
            vktrace_LogWarning("Screenshot format should be used when screenshot enabled!");
            vktrace_set_global_var("VK_SCREENSHOT_FORMAT", "");
        } else {
            vktrace_set_global_var("VK_SCREENSHOT_FORMAT", "");
        }
    }

    // open the trace file
    char* pTraceFile = replaySettings.pTraceFilePath;
    vktrace_trace_file_header fileHeader;
    vktrace_trace_file_header* pFileHeader;  // File header, including gpuinfo structs

    FILE* tracefp;

    if (pTraceFile != NULL && strlen(pTraceFile) > 0) {
        tracefp = fopen(pTraceFile, "rb");
        if (tracefp == NULL) {
            vktrace_LogError("Cannot open trace file: '%s'.", pTraceFile);
            // invalid options specified
            if (pAllSettings != NULL) {
                vktrace_SettingGroup_Delete_Loaded(&pAllSettings, &numAllSettings);
            }
            vktrace_free(pTraceFile);
            return -1;
        }
    } else {
        vktrace_LogError("No trace file specified.");
        vktrace_SettingGroup_print(&g_replaySettingGroup);
        if (pAllSettings != NULL) {
            vktrace_SettingGroup_Delete_Loaded(&pAllSettings, &numAllSettings);
        }
        return -1;
    }

    // read the header
    traceFile = vktrace_FileLike_create_file(tracefp);
    if (vktrace_FileLike_ReadRaw(traceFile, &fileHeader, sizeof(fileHeader)) == false) {
        vktrace_LogError("Unable to read header from file.");
        if (pAllSettings != NULL) {
            vktrace_SettingGroup_Delete_Loaded(&pAllSettings, &numAllSettings);
        }
        fclose(tracefp);
        vktrace_free(pTraceFile);
        vktrace_free(traceFile);
        return -1;
    }

    // set global version num
    vktrace_set_trace_version(fileHeader.trace_file_version);

    // Make sure trace file version is supported.
    // We can't play trace files with a version prior to the minimum compatible version.
    // We also won't attempt to play trace files that are newer than this replayer.
    if (fileHeader.trace_file_version < VKTRACE_TRACE_FILE_VERSION_MINIMUM_COMPATIBLE ||
        fileHeader.trace_file_version > VKTRACE_TRACE_FILE_VERSION) {
        vktrace_LogError(
            "Trace file version %u is not compatible with this replayer version (%u).\nYou'll need to make a new trace file, or "
            "use "
            "the appropriate replayer.",
            fileHeader.trace_file_version, VKTRACE_TRACE_FILE_VERSION_MINIMUM_COMPATIBLE);
        fclose(tracefp);
        vktrace_free(pTraceFile);
        vktrace_free(traceFile);
        return -1;
    }

    // Make sure magic number in trace file is valid and we have at least one gpuinfo struct
    if (fileHeader.magic != VKTRACE_FILE_MAGIC || fileHeader.n_gpuinfo < 1) {
        vktrace_LogError("%s does not appear to be a valid Vulkan trace file.", pTraceFile);
        fclose(tracefp);
        vktrace_free(pTraceFile);
        vktrace_free(traceFile);
        return -1;
    }

    // Allocate a new header that includes space for all gpuinfo structs
    if (!(pFileHeader = (vktrace_trace_file_header*)vktrace_malloc(sizeof(vktrace_trace_file_header) +
                                                                   (size_t)(fileHeader.n_gpuinfo * sizeof(struct_gpuinfo))))) {
        vktrace_LogError("Can't allocate space for trace file header.");
        if (pAllSettings != NULL) {
            vktrace_SettingGroup_Delete_Loaded(&pAllSettings, &numAllSettings);
        }
        fclose(tracefp);
        vktrace_free(pTraceFile);
        vktrace_free(traceFile);
        return -1;
    }

    // Copy the file header, and append the gpuinfo array
    *pFileHeader = fileHeader;
    if (vktrace_FileLike_ReadRaw(traceFile, pFileHeader + 1, pFileHeader->n_gpuinfo * sizeof(struct_gpuinfo)) == false) {
        vktrace_LogError("Unable to read header from file.");
        if (pAllSettings != NULL) {
            vktrace_SettingGroup_Delete_Loaded(&pAllSettings, &numAllSettings);
        }
        fclose(tracefp);
        vktrace_free(pTraceFile);
        vktrace_free(traceFile);
        return -1;
    }

    // read portability table if it exists
    if (pFileHeader->portability_table_valid) pFileHeader->portability_table_valid = readPortabilityTable();
    if (!pFileHeader->portability_table_valid)
        vktrace_LogAlways("Trace file does not appear to contain portability table. Will not attempt to map memoryType indices.");

    // load any API specific driver libraries and init replayer objects
    uint8_t tidApi = VKTRACE_TID_RESERVED;
    vktrace_trace_packet_replay_library* replayer[VKTRACE_MAX_TRACER_ID_ARRAY_SIZE];
    ReplayFactory makeReplayer;

// Create window. Initial size is 100x100. It will later get resized to the size
// used by the traced app. The resize will happen  during playback of swapchain functions.
#if defined(ANDROID)
    vktrace_replay::ReplayDisplay disp(window, 100, 100);
#else
    vktrace_replay::ReplayDisplay disp(100, 100, 0, false);
#endif
//**********************************************************
#if _DEBUG
    static BOOL debugStartup = FALSE;  // TRUE
    while (debugStartup)
        ;
#endif
    //***********************************************************

    for (int i = 0; i < VKTRACE_MAX_TRACER_ID_ARRAY_SIZE; i++) {
        replayer[i] = NULL;
    }

    for (uint64_t i = 0; i < pFileHeader->tracer_count; i++) {
        uint8_t tracerId = pFileHeader->tracer_id_array[i].id;
        tidApi = tracerId;

        const VKTRACE_TRACER_REPLAYER_INFO* pReplayerInfo = &(gs_tracerReplayerInfo[tracerId]);

        if (pReplayerInfo->tracerId != tracerId) {
            vktrace_LogError("Replayer info for TracerId (%d) failed consistency check.", tracerId);
            assert(!"TracerId in VKTRACE_TRACER_REPLAYER_INFO does not match the requested tracerId. The array needs to be corrected.");
        } else if (pReplayerInfo->needsReplayer == TRUE) {
            // Have our factory create the necessary replayer
            replayer[tracerId] = makeReplayer.Create(tracerId);

            if (replayer[tracerId] == NULL) {
                // replayer failed to be created
                if (pAllSettings != NULL) {
                    vktrace_SettingGroup_Delete_Loaded(&pAllSettings, &numAllSettings);
                }
                fclose(tracefp);
                vktrace_free(pTraceFile);
                vktrace_free(traceFile);
                return -1;
            }

            // merge the replayer's settings into the list of all settings so that we can output a comprehensive settings file
            // later on.
            vktrace_SettingGroup_merge(replayer[tracerId]->GetSettings(), &pAllSettings, &numAllSettings);

            // update the replayer with the loaded settings
            replayer[tracerId]->UpdateFromSettings(pAllSettings, numAllSettings);

            // Initialize the replayer
            err = replayer[tracerId]->Initialize(&disp, &replaySettings, pFileHeader);
            if (err) {
                vktrace_LogError("Couldn't Initialize replayer for TracerId %d.", tracerId);
                if (pAllSettings != NULL) {
                    vktrace_SettingGroup_Delete_Loaded(&pAllSettings, &numAllSettings);
                }
                fclose(tracefp);
                vktrace_free(pTraceFile);
                vktrace_free(traceFile);
                return err;
            }
        }
    }

    if (tidApi == VKTRACE_TID_RESERVED) {
        vktrace_LogError("No API specified in tracefile for replaying.");
        if (pAllSettings != NULL) {
            vktrace_SettingGroup_Delete_Loaded(&pAllSettings, &numAllSettings);
        }
        fclose(tracefp);
        vktrace_free(pTraceFile);
        vktrace_free(traceFile);
        return -1;
    }

    // main loop
    Sequencer sequencer(traceFile);

    if (replaySettings.replayMode) {
        MessageStream* pMessageStream = vktrace_MessageStream_create(FALSE, "localabstract", VKTRACE_BASE_PORT + VKTRACE_TID_VULKAN);
        if (pMessageStream == NULL) {
            vktrace_LogError("Could not create message stream.");
            return -1;
        }
        FileLike* fileLikeSocket = vktrace_FileLike_create_msg(pMessageStream);
        vktrace_LogVerbose("Connection Successful.");

        uint64_t packetNo = 0;
        bool continueReplay = true;

        while (err == 0) {
            vktrace_FileLike_ReadRaw(fileLikeSocket, &packetNo, sizeof(packetNo));
            err = vktrace_replay::viewer_loop(sequencer, replayer, packetNo - 1);
            vktrace_FileLike_WriteRaw(fileLikeSocket, &continueReplay, sizeof(continueReplay)); //Tell the viewer we are ready to continue.
        }
        sequencer.clean_up();
        shutdown(pMessageStream->mSocket, 2);
    } else
        err = vktrace_replay::main_loop(disp, sequencer, replayer, replaySettings);

    for (int i = 0; i < VKTRACE_MAX_TRACER_ID_ARRAY_SIZE; i++) {
        if (replayer[i] != NULL) {
            replayer[i]->Deinitialize();
            makeReplayer.Destroy(&replayer[i]);
        }
    }

    if (pAllSettings != NULL) {
        vktrace_SettingGroup_Delete_Loaded(&pAllSettings, &numAllSettings);
    }

    fclose(tracefp);
    vktrace_free(pTraceFile);
    vktrace_free(traceFile);

    return err;
}

#if defined(ANDROID)
static bool initialized = false;
static bool active = false;

// Convert Intents to argv
// Ported from Hologram sample, only difference is flexible key
std::vector<std::string> get_args(android_app& app, const char* intent_extra_data_key) {
    std::vector<std::string> args;
    JavaVM& vm = *app.activity->vm;
    JNIEnv* p_env;
    if (vm.AttachCurrentThread(&p_env, nullptr) != JNI_OK) return args;

    JNIEnv& env = *p_env;
    jobject activity = app.activity->clazz;
    jmethodID get_intent_method = env.GetMethodID(env.GetObjectClass(activity), "getIntent", "()Landroid/content/Intent;");
    jobject intent = env.CallObjectMethod(activity, get_intent_method);
    jmethodID get_string_extra_method =
        env.GetMethodID(env.GetObjectClass(intent), "getStringExtra", "(Ljava/lang/String;)Ljava/lang/String;");
    jvalue get_string_extra_args;
    get_string_extra_args.l = env.NewStringUTF(intent_extra_data_key);
    jstring extra_str = static_cast<jstring>(env.CallObjectMethodA(intent, get_string_extra_method, &get_string_extra_args));

    std::string args_str;
    if (extra_str) {
        const char* extra_utf = env.GetStringUTFChars(extra_str, nullptr);
        args_str = extra_utf;
        env.ReleaseStringUTFChars(extra_str, extra_utf);
        env.DeleteLocalRef(extra_str);
    }

    env.DeleteLocalRef(get_string_extra_args.l);
    env.DeleteLocalRef(intent);
    vm.DetachCurrentThread();

    // split args_str
    std::stringstream ss(args_str);
    std::string arg;
    while (std::getline(ss, arg, ' ')) {
        if (!arg.empty()) args.push_back(arg);
    }

    return args;
}

static int32_t processInput(struct android_app* app, AInputEvent* event) { return 0; }

static void processCommand(struct android_app* app, int32_t cmd) {
    switch (cmd) {
        case APP_CMD_INIT_WINDOW: {
            if (app->window) {
                initialized = true;
            }
            break;
        }
        case APP_CMD_GAINED_FOCUS: {
            active = true;
            break;
        }
        case APP_CMD_LOST_FOCUS: {
            active = false;
            break;
        }
    }
}

// Start with carbon copy of main() and convert it to support Android, then diff them and move common code to helpers.
void android_main(struct android_app* app) {
    const char* appTag = "vkreplay";

    int vulkanSupport = InitVulkan();
    if (vulkanSupport == 0) {
        __android_log_print(ANDROID_LOG_ERROR, appTag, "No Vulkan support found");
        return;
    }

    app->onAppCmd = processCommand;
    app->onInputEvent = processInput;

    while (1) {
        int events;
        struct android_poll_source* source;
        while (ALooper_pollAll(active ? 0 : -1, NULL, &events, (void**)&source) >= 0) {
            if (source) {
                source->process(app, source);
            }

            if (app->destroyRequested != 0) {
                // anything to clean up?
                return;
            }
        }

        if (initialized && active) {
            // Parse Intents into argc, argv
            // Use the following key to send arguments to gtest, i.e.
            // --es args "-v\ debug\ -t\ /sdcard/cube0.vktrace"
            const char key[] = "args";
            std::vector<std::string> args = get_args(*app, key);

            int argc = args.size() + 1;

            char** argv = (char**)malloc(argc * sizeof(char*));
            argv[0] = (char*)"vkreplay";
            for (int i = 0; i < args.size(); i++) argv[i + 1] = (char*)args[i].c_str();

            __android_log_print(ANDROID_LOG_INFO, appTag, "argc = %i", argc);
            for (int i = 0; i < argc; i++) __android_log_print(ANDROID_LOG_INFO, appTag, "argv[%i] = %s", i, argv[i]);

            // sleep to allow attaching debugger
            // sleep(10);

            // Call into common code
            int err = vkreplay_main(argc, argv, app->window);
            __android_log_print(ANDROID_LOG_DEBUG, appTag, "vkreplay_main returned %i", err);

            ANativeActivity_finish(app->activity);
            free(argv);

            // Kill the process
            // This is not a necessarily good practice.  But it works to make sure the process is killed after replaying a trace
            // file.  So user will not need to run "adb shell am force-stop come.example.vkreplay" afterwards.
            exit(err);
        }
    }
}

#else  // ANDROID

extern "C" int main(int argc, char** argv) { return vkreplay_main(argc, argv); }

#endif<|MERGE_RESOLUTION|>--- conflicted
+++ resolved
@@ -41,11 +41,7 @@
 #include "screenshot_parsing.h"
 #include "vktrace_interconnect.h"
 
-<<<<<<< HEAD
-vkreplayer_settings replaySettings = {NULL, 1, -1, -1, NULL, NULL, NULL, false};
-=======
-vkreplayer_settings replaySettings = {NULL, 1, UINT_MAX, UINT_MAX, NULL, NULL, NULL};
->>>>>>> 5d9424ad
+vkreplayer_settings replaySettings = {NULL, 1, UINT_MAX, UINT_MAX, NULL, NULL, NULL, false};
 
 vktrace_SettingInfo g_settings_info[] = {
     {"o",

--- conflicted
+++ resolved
@@ -233,7 +233,6 @@
         size = entry->totalSize - offset;
     }
 
-<<<<<<< HEAD
     // Pageguard handling will change real mapped memory pointer to a pointer
     // of shadow memory, but trim need to use real mapped pointer to keep
     // the pageguard status no change.
@@ -241,10 +240,7 @@
     // So here, we save the real mapped memory pointer before page guard
     // handling replace it with shadow memory pointer.
     void* pRealMappedData = *ppData;
-#ifdef USE_PAGEGUARD_SPEEDUP
-=======
 #if defined(USE_PAGEGUARD_SPEEDUP)
->>>>>>> e1105647
     getPageGuardControlInstance().vkMapMemoryPageGuardHandle(device, memory, offset, size, flags, ppData);
 #endif
     pPacket = interpret_body_as_vkMapMemory(pHeader);

/*
 *
 * Copyright (C) 2015-2017 Valve Corporation
 * Copyright (C) 2015-2017 LunarG, Inc.
 * All Rights Reserved.
 *
 * Licensed under the Apache License, Version 2.0 (the "License");
 * you may not use this file except in compliance with the License.
 * You may obtain a copy of the License at
 *
 *     http://www.apache.org/licenses/LICENSE-2.0
 *
 * Unless required by applicable law or agreed to in writing, software
 * distributed under the License is distributed on an "AS IS" BASIS,
 * WITHOUT WARRANTIES OR CONDITIONS OF ANY KIND, either express or implied.
 * See the License for the specific language governing permissions and
 * limitations under the License.
 *
 * Author: Jon Ashburn <jon@lunarg.com>
 * Author: Tobin Ehlis <tobin@lunarg.com>
 * Author: Peter Lohrmann <peterl@valvesoftware.com>
 * Author: Mark Lobodzinski <mark@lunarg.com>
 * Author: David Pinedo <david@lunarg.com>
 */
#include <stdbool.h>
#include <algorithm>
#include <unordered_map>
#include <vector>
#include <list>
#include "vktrace_vk_vk.h"
#include "vulkan/vulkan.h"
#include "vulkan/vk_layer.h"
#include "vktrace_platform.h"
#include "vk_dispatch_table_helper.h"
#include "vktrace_common.h"
#include "vktrace_lib_helpers.h"
#include "vktrace_lib_trim.h"

#include "vktrace_interconnect.h"
#include "vktrace_filelike.h"
#include "vktrace_trace_packet_utils.h"
#include "vktrace_vk_exts.h"
#include <stdio.h>

#include "vktrace_pageguard_memorycopy.h"
#include "vktrace_lib_pagestatusarray.h"
#include "vktrace_lib_pageguardmappedmemory.h"
#include "vktrace_lib_pageguardcapture.h"
#include "vktrace_lib_pageguard.h"

#include "vk_struct_size_helper.h"

// This mutex is used to protect API calls sequence when trim starting process.
std::mutex g_mutex_trim;

VKTRACER_LEAVE _Unload(void) {
    // only do the hooking and networking if the tracer is NOT loaded by vktrace
    if (vktrace_is_loaded_into_vktrace() == FALSE) {
        if (vktrace_trace_get_trace_file() != NULL) {
            vktrace_trace_packet_header *pHeader =
                vktrace_create_trace_packet(VKTRACE_TID_VULKAN, VKTRACE_TPI_MARKER_TERMINATE_PROCESS, 0, 0);
            vktrace_finalize_trace_packet(pHeader);
            vktrace_write_trace_packet(pHeader, vktrace_trace_get_trace_file());
            vktrace_delete_trace_packet(&pHeader);
            vktrace_free(vktrace_trace_get_trace_file());
            vktrace_trace_set_trace_file(NULL);
            vktrace_deinitialize_trace_packet_utils();
            trim::deinitialize();
        }
        if (gMessageStream != NULL) {
            vktrace_MessageStream_destroy(&gMessageStream);
        }
        vktrace_LogVerbose("vktrace_lib library unloaded from PID %d", vktrace_get_pid());
    }
}

PFN_vkVoidFunction layer_intercept_instance_proc(const char* name);
PFN_vkVoidFunction layer_intercept_proc(const char* name);

#if defined(USE_PAGEGUARD_SPEEDUP) && !defined(PAGEGUARD_ADD_PAGEGUARD_ON_REAL_MAPPED_MEMORY)
typedef struct _DeviceMemory {
    VkDevice device;
    VkDeviceMemory memory;
} DeviceMemory;

std::unordered_map<VkCommandBuffer, std::list<VkBuffer>> g_cmdBufferToBuffers;
std::unordered_map<VkBuffer, DeviceMemory> g_bufferToDeviceMemory;
std::unordered_map<VkFence, std::list<VkCommandBuffer>> g_fenceToCommandBuffers;
std::unordered_map<VkCommandBuffer, std::list<VkCommandBuffer>> g_commandBufferToCommandBuffers;
#endif

// declared as extern in vktrace_lib_helpers.h
VKTRACE_CRITICAL_SECTION g_memInfoLock;
VKMemInfo g_memInfo = {0, NULL, NULL, 0};

std::unordered_map<void*, layer_device_data*> g_deviceDataMap;
std::unordered_map<void*, layer_instance_data*> g_instanceDataMap;

layer_instance_data* mid(void* object) {
    dispatch_key key = get_dispatch_key(object);
    std::unordered_map<void*, layer_instance_data*>::const_iterator got;
    got = g_instanceDataMap.find(key);
    assert(got != g_instanceDataMap.end());
    return got->second;
}

layer_device_data* mdd(void* object) {
    dispatch_key key = get_dispatch_key(object);
    std::unordered_map<void*, layer_device_data*>::const_iterator got;
    got = g_deviceDataMap.find(key);
    assert(got != g_deviceDataMap.end());
    return got->second;
}

static layer_instance_data* initInstanceData(VkInstance instance, const PFN_vkGetInstanceProcAddr gpa,
                                             std::unordered_map<void*, layer_instance_data*>& map) {
    layer_instance_data* pTable;
    assert(instance);
    dispatch_key key = get_dispatch_key(instance);

    std::unordered_map<void*, layer_instance_data*>::const_iterator it = map.find(key);
    if (it == map.end()) {
        pTable = new layer_instance_data();
        map[key] = pTable;
    } else {
        return it->second;
    }

    // TODO: Convert to new init method
    layer_init_instance_dispatch_table(instance, &pTable->instTable, gpa);

    return pTable;
}

static layer_device_data* initDeviceData(VkDevice device, const PFN_vkGetDeviceProcAddr gpa,
                                         std::unordered_map<void*, layer_device_data*>& map) {
    layer_device_data* pTable;
    dispatch_key key = get_dispatch_key(device);

    std::unordered_map<void*, layer_device_data*>::const_iterator it = map.find(key);
    if (it == map.end()) {
        pTable = new layer_device_data();
        map[key] = pTable;
    } else {
        return it->second;
    }

    layer_init_device_dispatch_table(device, &pTable->devTable, gpa);

    return pTable;
}

/*
 * This function will return the pNext pointer of any
 * CreateInfo extensions that are not loader extensions.
 * This is used to skip past the loader extensions prepended
 * to the list during CreateInstance and CreateDevice.
 */
void* strip_create_extensions(const void* pNext) {
    VkLayerInstanceCreateInfo* create_info = (VkLayerInstanceCreateInfo*)pNext;

    while (create_info && (create_info->sType == VK_STRUCTURE_TYPE_LOADER_INSTANCE_CREATE_INFO ||
                           create_info->sType == VK_STRUCTURE_TYPE_LOADER_DEVICE_CREATE_INFO)) {
        create_info = (VkLayerInstanceCreateInfo*)create_info->pNext;
    }

    return create_info;
}

VKTRACER_EXPORT VKAPI_ATTR VkResult VKAPI_CALL __HOOKED_vkAllocateMemory(VkDevice device, const VkMemoryAllocateInfo* pAllocateInfo,
                                                                         const VkAllocationCallbacks* pAllocator,
                                                                         VkDeviceMemory* pMemory) {
    trim::TrimLockGuard<std::mutex> lock(g_mutex_trim);
    VkResult result;
    vktrace_trace_packet_header* pHeader;
    packet_vkAllocateMemory* pPacket = NULL;
    size_t packetSize = get_struct_chain_size((void*)pAllocateInfo) + sizeof(VkAllocationCallbacks) + sizeof(VkDeviceMemory) * 2;
    CREATE_TRACE_PACKET(vkAllocateMemory, packetSize);
    result = mdd(device)->devTable.AllocateMemory(device, pAllocateInfo, pAllocator, pMemory);
    vktrace_set_packet_entrypoint_end_time(pHeader);
    pPacket = interpret_body_as_vkAllocateMemory(pHeader);
    pPacket->device = device;
    vktrace_add_buffer_to_trace_packet(pHeader, (void**)&(pPacket->pAllocateInfo), sizeof(VkMemoryAllocateInfo), pAllocateInfo);
    if (pAllocateInfo) vktrace_add_pnext_structs_to_trace_packet(pHeader, (void*)pPacket->pAllocateInfo, pAllocateInfo);
    vktrace_add_buffer_to_trace_packet(pHeader, (void**)&(pPacket->pAllocator), sizeof(VkAllocationCallbacks), NULL);
    vktrace_add_buffer_to_trace_packet(pHeader, (void**)&(pPacket->pMemory), sizeof(VkDeviceMemory), pMemory);
    pPacket->result = result;
    vktrace_finalize_buffer_address(pHeader, (void**)&(pPacket->pAllocateInfo));
    vktrace_finalize_buffer_address(pHeader, (void**)&(pPacket->pAllocator));
    vktrace_finalize_buffer_address(pHeader, (void**)&(pPacket->pMemory));
    *((VkDeviceMemory*)((PBYTE)pHeader + pHeader->size - (sizeof(VkDeviceMemory)))) = *pMemory;

    if (!g_trimEnabled) {
        // trim not enabled, send packet as usual
        FINISH_TRACE_PACKET();
    } else {
        vktrace_finalize_trace_packet(pHeader);
        trim::ObjectInfo& info = trim::add_DeviceMemory_object(*pMemory);
        info.belongsToDevice = device;
        info.ObjectInfo.DeviceMemory.pCreatePacket = trim::copy_packet(pHeader);
        info.ObjectInfo.DeviceMemory.memoryTypeIndex = pAllocateInfo->memoryTypeIndex;
        info.ObjectInfo.DeviceMemory.propertyFlags = trim::LookUpMemoryProperties(device, pAllocateInfo->memoryTypeIndex);
        info.ObjectInfo.DeviceMemory.size = pAllocateInfo->allocationSize;
        if (pAllocator != NULL) {
            info.ObjectInfo.DeviceMemory.pAllocator = pAllocator;
            trim::add_Allocator(pAllocator);
        }
        if (g_trimIsInTrim) {
            trim::write_packet(pHeader);
        } else {
            vktrace_delete_trace_packet(&pHeader);
        }
    }

    // begin custom code
    add_new_handle_to_mem_info(*pMemory, pAllocateInfo->allocationSize, NULL);
    // end custom code
    return result;
}

VKTRACER_EXPORT VKAPI_ATTR VkResult VKAPI_CALL __HOOKED_vkMapMemory(VkDevice device, VkDeviceMemory memory, VkDeviceSize offset,
                                                                    VkDeviceSize size, VkFlags flags, void** ppData) {
    trim::TrimLockGuard<std::mutex> lock(g_mutex_trim);
    VkResult result;
    vktrace_trace_packet_header* pHeader;
    packet_vkMapMemory* pPacket = NULL;
    VKAllocInfo* entry;
#if defined(USE_PAGEGUARD_SPEEDUP)
    pageguardEnter();
#endif
    CREATE_TRACE_PACKET(vkMapMemory, sizeof(void*));
    result = mdd(device)->devTable.MapMemory(device, memory, offset, size, flags, ppData);
    vktrace_set_packet_entrypoint_end_time(pHeader);
    entry = find_mem_info_entry(memory);

    // For vktrace usage, clamp the memory size to the total size less offset if VK_WHOLE_SIZE is specified.
    if (size == VK_WHOLE_SIZE) {
        size = entry->totalSize - offset;
    }

#if defined(USE_PAGEGUARD_SPEEDUP)
    // Pageguard handling will change real mapped memory pointer to a pointer
    // of shadow memory, but trim need to use real mapped pointer to keep
    // the pageguard status no change.
    //
    // So here, we save the real mapped memory pointer before page guard
    // handling replace it with shadow memory pointer.
    void* pRealMappedData = *ppData;
    getPageGuardControlInstance().vkMapMemoryPageGuardHandle(device, memory, offset, size, flags, ppData);
#endif
    pPacket = interpret_body_as_vkMapMemory(pHeader);
    pPacket->device = device;
    pPacket->memory = memory;
    pPacket->offset = offset;
    pPacket->size = size;
    pPacket->flags = flags;
    if (ppData != NULL) {
        // here we add data(type is void*) pointed by ppData to trace_packet, and put its address to pPacket->ppData
        // after adding to trace_packet.
        vktrace_add_buffer_to_trace_packet(pHeader, (void**)&(pPacket->ppData), sizeof(void*), ppData);
        vktrace_finalize_buffer_address(pHeader, (void**)&(pPacket->ppData));
        add_data_to_mem_info(memory, size, offset, *ppData);
    }
    pPacket->result = result;
    if (!g_trimEnabled) {
        // trim not enabled, send packet as usual
        FINISH_TRACE_PACKET();
    } else {
        vktrace_finalize_trace_packet(pHeader);
        trim::ObjectInfo* pInfo = trim::get_DeviceMemory_objectInfo(memory);
        if (pInfo != NULL) {
            pInfo->ObjectInfo.DeviceMemory.mappedOffset = offset;
            pInfo->ObjectInfo.DeviceMemory.mappedSize = size;

            // Page guard handling create a shadow memory for every mapped
            // memory object and add page guard to capture the access of
            // write and read, so the page guard handling can keep dual
            // direction of sync between real mapped memory and the shadow
            // memory.
            //
            // When starting trim, trim process need to read and save all image
            // and buffer data to trace file, that will trigger all page guard
            // on those memory if trim access shadow memory, and the status of
            // page guard for those memory will be different with capture
            // without trim. It causes corruption for some title if trim at
            // some locations.
            //
            // So here we make trim to use real memory pointer to avoid change
            // the pageguard status when PMB enabled.
            pInfo->ObjectInfo.DeviceMemory.mappedAddress = pRealMappedData;
        }
        if (g_trimIsInTrim) {
            trim::write_packet(pHeader);
        } else {
            vktrace_delete_trace_packet(&pHeader);
        }
    }
#if defined(USE_PAGEGUARD_SPEEDUP)
    pageguardExit();
#endif
    return result;
}

VKTRACER_EXPORT VKAPI_ATTR void VKAPI_CALL __HOOKED_vkUnmapMemory(VkDevice device, VkDeviceMemory memory) {
    trim::TrimLockGuard<std::mutex> lock(g_mutex_trim);
    vktrace_trace_packet_header* pHeader;
    packet_vkUnmapMemory* pPacket;
    VKAllocInfo* entry;
    size_t siz = 0;
#if defined(USE_PAGEGUARD_SPEEDUP)
    void* PageGuardMappedData = NULL;
    pageguardEnter();
    getPageGuardControlInstance().vkUnmapMemoryPageGuardHandle(device, memory, &PageGuardMappedData,
                                                               &vkFlushMappedMemoryRangesWithoutAPICall);
#endif
    uint64_t trace_begin_time = vktrace_get_time();

    // insert into packet the data that was written by CPU between the vkMapMemory call and here
    // Note must do this prior to the real vkUnMap() or else may get a FAULT
    vktrace_enter_critical_section(&g_memInfoLock);
    entry = find_mem_info_entry(memory);
    if (entry && entry->pData != NULL) {
        if (!entry->didFlush) {
            // no FlushMapped Memory
            siz = (size_t)entry->rangeSize;
        }
    }
    // some title is not 4 byte aligned when call vkMapMemory, so we need
    // ROUNDUP_TO_4 to avoid access invalid memory
    CREATE_TRACE_PACKET(vkUnmapMemory, ROUNDUP_TO_4(siz));
    pHeader->vktrace_begin_time = trace_begin_time;
    pPacket = interpret_body_as_vkUnmapMemory(pHeader);
    if (siz) {
        assert(entry->handle == memory);
        vktrace_add_buffer_to_trace_packet(pHeader, (void**)&(pPacket->pData), siz, entry->pData);
        vktrace_finalize_buffer_address(pHeader, (void**)&(pPacket->pData));
    }
    entry->pData = NULL;
    vktrace_leave_critical_section(&g_memInfoLock);
    pHeader->entrypoint_begin_time = vktrace_get_time();
    mdd(device)->devTable.UnmapMemory(device, memory);
    vktrace_set_packet_entrypoint_end_time(pHeader);
    pPacket->device = device;
    pPacket->memory = memory;
    if (!g_trimEnabled) {
        // trim not enabled, send packet as usual
        FINISH_TRACE_PACKET();
    } else {
        vktrace_finalize_trace_packet(pHeader);
        trim::ObjectInfo* pInfo = trim::get_DeviceMemory_objectInfo(memory);
        if (pInfo != NULL) {
            pInfo->ObjectInfo.DeviceMemory.mappedOffset = 0;
            pInfo->ObjectInfo.DeviceMemory.mappedSize = 0;
            pInfo->ObjectInfo.DeviceMemory.mappedAddress = NULL;
        }
        if (g_trimIsInTrim) {
            trim::write_packet(pHeader);
        } else {
            vktrace_delete_trace_packet(&pHeader);
        }
    }
#if defined(USE_PAGEGUARD_SPEEDUP)
    if (PageGuardMappedData != nullptr) {
        pageguardFreeMemory(PageGuardMappedData);
    }
    pageguardExit();
#endif
}

VKTRACER_EXPORT VKAPI_ATTR void VKAPI_CALL __HOOKED_vkFreeMemory(VkDevice device, VkDeviceMemory memory,
                                                                 const VkAllocationCallbacks* pAllocator) {
    trim::TrimLockGuard<std::mutex> lock(g_mutex_trim);
    vktrace_trace_packet_header* pHeader;
    packet_vkFreeMemory* pPacket = NULL;
#if defined(USE_PAGEGUARD_SPEEDUP)
    // There are some apps call vkFreeMemory without call vkUnmapMemory on
    // same memory object. in that situation, capture/playback run into error.
    // so add process here for that situation.
    pageguardEnter();
    if (getPageGuardControlInstance().findMappedMemoryObject(device, memory) != nullptr) {
        void* PageGuardMappedData = nullptr;
        getPageGuardControlInstance().vkUnmapMemoryPageGuardHandle(device, memory, &PageGuardMappedData,
                                                                   &vkFlushMappedMemoryRangesWithoutAPICall);
        if (PageGuardMappedData != nullptr) {
            pageguardFreeMemory(PageGuardMappedData);
        }
    }
    pageguardExit();
#endif
    CREATE_TRACE_PACKET(vkFreeMemory, sizeof(VkAllocationCallbacks));
    mdd(device)->devTable.FreeMemory(device, memory, pAllocator);
    vktrace_set_packet_entrypoint_end_time(pHeader);
    pPacket = interpret_body_as_vkFreeMemory(pHeader);
    pPacket->device = device;
    pPacket->memory = memory;
    vktrace_add_buffer_to_trace_packet(pHeader, (void**)&(pPacket->pAllocator), sizeof(VkAllocationCallbacks), NULL);
    vktrace_finalize_buffer_address(pHeader, (void**)&(pPacket->pAllocator));
    if (!g_trimEnabled) {
        // trim not enabled, send packet as usual
        FINISH_TRACE_PACKET();
    } else {
        vktrace_finalize_trace_packet(pHeader);
        trim::remove_DeviceMemory_object(memory);
        if (g_trimIsInTrim) {
            trim::write_packet(pHeader);
        } else {
            vktrace_delete_trace_packet(&pHeader);
        }
    }

    // begin custom code
    rm_handle_from_mem_info(memory);
    // end custom code
}

VKTRACER_EXPORT VKAPI_ATTR VkResult VKAPI_CALL __HOOKED_vkInvalidateMappedMemoryRanges(VkDevice device, uint32_t memoryRangeCount,
                                                                                       const VkMappedMemoryRange* pMemoryRanges) {
    trim::TrimLockGuard<std::mutex> lock(g_mutex_trim);
    vktrace_trace_packet_header* pHeader;
    VkResult result;
    size_t rangesSize = 0;
    size_t dataSize = 0;
    uint32_t iter;
    packet_vkInvalidateMappedMemoryRanges* pPacket = NULL;
    uint64_t trace_begin_time = vktrace_get_time();

#if defined(USE_PAGEGUARD_SPEEDUP)
    pageguardEnter();
    resetAllReadFlagAndPageGuard();
#endif

    // determine sum of sizes of memory ranges and pNext structures
    for (iter = 0; iter < memoryRangeCount; iter++) {
        VkMappedMemoryRange* pRange = (VkMappedMemoryRange*)&pMemoryRanges[iter];
        VKAllocInfo* pEntry = find_mem_info_entry(pRange->memory);
        rangesSize += vk_size_vkmappedmemoryrange(pRange);
        uint64_t range_size = pRange->size;
        if (pRange->size == VK_WHOLE_SIZE) {
            assert(pRange->offset >= pEntry->rangeOffset);
            range_size = pEntry->totalSize - pRange->offset;
            assert(range_size <= pEntry->rangeSize);
        }
        dataSize += ROUNDUP_TO_4((size_t)range_size);
        dataSize += get_struct_chain_size((void*)pRange);
    }

    CREATE_TRACE_PACKET(vkInvalidateMappedMemoryRanges, rangesSize + sizeof(void*) * memoryRangeCount + dataSize);
    pHeader->vktrace_begin_time = trace_begin_time;
    pPacket = interpret_body_as_vkInvalidateMappedMemoryRanges(pHeader);

    vktrace_add_buffer_to_trace_packet(pHeader, (void**)&(pPacket->pMemoryRanges), rangesSize, pMemoryRanges);

    // add the pnext structures to the packet
    for (iter = 0; iter < memoryRangeCount; iter++)
        vktrace_add_pnext_structs_to_trace_packet(pHeader, (void*)&pPacket->pMemoryRanges[iter], (void*)&pMemoryRanges[iter]);

    vktrace_finalize_buffer_address(pHeader, (void**)&(pPacket->pMemoryRanges));

    // insert into packet the data that was written by CPU between the vkMapMemory call and here
    // create a temporary local ppData array and add it to the packet (to reserve the space for the array)
    void** ppTmpData = (void**)malloc(memoryRangeCount * sizeof(void*));
    vktrace_add_buffer_to_trace_packet(pHeader, (void**)&(pPacket->ppData), sizeof(void*) * memoryRangeCount, ppTmpData);
    free(ppTmpData);

    // now the actual memory
    vktrace_enter_critical_section(&g_memInfoLock);
    for (iter = 0; iter < memoryRangeCount; iter++) {
        VkMappedMemoryRange* pRange = (VkMappedMemoryRange*)&pMemoryRanges[iter];
        VKAllocInfo* pEntry = find_mem_info_entry(pRange->memory);

        if (pEntry != NULL) {
            assert(pEntry->handle == pRange->memory);
            uint64_t range_size = 0;
            if (pRange->size != VK_WHOLE_SIZE) {
                assert(pEntry->totalSize >= (pRange->size + pRange->offset));
                assert(pEntry->totalSize >= pRange->size);
                assert(pRange->offset >= pEntry->rangeOffset &&
                       (pRange->offset + pRange->size) <= (pEntry->rangeOffset + pEntry->rangeSize));
                range_size = pRange->size;
            } else {
                range_size = pEntry->totalSize - pRange->offset;
            }
            vktrace_add_buffer_to_trace_packet(pHeader, (void**)&(pPacket->ppData[iter]), range_size,
                                               pEntry->pData + pRange->offset);
            vktrace_finalize_buffer_address(pHeader, (void**)&(pPacket->ppData[iter]));
            pEntry->didFlush = TRUE;  // Do we need didInvalidate?
        } else {
            vktrace_LogError("Failed to copy app memory into trace packet (idx = %u) on vkInvalidateMappedMemoryRanges",
                             pHeader->global_packet_index);
        }
    }
    vktrace_leave_critical_section(&g_memInfoLock);

    // now finalize the ppData array since it is done being updated
    vktrace_finalize_buffer_address(pHeader, (void**)&(pPacket->ppData));

    pHeader->entrypoint_begin_time = vktrace_get_time();
    result = mdd(device)->devTable.InvalidateMappedMemoryRanges(device, memoryRangeCount, pMemoryRanges);
    vktrace_set_packet_entrypoint_end_time(pHeader);
    pPacket->device = device;
    pPacket->memoryRangeCount = memoryRangeCount;
    pPacket->result = result;
    if (!g_trimEnabled) {
        FINISH_TRACE_PACKET();
    } else {
        vktrace_finalize_trace_packet(pHeader);
        if (g_trimIsInTrim) {
            trim::write_packet(pHeader);
        } else {
            vktrace_delete_trace_packet(&pHeader);
        }
    }
#if defined(USE_PAGEGUARD_SPEEDUP)
    pageguardExit();
#endif
    return result;
}

VKTRACER_EXPORT VKAPI_ATTR VkResult VKAPI_CALL __HOOKED_vkFlushMappedMemoryRanges(VkDevice device, uint32_t memoryRangeCount,
                                                                                  const VkMappedMemoryRange* pMemoryRanges) {
    trim::TrimLockGuard<std::mutex> lock(g_mutex_trim);
    VkResult result;
    vktrace_trace_packet_header* pHeader;
    uint64_t rangesSize = 0;
    uint64_t dataSize = 0;
    uint64_t pnextSize = 0;
    uint32_t iter;
    packet_vkFlushMappedMemoryRanges* pPacket = NULL;
#if defined(USE_PAGEGUARD_SPEEDUP)
    pageguardEnter();
    PBYTE* ppPackageData = new PBYTE[memoryRangeCount];
    getPageGuardControlInstance().vkFlushMappedMemoryRangesPageGuardHandle(
        device, memoryRangeCount, pMemoryRanges, ppPackageData);  // the packet is not needed if no any change on data of all ranges
#endif

    uint64_t trace_begin_time = vktrace_get_time();

// find out how much memory is in the ranges
#if !defined(USE_PAGEGUARD_SPEEDUP)
    for (iter = 0; iter < memoryRangeCount; iter++) {
        VkMappedMemoryRange* pRange = (VkMappedMemoryRange*)&pMemoryRanges[iter];
        dataSize += ROUNDUP_TO_4((size_t)(getPageGuardControlInstance().getMappedMemorySize(device, pRange->memory)));
    }
#else
    dataSize = getPageGuardControlInstance().getALLChangedPackageSizeInMappedMemory(device, memoryRangeCount, pMemoryRanges,
                                                                                    ppPackageData);
#endif
    rangesSize = sizeof(VkMappedMemoryRange) * memoryRangeCount;

    // determine size of pnext chains
    for (iter = 0; iter < memoryRangeCount; iter++) {
        VkMappedMemoryRange* pRange = (VkMappedMemoryRange*)&pMemoryRanges[iter];
        pnextSize += get_struct_chain_size((void*)pRange);
    }

    CREATE_TRACE_PACKET(vkFlushMappedMemoryRanges, rangesSize + sizeof(void*) * memoryRangeCount + dataSize + pnextSize);
    pHeader->vktrace_begin_time = trace_begin_time;
    pPacket = interpret_body_as_vkFlushMappedMemoryRanges(pHeader);

    vktrace_add_buffer_to_trace_packet(pHeader, (void**)&(pPacket->pMemoryRanges), rangesSize, pMemoryRanges);

    // add the pnext structures to the packet
    for (iter = 0; iter < memoryRangeCount; iter++)
        vktrace_add_pnext_structs_to_trace_packet(pHeader, (void*)&pPacket->pMemoryRanges[iter], (void*)&pMemoryRanges[iter]);

    vktrace_finalize_buffer_address(pHeader, (void**)&(pPacket->pMemoryRanges));

    // insert into packet the data that was written by CPU between the vkMapMemory call and here
    // create a temporary local ppData array and add it to the packet (to reserve the space for the array)
    void** ppTmpData = (void**)malloc(memoryRangeCount * sizeof(void*));
    vktrace_add_buffer_to_trace_packet(pHeader, (void**)&(pPacket->ppData), sizeof(void*) * memoryRangeCount, ppTmpData);
    free(ppTmpData);

    // now the actual memory
    vktrace_enter_critical_section(&g_memInfoLock);
    for (iter = 0; iter < memoryRangeCount; iter++) {
        VkMappedMemoryRange* pRange = (VkMappedMemoryRange*)&pMemoryRanges[iter];
        VKAllocInfo* pEntry = find_mem_info_entry(pRange->memory);

        if (pEntry != NULL) {
#if defined(PLATFORM_LINUX)
            VkDeviceSize rangeSize __attribute__((unused));
#else
            VkDeviceSize rangeSize;
#endif
            if (pRange->size == VK_WHOLE_SIZE) {
                LPPageGuardMappedMemory pOPTMemoryTemp = getPageGuardControlInstance().findMappedMemoryObject(device, pRange);
                rangeSize = getPageGuardControlInstance().getMappedMemorySize(device, pRange->memory) -
                            (pRange->offset - pOPTMemoryTemp->getMappedOffset());
            } else
                rangeSize = pRange->size;
            assert(pEntry->handle == pRange->memory);
            assert(pEntry->totalSize >= (rangeSize + pRange->offset));
            assert(pEntry->totalSize >= rangeSize);
            assert(pRange->offset >= pEntry->rangeOffset &&
                   (pRange->offset + rangeSize) <= (pEntry->rangeOffset + pEntry->rangeSize));
#if defined(USE_PAGEGUARD_SPEEDUP)
            LPPageGuardMappedMemory pOPTMemoryTemp = getPageGuardControlInstance().findMappedMemoryObject(device, pRange);
            VkDeviceSize OPTPackageSizeTemp = 0;
            if (pOPTMemoryTemp) {
                PBYTE pOPTDataTemp = pOPTMemoryTemp->getChangedDataPackage(&OPTPackageSizeTemp);
                vktrace_add_buffer_to_trace_packet(pHeader, (void**)&(pPacket->ppData[iter]), OPTPackageSizeTemp, pOPTDataTemp);
                pOPTMemoryTemp->clearChangedDataPackage();
                pOPTMemoryTemp->resetMemoryObjectAllChangedFlagAndPageGuard();
            } else {
                PBYTE pOPTDataTemp =
                    getPageGuardControlInstance().getChangedDataPackageOutOfMap(ppPackageData, iter, &OPTPackageSizeTemp);
                vktrace_add_buffer_to_trace_packet(pHeader, (void**)&(pPacket->ppData[iter]), OPTPackageSizeTemp, pOPTDataTemp);
                getPageGuardControlInstance().clearChangedDataPackageOutOfMap(ppPackageData, iter);
            }
#else
            vktrace_add_buffer_to_trace_packet(pHeader, (void**)&(pPacket->ppData[iter]), rangeSize,
                                               pEntry->pData + pRange->offset);
#endif
            vktrace_finalize_buffer_address(pHeader, (void**)&(pPacket->ppData[iter]));
            pEntry->didFlush = TRUE;
        } else {
            vktrace_LogError("Failed to copy app memory into trace packet (idx = %u) on vkFlushedMappedMemoryRanges",
                             pHeader->global_packet_index);
        }
    }
#if defined(USE_PAGEGUARD_SPEEDUP)
    delete[] ppPackageData;
#endif
    vktrace_leave_critical_section(&g_memInfoLock);

    // now finalize the ppData array since it is done being updated
    vktrace_finalize_buffer_address(pHeader, (void**)&(pPacket->ppData));

    pHeader->entrypoint_begin_time = vktrace_get_time();
    result = mdd(device)->devTable.FlushMappedMemoryRanges(device, memoryRangeCount, pMemoryRanges);
    vktrace_set_packet_entrypoint_end_time(pHeader);
    pPacket->device = device;
    pPacket->memoryRangeCount = memoryRangeCount;
    pPacket->result = result;
    if (!g_trimEnabled) {
        // trim not enabled, send packet as usual
        FINISH_TRACE_PACKET();
    } else {
        vktrace_finalize_trace_packet(pHeader);
        if (g_trimIsInTrim) {
            // Currently tracing the frame, so need to track references & store packet to write post-tracing.
            trim::write_packet(pHeader);
        } else {
            vktrace_delete_trace_packet(&pHeader);
        }
    }
#if defined(USE_PAGEGUARD_SPEEDUP)
    pageguardExit();
#endif
    return result;
}

VKTRACER_EXPORT VKAPI_ATTR VkResult VKAPI_CALL __HOOKED_vkAllocateCommandBuffers(VkDevice device,
                                                                                 const VkCommandBufferAllocateInfo* pAllocateInfo,
                                                                                 VkCommandBuffer* pCommandBuffers) {
    trim::TrimLockGuard<std::mutex> lock(g_mutex_trim);
    VkResult result;
    vktrace_trace_packet_header* pHeader;
    packet_vkAllocateCommandBuffers* pPacket = NULL;
    CREATE_TRACE_PACKET(vkAllocateCommandBuffers,
                        get_struct_chain_size((void*)pAllocateInfo) + sizeof(VkCommandBuffer) * pAllocateInfo->commandBufferCount);
    result = mdd(device)->devTable.AllocateCommandBuffers(device, pAllocateInfo, pCommandBuffers);
    vktrace_set_packet_entrypoint_end_time(pHeader);
    pPacket = interpret_body_as_vkAllocateCommandBuffers(pHeader);
    pPacket->device = device;
    vktrace_add_buffer_to_trace_packet(pHeader, (void**)&(pPacket->pAllocateInfo), sizeof(VkCommandBufferAllocateInfo),
                                       pAllocateInfo);
    if (pAllocateInfo) vktrace_add_pnext_structs_to_trace_packet(pHeader, (void*)pPacket->pAllocateInfo, (void*)pAllocateInfo);
    vktrace_add_buffer_to_trace_packet(pHeader, (void**)&(pPacket->pCommandBuffers),
                                       sizeof(VkCommandBuffer) * pAllocateInfo->commandBufferCount, pCommandBuffers);
    pPacket->result = result;
    vktrace_finalize_buffer_address(pHeader, (void**)&(pPacket->pAllocateInfo));
    vktrace_finalize_buffer_address(pHeader, (void**)&(pPacket->pCommandBuffers));
    if (!g_trimEnabled) {
        // trim not enabled, send packet as usual
        FINISH_TRACE_PACKET();
    } else {
        vktrace_finalize_trace_packet(pHeader);

        trim::ObjectInfo* pPoolInfo = trim::get_CommandPool_objectInfo(pAllocateInfo->commandPool);
        if (pPoolInfo != NULL) {
            pPoolInfo->ObjectInfo.CommandPool.numCommandBuffersAllocated[pAllocateInfo->level] += pAllocateInfo->commandBufferCount;
        }

        for (uint32_t i = 0; i < pAllocateInfo->commandBufferCount; i++) {
            trim::ObjectInfo& info = trim::add_CommandBuffer_object(pCommandBuffers[i]);
            info.belongsToDevice = device;
            info.ObjectInfo.CommandBuffer.commandPool = pAllocateInfo->commandPool;
            info.ObjectInfo.CommandBuffer.level = pAllocateInfo->level;
        }

        if (g_trimIsInTrim) {
            trim::mark_CommandPool_reference(pAllocateInfo->commandPool);
            trim::write_packet(pHeader);
        } else {
            vktrace_delete_trace_packet(&pHeader);
        }
    }
    return result;
}

VKTRACER_EXPORT VKAPI_ATTR VkResult VKAPI_CALL __HOOKED_vkBeginCommandBuffer(VkCommandBuffer commandBuffer,
                                                                             const VkCommandBufferBeginInfo* pBeginInfo) {
    trim::TrimLockGuard<std::mutex> lock(g_mutex_trim);
    VkResult result;
    vktrace_trace_packet_header* pHeader;
    packet_vkBeginCommandBuffer* pPacket = NULL;
    CREATE_TRACE_PACKET(vkBeginCommandBuffer, get_struct_chain_size((void*)pBeginInfo));
    result = mdd(commandBuffer)->devTable.BeginCommandBuffer(commandBuffer, pBeginInfo);
    vktrace_set_packet_entrypoint_end_time(pHeader);
    pPacket = interpret_body_as_vkBeginCommandBuffer(pHeader);
    pPacket->commandBuffer = commandBuffer;
    vktrace_add_buffer_to_trace_packet(pHeader, (void**)&(pPacket->pBeginInfo), sizeof(VkCommandBufferBeginInfo), pBeginInfo);
    if (pBeginInfo) vktrace_add_pnext_structs_to_trace_packet(pHeader, (void*)pPacket->pBeginInfo, (void*)pBeginInfo);
    vktrace_add_buffer_to_trace_packet(pHeader, (void**)&(pPacket->pBeginInfo->pInheritanceInfo),
                                       sizeof(VkCommandBufferInheritanceInfo), pBeginInfo->pInheritanceInfo);
    pPacket->result = result;
    vktrace_finalize_buffer_address(pHeader, (void**)&(pPacket->pBeginInfo->pInheritanceInfo));
    vktrace_finalize_buffer_address(pHeader, (void**)&(pPacket->pBeginInfo));
    if (!g_trimEnabled) {
        // trim not enabled, send packet as usual
        FINISH_TRACE_PACKET();
    } else {
        vktrace_finalize_trace_packet(pHeader);

        trim::remove_CommandBuffer_calls(commandBuffer);
        trim::add_CommandBuffer_call(commandBuffer, trim::copy_packet(pHeader));
        trim::ClearImageTransitions(commandBuffer);
        trim::ClearBufferTransitions(commandBuffer);
        trim::clear_binding_Pipelines_from_CommandBuffer(commandBuffer);

        if (g_trimIsInTrim) {
            if (pBeginInfo->pInheritanceInfo) {
                trim::mark_Framebuffer_reference(pBeginInfo->pInheritanceInfo->framebuffer);
            }
            trim::write_packet(pHeader);
        } else {
            vktrace_delete_trace_packet(&pHeader);
        }
    }
    return result;
}

VKTRACER_EXPORT VKAPI_ATTR VkResult VKAPI_CALL __HOOKED_vkCreateDescriptorPool(VkDevice device,
                                                                               const VkDescriptorPoolCreateInfo* pCreateInfo,
                                                                               const VkAllocationCallbacks* pAllocator,
                                                                               VkDescriptorPool* pDescriptorPool) {
    trim::TrimLockGuard<std::mutex> lock(g_mutex_trim);
    VkResult result;
    vktrace_trace_packet_header* pHeader;
    packet_vkCreateDescriptorPool* pPacket = NULL;
    // begin custom code (needs to use get_struct_chain_size)
    CREATE_TRACE_PACKET(vkCreateDescriptorPool,
                        get_struct_chain_size((void*)pCreateInfo) + sizeof(VkAllocationCallbacks) + sizeof(VkDescriptorPool));
    // end custom code
    result = mdd(device)->devTable.CreateDescriptorPool(device, pCreateInfo, pAllocator, pDescriptorPool);
    vktrace_set_packet_entrypoint_end_time(pHeader);
    pPacket = interpret_body_as_vkCreateDescriptorPool(pHeader);
    pPacket->device = device;
    vktrace_add_buffer_to_trace_packet(pHeader, (void**)&(pPacket->pCreateInfo), sizeof(VkDescriptorPoolCreateInfo), pCreateInfo);
    if (pCreateInfo) vktrace_add_pnext_structs_to_trace_packet(pHeader, (void*)pPacket->pCreateInfo, (void*)pCreateInfo);
    vktrace_add_buffer_to_trace_packet(pHeader, (void**)&(pPacket->pCreateInfo->pPoolSizes),
                                       pCreateInfo->poolSizeCount * sizeof(VkDescriptorPoolSize), pCreateInfo->pPoolSizes);
    vktrace_add_buffer_to_trace_packet(pHeader, (void**)&(pPacket->pAllocator), sizeof(VkAllocationCallbacks), NULL);
    vktrace_add_buffer_to_trace_packet(pHeader, (void**)&(pPacket->pDescriptorPool), sizeof(VkDescriptorPool), pDescriptorPool);
    pPacket->result = result;
    vktrace_finalize_buffer_address(pHeader, (void**)&(pPacket->pCreateInfo->pPoolSizes));
    vktrace_finalize_buffer_address(pHeader, (void**)&(pPacket->pCreateInfo));
    vktrace_finalize_buffer_address(pHeader, (void**)&(pPacket->pAllocator));
    vktrace_finalize_buffer_address(pHeader, (void**)&(pPacket->pDescriptorPool));
    if (!g_trimEnabled) {
        // trim not enabled, send packet as usual
        FINISH_TRACE_PACKET();
    } else {
        vktrace_finalize_trace_packet(pHeader);
        trim::ObjectInfo& info = trim::add_DescriptorPool_object(*pDescriptorPool);
        info.belongsToDevice = device;
        info.ObjectInfo.DescriptorPool.pCreatePacket = trim::copy_packet(pHeader);
        info.ObjectInfo.DescriptorPool.createFlags = pCreateInfo->flags;
        info.ObjectInfo.DescriptorPool.maxSets = pCreateInfo->maxSets;
        info.ObjectInfo.DescriptorPool.numSets = 0;

        if (pAllocator != NULL) {
            info.ObjectInfo.DescriptorPool.pAllocator = pAllocator;
            trim::add_Allocator(pAllocator);
        }

        if (g_trimIsInTrim) {
            trim::write_packet(pHeader);
        } else {
            vktrace_delete_trace_packet(&pHeader);
        }
    }
    return result;
}

VkLayerDeviceCreateInfo* get_chain_info(const VkDeviceCreateInfo* pCreateInfo, VkLayerFunction func) {
    VkLayerDeviceCreateInfo* chain_info = (VkLayerDeviceCreateInfo*)pCreateInfo->pNext;
    while (chain_info && !(chain_info->sType == VK_STRUCTURE_TYPE_LOADER_DEVICE_CREATE_INFO && chain_info->function == func)) {
        chain_info = (VkLayerDeviceCreateInfo*)chain_info->pNext;
    }
    assert(chain_info != NULL);
    return chain_info;
}

VKTRACER_EXPORT VKAPI_ATTR void VKAPI_CALL __HOOKED_vkGetPhysicalDeviceProperties(
    VkPhysicalDevice physicalDevice,
    VkPhysicalDeviceProperties* pProperties)
{
    trim::TrimLockGuard<std::mutex> lock(g_mutex_trim);
    vktrace_trace_packet_header* pHeader;
    packet_vkGetPhysicalDeviceProperties* pPacket = NULL;
    CREATE_TRACE_PACKET(vkGetPhysicalDeviceProperties, sizeof(VkPhysicalDeviceProperties));
    mid(physicalDevice)->instTable.GetPhysicalDeviceProperties(physicalDevice, pProperties);
    // Munge the pipeline cache UUID so app won't use the pipeline cache. This increases portability of the trace file.
    memset(pProperties->pipelineCacheUUID, 0xff, sizeof(pProperties->pipelineCacheUUID));
    vktrace_set_packet_entrypoint_end_time(pHeader);
    pPacket = interpret_body_as_vkGetPhysicalDeviceProperties(pHeader);
    pPacket->physicalDevice = physicalDevice;
    vktrace_add_buffer_to_trace_packet(pHeader, (void**)&(pPacket->pProperties), sizeof(VkPhysicalDeviceProperties), pProperties);
    vktrace_finalize_buffer_address(pHeader, (void**)&(pPacket->pProperties));
    if (!g_trimEnabled) {
        FINISH_TRACE_PACKET();
    } else {
        vktrace_finalize_trace_packet(pHeader);
        if (g_trimIsInTrim) {
            trim::write_packet(pHeader);
        } else {
            trim::ObjectInfo* pInfo = trim::get_PhysicalDevice_objectInfo(physicalDevice);

            // We need to record this packet for vktrace portabilitytable handling. The table
            // is used to determine what memory index should be used in vkAllocateMemory
            // during playback.
            //
            // Here we record it to make sure the trimmed trace file include this packet.
            // During playback, vkreplay use the packet to get hardware and driver
            // infomation of capturing runtime, then vkreplay handle portabilitytable
            // with these infomation in vkAllocateMemory to decide if capture/playback
            // runtime are same platform or not, if it's different platform, some process
            // will apply to make it can playback on the different platform.
            //
            // Without this packet, the portability process will be wrong and it cause some
            // title crash when playback on same platform.
            if (pInfo != nullptr) {
                pInfo->ObjectInfo.PhysicalDevice.pGetPhysicalDevicePropertiesPacket = trim::copy_packet(pHeader);
            }
            vktrace_delete_trace_packet(&pHeader);
        }
    }
}

VKTRACER_EXPORT VKAPI_ATTR void VKAPI_CALL __HOOKED_vkGetPhysicalDeviceProperties2KHR(VkPhysicalDevice physicalDevice,
                                                                                      VkPhysicalDeviceProperties2KHR* pProperties) {
    trim::TrimLockGuard<std::mutex> lock(g_mutex_trim);
    vktrace_trace_packet_header* pHeader;
    packet_vkGetPhysicalDeviceProperties2KHR* pPacket = NULL;
    CREATE_TRACE_PACKET(vkGetPhysicalDeviceProperties2KHR, get_struct_chain_size((void*)pProperties));
    // Munge the pipeline cache UUID so app won't use the pipeline cache. This increases portability of the trace file.
    memset(pProperties->properties.pipelineCacheUUID, 0xff, sizeof(pProperties->properties.pipelineCacheUUID));
    mid(physicalDevice)->instTable.GetPhysicalDeviceProperties2KHR(physicalDevice, pProperties);
    vktrace_set_packet_entrypoint_end_time(pHeader);
    pPacket = interpret_body_as_vkGetPhysicalDeviceProperties2KHR(pHeader);
    pPacket->physicalDevice = physicalDevice;
    vktrace_add_buffer_to_trace_packet(pHeader, (void**)&(pPacket->pProperties), sizeof(VkPhysicalDeviceProperties2KHR),
                                       pProperties);
    vktrace_add_pnext_structs_to_trace_packet(pHeader, (void*)pPacket->pProperties, pProperties);
    vktrace_finalize_buffer_address(pHeader, (void**)&(pPacket->pProperties));
    if (!g_trimEnabled) {
        FINISH_TRACE_PACKET();
    } else {
        vktrace_finalize_trace_packet(pHeader);
        if (g_trimIsInTrim) {
            trim::write_packet(pHeader);
        } else {
            trim::ObjectInfo* pInfo = trim::get_PhysicalDevice_objectInfo(physicalDevice);
            // See comment above in __HOOKED_vkGetPhysicalDeviceProperties
            if (pInfo != nullptr) {
                pInfo->ObjectInfo.PhysicalDevice.pGetPhysicalDeviceProperties2KHRPacket = trim::copy_packet(pHeader);
            }
            vktrace_delete_trace_packet(&pHeader);
        }
    }
}

VKTRACER_EXPORT VKAPI_ATTR VkResult VKAPI_CALL __HOOKED_vkCreateDevice(VkPhysicalDevice physicalDevice,
                                                                       const VkDeviceCreateInfo* pCreateInfo,
                                                                       const VkAllocationCallbacks* pAllocator, VkDevice* pDevice) {
    trim::TrimLockGuard<std::mutex> lock(g_mutex_trim);
    vktrace_trace_packet_header* pHeader;
    VkResult result;
    packet_vkCreateDevice* pPacket = NULL;

    VkLayerDeviceCreateInfo* chain_info = get_chain_info(pCreateInfo, VK_LAYER_LINK_INFO);

    assert(chain_info->u.pLayerInfo);
    PFN_vkGetInstanceProcAddr fpGetInstanceProcAddr = chain_info->u.pLayerInfo->pfnNextGetInstanceProcAddr;
    assert(fpGetInstanceProcAddr);
    PFN_vkGetDeviceProcAddr fpGetDeviceProcAddr = chain_info->u.pLayerInfo->pfnNextGetDeviceProcAddr;
    assert(fpGetDeviceProcAddr);
    PFN_vkCreateDevice fpCreateDevice = (PFN_vkCreateDevice)fpGetInstanceProcAddr(NULL, "vkCreateDevice");
    if (fpCreateDevice == NULL) {
        return VK_ERROR_INITIALIZATION_FAILED;
    }

    // Advance the link info for the next element on the chain
    chain_info->u.pLayerInfo = chain_info->u.pLayerInfo->pNext;

    result = fpCreateDevice(physicalDevice, pCreateInfo, pAllocator, pDevice);
    if (result != VK_SUCCESS) {
        return result;
    }

    initDeviceData(*pDevice, fpGetDeviceProcAddr, g_deviceDataMap);
    // Setup device dispatch table for extensions
    ext_init_create_device(mdd(*pDevice), *pDevice, fpGetDeviceProcAddr, pCreateInfo->enabledExtensionCount,
                           pCreateInfo->ppEnabledExtensionNames);

    // remove the loader extended createInfo structure
    VkDeviceCreateInfo localCreateInfo;
    memcpy(&localCreateInfo, pCreateInfo, sizeof(localCreateInfo));
    localCreateInfo.pNext = strip_create_extensions(pCreateInfo->pNext);

    // determine size of pnext chains
    size_t pnextSize = 0;
    {
        if (pCreateInfo) pnextSize = get_struct_chain_size((void*)&localCreateInfo);
        for (uint32_t iter = 0; iter < localCreateInfo.queueCreateInfoCount; iter++) {
            pnextSize += get_struct_chain_size((void*)&localCreateInfo.pQueueCreateInfos[iter]);
        }
    }

    CREATE_TRACE_PACKET(vkCreateDevice, pnextSize + sizeof(VkAllocationCallbacks) + sizeof(VkDevice));
    vktrace_set_packet_entrypoint_end_time(pHeader);
    pPacket = interpret_body_as_vkCreateDevice(pHeader);
    pPacket->physicalDevice = physicalDevice;
    add_VkDeviceCreateInfo_to_packet(pHeader, (VkDeviceCreateInfo**)&(pPacket->pCreateInfo), &localCreateInfo);
    vktrace_add_buffer_to_trace_packet(pHeader, (void**)&(pPacket->pAllocator), sizeof(VkAllocationCallbacks), NULL);
    vktrace_add_buffer_to_trace_packet(pHeader, (void**)&(pPacket->pDevice), sizeof(VkDevice), pDevice);
    pPacket->result = result;
    vktrace_finalize_buffer_address(pHeader, (void**)&(pPacket->pAllocator));
    vktrace_finalize_buffer_address(pHeader, (void**)&(pPacket->pDevice));
    if (!g_trimEnabled) {
        // trim not enabled, send packet as usual
        FINISH_TRACE_PACKET();
    } else {
        vktrace_finalize_trace_packet(pHeader);
        trim::ObjectInfo& info = trim::add_Device_object(*pDevice);
        info.belongsToPhysicalDevice = physicalDevice;
        info.ObjectInfo.Device.pCreatePacket = trim::copy_packet(pHeader);

        trim::ObjectInfo* pPhysDevInfo = trim::get_PhysicalDevice_objectInfo(physicalDevice);
        if (pPhysDevInfo != nullptr) {
            info.ObjectInfo.Device.queueFamilyCount = pPhysDevInfo->ObjectInfo.PhysicalDevice.queueFamilyCount;
            info.ObjectInfo.Device.pQueueFamilies = VKTRACE_NEW_ARRAY(trim::QueueFamily, info.ObjectInfo.Device.queueFamilyCount);
            for (uint32_t family = 0; family < info.ObjectInfo.Device.queueFamilyCount; family++) {
                info.ObjectInfo.Device.pQueueFamilies[family].count = 0;
                info.ObjectInfo.Device.pQueueFamilies[family].queues = nullptr;
            }

            for (uint32_t i = 0; i < pCreateInfo->queueCreateInfoCount; i++) {
                uint32_t queueFamilyIndex = pCreateInfo->pQueueCreateInfos[i].queueFamilyIndex;
                uint32_t count = pCreateInfo->pQueueCreateInfos[i].queueCount;

                info.ObjectInfo.Device.pQueueFamilies[queueFamilyIndex].count = count;
                info.ObjectInfo.Device.pQueueFamilies[queueFamilyIndex].queues = VKTRACE_NEW_ARRAY(VkQueue, count);

                for (uint32_t q = 0; q < count; q++) {
                    VkQueue queue = VK_NULL_HANDLE;
                    mdd(*pDevice)->devTable.GetDeviceQueue(*pDevice, queueFamilyIndex, q, &queue);
                    info.ObjectInfo.Device.pQueueFamilies[queueFamilyIndex].queues[q] = queue;

                    // Because this queue was not retrieved through the loader's
                    // trampoile function, we need to assign the dispatch table here
                    *(void**)queue = *(void**)*pDevice;
                }
            }
        }
        if (pAllocator != NULL) {
            info.ObjectInfo.Device.pAllocator = pAllocator;
            trim::add_Allocator(pAllocator);
        }

        if (g_trimIsInTrim) {
            trim::write_packet(pHeader);
        } else {
            vktrace_delete_trace_packet(&pHeader);
        }
    }
    return result;
}

VKTRACER_EXPORT VKAPI_ATTR VkResult VKAPI_CALL __HOOKED_vkCreateFramebuffer(VkDevice device,
                                                                            const VkFramebufferCreateInfo* pCreateInfo,
                                                                            const VkAllocationCallbacks* pAllocator,
                                                                            VkFramebuffer* pFramebuffer) {
    trim::TrimLockGuard<std::mutex> lock(g_mutex_trim);
    VkResult result;
    vktrace_trace_packet_header* pHeader;
    packet_vkCreateFramebuffer* pPacket = NULL;
    // begin custom code
    uint32_t attachmentCount = (pCreateInfo != NULL && pCreateInfo->pAttachments != NULL) ? pCreateInfo->attachmentCount : 0;
    CREATE_TRACE_PACKET(vkCreateFramebuffer,
                        get_struct_chain_size((void*)pCreateInfo) + sizeof(VkAllocationCallbacks) + sizeof(VkFramebuffer));
    // end custom code
    result = mdd(device)->devTable.CreateFramebuffer(device, pCreateInfo, pAllocator, pFramebuffer);
    vktrace_set_packet_entrypoint_end_time(pHeader);
    pPacket = interpret_body_as_vkCreateFramebuffer(pHeader);
    pPacket->device = device;
    vktrace_add_buffer_to_trace_packet(pHeader, (void**)&(pPacket->pCreateInfo), sizeof(VkFramebufferCreateInfo), pCreateInfo);
    if (pCreateInfo) vktrace_add_pnext_structs_to_trace_packet(pHeader, (void*)pPacket->pCreateInfo, (void*)pCreateInfo);
    vktrace_add_buffer_to_trace_packet(pHeader, (void**)&(pPacket->pCreateInfo->pAttachments),
                                       attachmentCount * sizeof(VkImageView), pCreateInfo->pAttachments);
    vktrace_add_buffer_to_trace_packet(pHeader, (void**)&(pPacket->pAllocator), sizeof(VkAllocationCallbacks), NULL);
    vktrace_add_buffer_to_trace_packet(pHeader, (void**)&(pPacket->pFramebuffer), sizeof(VkFramebuffer), pFramebuffer);
    pPacket->result = result;
    vktrace_finalize_buffer_address(pHeader, (void**)&(pPacket->pCreateInfo->pAttachments));
    vktrace_finalize_buffer_address(pHeader, (void**)&(pPacket->pCreateInfo));
    vktrace_finalize_buffer_address(pHeader, (void**)&(pPacket->pAllocator));
    vktrace_finalize_buffer_address(pHeader, (void**)&(pPacket->pFramebuffer));
    if (!g_trimEnabled) {
        // trim not enabled, send packet as usual
        FINISH_TRACE_PACKET();
    } else {
        vktrace_finalize_trace_packet(pHeader);
        trim::ObjectInfo& info = trim::add_Framebuffer_object(*pFramebuffer);
        info.belongsToDevice = device;
        info.ObjectInfo.Framebuffer.pCreatePacket = trim::copy_packet(pHeader);
        info.ObjectInfo.Framebuffer.attachmentCount = pCreateInfo->attachmentCount;
        if (pCreateInfo->attachmentCount == 0) {
            info.ObjectInfo.Framebuffer.pAttachments = nullptr;
        } else {
            info.ObjectInfo.Framebuffer.pAttachments = new VkImageView[pCreateInfo->attachmentCount];
            memcpy(info.ObjectInfo.Framebuffer.pAttachments, pCreateInfo->pAttachments,
                   sizeof(VkImageView) * pCreateInfo->attachmentCount);
        }
        if (pAllocator != NULL) {
            info.ObjectInfo.Framebuffer.pAllocator = pAllocator;
            trim::add_Allocator(pAllocator);
        }
        if (g_trimIsInTrim) {
            for (uint32_t i = 0; i < pCreateInfo->attachmentCount; i++) {
                trim::mark_ImageView_reference(pCreateInfo->pAttachments[i]);
            }
            trim::write_packet(pHeader);
        } else {
            vktrace_delete_trace_packet(&pHeader);
        }
    }
    return result;
}

VkLayerInstanceCreateInfo* get_chain_info(const VkInstanceCreateInfo* pCreateInfo, VkLayerFunction func) {
    VkLayerInstanceCreateInfo* chain_info = (VkLayerInstanceCreateInfo*)pCreateInfo->pNext;
    while (chain_info && ((chain_info->sType != VK_STRUCTURE_TYPE_LOADER_INSTANCE_CREATE_INFO) || (chain_info->function != func))) {
        chain_info = (VkLayerInstanceCreateInfo*)chain_info->pNext;
    }
    assert(chain_info != NULL);
    return chain_info;
}

#if defined(USE_PAGEGUARD_SPEEDUP) && !defined(PAGEGUARD_MEMCPY_USE_PPL_LIB)
extern "C" BOOL vktrace_pageguard_init_multi_threads_memcpy();
extern "C" void vktrace_pageguard_done_multi_threads_memcpy();
#endif

static bool send_vk_trace_file_header(VkInstance instance) {
    bool rval = false;
    uint64_t packet_size;
    vktrace_trace_file_header* pHeader;
    uint32_t physDevCount;
    size_t header_size;
    VkPhysicalDevice* pPhysDevice;
    VkPhysicalDeviceProperties devProperties;
    struct_gpuinfo* pGpuinfo;

    // Find out how many physical devices we have
    if (VK_SUCCESS != mid(instance)->instTable.EnumeratePhysicalDevices(instance, &physDevCount, NULL) || physDevCount < 1) {
        return false;
    }
    header_size = sizeof(vktrace_trace_file_header) + physDevCount * sizeof(struct_gpuinfo);
    packet_size = header_size + sizeof(packet_size);
    if (!(pPhysDevice = (VkPhysicalDevice*)vktrace_malloc(header_size + sizeof(VkPhysicalDevice) * physDevCount))) {
        return false;
    }
    pHeader = (vktrace_trace_file_header*)((PBYTE)pPhysDevice + sizeof(VkPhysicalDevice) * physDevCount);
    pGpuinfo = (struct_gpuinfo*)((PBYTE)pHeader + sizeof(vktrace_trace_file_header));

    // Get information about all physical devices
    if (VK_SUCCESS != mid(instance)->instTable.EnumeratePhysicalDevices(instance, &physDevCount, pPhysDevice)) {
        goto cleanupAndReturn;
    }

    memset(pHeader, 0, header_size);
    pHeader->trace_file_version = VKTRACE_TRACE_FILE_VERSION;
    pHeader->magic = VKTRACE_FILE_MAGIC;
    vktrace_gen_uuid(pHeader->uuid);
    pHeader->first_packet_offset = header_size;
    pHeader->tracer_count = 1;
    pHeader->tracer_id_array[0].id = VKTRACE_TID_VULKAN;
    pHeader->tracer_id_array[0].is_64_bit = (sizeof(intptr_t) == 8) ? 1 : 0;
    pHeader->trace_start_time = vktrace_get_time();
    pHeader->endianess = get_endianess();
    pHeader->ptrsize = sizeof(void*);
    pHeader->arch = get_arch();
    pHeader->os = get_os();
    pHeader->n_gpuinfo = physDevCount;
    for (size_t i = 0; i < physDevCount; i++) {
        mid(*(pPhysDevice + i))->instTable.GetPhysicalDeviceProperties(*(pPhysDevice + i), &devProperties);
        pGpuinfo[i].gpu_id = ((uint64_t)devProperties.vendorID << 32) | (uint64_t)devProperties.deviceID;
        pGpuinfo[i].gpu_drv_vers = (uint64_t)devProperties.driverVersion;
    }

    vktrace_FileLike_WriteRaw(vktrace_trace_get_trace_file(), &packet_size, sizeof(packet_size));
    vktrace_FileLike_WriteRaw(vktrace_trace_get_trace_file(), pHeader, header_size);
    rval = true;

cleanupAndReturn:
    vktrace_free(pPhysDevice);
    return rval;
}

static void send_vk_api_version_packet() {
    packet_vkApiVersion* pPacket;
    vktrace_trace_packet_header* pHeader;
    pHeader = vktrace_create_trace_packet(VKTRACE_TID_VULKAN, VKTRACE_TPI_VK_vkApiVersion, sizeof(packet_vkApiVersion), 0);
    pPacket = interpret_body_as_vkApiVersion(pHeader);
    pPacket->version = VK_MAKE_VERSION(1, 1, VK_HEADER_VERSION);
    vktrace_set_packet_entrypoint_end_time(pHeader);
    FINISH_TRACE_PACKET();
}

VKTRACER_EXPORT VKAPI_ATTR VkResult VKAPI_CALL __HOOKED_vkCreateInstance(const VkInstanceCreateInfo* pCreateInfo,
                                                                         const VkAllocationCallbacks* pAllocator,
                                                                         VkInstance* pInstance) {
    trim::TrimLockGuard<std::mutex> lock(g_mutex_trim);
    vktrace_trace_packet_header* pHeader;
    VkResult result;
    packet_vkCreateInstance* pPacket = NULL;
    uint64_t startTime;
    uint64_t endTime;
    uint32_t i;
    uint64_t vktraceStartTime = vktrace_get_time();
    SEND_ENTRYPOINT_ID(vkCreateInstance);
    startTime = vktrace_get_time();

#if defined(USE_PAGEGUARD_SPEEDUP) && !defined(PAGEGUARD_MEMCPY_USE_PPL_LIB)
    vktrace_pageguard_init_multi_threads_memcpy();
#endif

    VkLayerInstanceCreateInfo* chain_info = get_chain_info(pCreateInfo, VK_LAYER_LINK_INFO);

    assert(chain_info->u.pLayerInfo);
    PFN_vkGetInstanceProcAddr fpGetInstanceProcAddr = chain_info->u.pLayerInfo->pfnNextGetInstanceProcAddr;
    assert(fpGetInstanceProcAddr);
    PFN_vkCreateInstance fpCreateInstance = (PFN_vkCreateInstance)fpGetInstanceProcAddr(NULL, "vkCreateInstance");
    if (fpCreateInstance == NULL) {
        return VK_ERROR_INITIALIZATION_FAILED;
    }

    // Advance the link info for the next element on the chain
    chain_info->u.pLayerInfo = chain_info->u.pLayerInfo->pNext;

    result = fpCreateInstance(pCreateInfo, pAllocator, pInstance);
    if (result != VK_SUCCESS) {
        return result;
    }
    endTime = vktrace_get_time();

    initInstanceData(*pInstance, fpGetInstanceProcAddr, g_instanceDataMap);
    ext_init_create_instance(mid(*pInstance), *pInstance, pCreateInfo->enabledExtensionCount, pCreateInfo->ppEnabledExtensionNames);

    // remove the loader extended createInfo structure
    VkInstanceCreateInfo localCreateInfo;
    memcpy(&localCreateInfo, pCreateInfo, sizeof(localCreateInfo));

    // Alloc space to copy pointers
    if (localCreateInfo.enabledLayerCount > 0)
        localCreateInfo.ppEnabledLayerNames = (const char* const*)malloc(localCreateInfo.enabledLayerCount * sizeof(char*));
    if (localCreateInfo.enabledExtensionCount > 0)
        localCreateInfo.ppEnabledExtensionNames = (const char* const*)malloc(localCreateInfo.enabledExtensionCount * sizeof(char*));

    for (i = 0; i < pCreateInfo->enabledExtensionCount; i++) {
        char** ppName = (char**)&localCreateInfo.ppEnabledExtensionNames[i];
        *ppName = (char*)pCreateInfo->ppEnabledExtensionNames[i];
    }

    // If app requests vktrace layer or device simulation layer, don't record that in the trace
    char** ppName = (char**)&localCreateInfo.ppEnabledLayerNames[0];
    for (i = 0; i < pCreateInfo->enabledLayerCount; i++) {
        if (strcmp("VK_LAYER_LUNARG_vktrace", pCreateInfo->ppEnabledLayerNames[i]) == 0) {
            // Decrement the enabled layer count and skip copying the pointer
            localCreateInfo.enabledLayerCount--;
        } else if (strcmp("VK_LAYER_LUNARG_device_simulation", pCreateInfo->ppEnabledLayerNames[i]) == 0) {
            // Decrement the enabled layer count and skip copying the pointer
            localCreateInfo.enabledLayerCount--;
        } else {
            // Copy pointer and increment write pointer for everything else
            *ppName++ = (char*)pCreateInfo->ppEnabledLayerNames[i];
        }
    }

    // If this is the first vkCreateInstance call, we haven't written the file header
    // packets to the trace file yet because we need the instance to first be be created
    // so we can query information needed for the file header.  So write the headers now.
    // We can do this because vkCreateInstance must always be the first Vulkan API call.
    static bool firstCreateInstance = true;
    if (firstCreateInstance) {
        if (!send_vk_trace_file_header(*pInstance)) vktrace_LogError("Failed to write trace file header");
        send_vk_api_version_packet();
        firstCreateInstance = false;
    }

    // Remove loader extensions
    localCreateInfo.pNext = strip_create_extensions(pCreateInfo->pNext);

    CREATE_TRACE_PACKET(vkCreateInstance,
                        sizeof(VkInstance) + get_struct_chain_size((void*)&localCreateInfo) + sizeof(VkAllocationCallbacks));
    pHeader->vktrace_begin_time = vktraceStartTime;
    pHeader->entrypoint_begin_time = startTime;
    pHeader->entrypoint_end_time = endTime;
    pPacket = interpret_body_as_vkCreateInstance(pHeader);
    add_VkInstanceCreateInfo_to_packet(pHeader, (VkInstanceCreateInfo**)&(pPacket->pCreateInfo),
                                       (VkInstanceCreateInfo*)&localCreateInfo);
    vktrace_add_buffer_to_trace_packet(pHeader, (void**)&(pPacket->pAllocator), sizeof(VkAllocationCallbacks), NULL);
    vktrace_add_buffer_to_trace_packet(pHeader, (void**)&(pPacket->pInstance), sizeof(VkInstance), pInstance);
    pPacket->result = result;
    vktrace_finalize_buffer_address(pHeader, (void**)&(pPacket->pAllocator));
    vktrace_finalize_buffer_address(pHeader, (void**)&(pPacket->pInstance));
    if (!g_trimEnabled) {
        // trim not enabled, send packet as usual
        FINISH_TRACE_PACKET();
    } else {
        vktrace_finalize_trace_packet(pHeader);
        trim::ObjectInfo& info = trim::add_Instance_object(*pInstance);
        info.ObjectInfo.Instance.pCreatePacket = trim::copy_packet(pHeader);
        if (pAllocator != NULL) {
            info.ObjectInfo.Instance.pAllocator = pAllocator;
            trim::add_Allocator(pAllocator);
        }
        if (g_trimIsInTrim) {
            trim::write_packet(pHeader);
        } else {
            vktrace_delete_trace_packet(&pHeader);
        }
    }

    if (localCreateInfo.enabledLayerCount > 0) free((void*)localCreateInfo.ppEnabledLayerNames);
    if (localCreateInfo.enabledExtensionCount > 0) free((void*)localCreateInfo.ppEnabledExtensionNames);

    return result;
}

VKTRACER_EXPORT VKAPI_ATTR void VKAPI_CALL __HOOKED_vkDestroyInstance(VkInstance instance,
                                                                      const VkAllocationCallbacks* pAllocator) {
    trim::TrimLockGuard<std::mutex> lock(g_mutex_trim);
    if (g_trimEnabled && g_trimIsInTrim) {
        trim::stop();
    }

    vktrace_trace_packet_header* pHeader;
    packet_vkDestroyInstance* pPacket = NULL;
    dispatch_key key = get_dispatch_key(instance);
    CREATE_TRACE_PACKET(vkDestroyInstance, sizeof(VkAllocationCallbacks));
    mid(instance)->instTable.DestroyInstance(instance, pAllocator);
    vktrace_set_packet_entrypoint_end_time(pHeader);
    pPacket = interpret_body_as_vkDestroyInstance(pHeader);
    pPacket->instance = instance;
    vktrace_add_buffer_to_trace_packet(pHeader, (void**)&(pPacket->pAllocator), sizeof(VkAllocationCallbacks), NULL);
    vktrace_finalize_buffer_address(pHeader, (void**)&(pPacket->pAllocator));
    if (!g_trimEnabled) {
        // trim not enabled, send packet as usual
        FINISH_TRACE_PACKET();
    } else {
        vktrace_finalize_trace_packet(pHeader);
        trim::remove_Instance_object(instance);
        if (g_trimIsInTrim) {
            trim::write_packet(pHeader);
        } else {
            vktrace_delete_trace_packet(&pHeader);
        }
    }
    g_instanceDataMap.erase(key);
#if defined(USE_PAGEGUARD_SPEEDUP) && !defined(PAGEGUARD_MEMCPY_USE_PPL_LIB)
    vktrace_pageguard_done_multi_threads_memcpy();
#endif
#if defined(ANDROID)
    _Unload();
#endif
}

VKTRACER_EXPORT VKAPI_ATTR VkResult VKAPI_CALL __HOOKED_vkCreateRenderPass(VkDevice device,
                                                                           const VkRenderPassCreateInfo* pCreateInfo,
                                                                           const VkAllocationCallbacks* pAllocator,
                                                                           VkRenderPass* pRenderPass) {
    trim::TrimLockGuard<std::mutex> lock(g_mutex_trim);
    VkResult result;
    vktrace_trace_packet_header* pHeader;
    packet_vkCreateRenderPass* pPacket = NULL;
    // begin custom code (get_struct_chain_size)
    uint32_t attachmentCount = (pCreateInfo != NULL && (pCreateInfo->pAttachments != NULL)) ? pCreateInfo->attachmentCount : 0;
    uint32_t dependencyCount = (pCreateInfo != NULL && (pCreateInfo->pDependencies != NULL)) ? pCreateInfo->dependencyCount : 0;
    uint32_t subpassCount = (pCreateInfo != NULL && (pCreateInfo->pSubpasses != NULL)) ? pCreateInfo->subpassCount : 0;
    CREATE_TRACE_PACKET(vkCreateRenderPass,
                        get_struct_chain_size((void*)pCreateInfo) + sizeof(VkAllocationCallbacks) + sizeof(VkRenderPass));
    // end custom code
    result = mdd(device)->devTable.CreateRenderPass(device, pCreateInfo, pAllocator, pRenderPass);
    vktrace_set_packet_entrypoint_end_time(pHeader);
    pPacket = interpret_body_as_vkCreateRenderPass(pHeader);
    pPacket->device = device;
    vktrace_add_buffer_to_trace_packet(pHeader, (void**)&(pPacket->pCreateInfo), sizeof(VkRenderPassCreateInfo), pCreateInfo);
    if (pCreateInfo) vktrace_add_pnext_structs_to_trace_packet(pHeader, (void*)pPacket->pCreateInfo, pCreateInfo);
    vktrace_add_buffer_to_trace_packet(pHeader, (void**)&(pPacket->pCreateInfo->pAttachments),
                                       attachmentCount * sizeof(VkAttachmentDescription), pCreateInfo->pAttachments);
    vktrace_add_buffer_to_trace_packet(pHeader, (void**)&(pPacket->pCreateInfo->pDependencies),
                                       dependencyCount * sizeof(VkSubpassDependency), pCreateInfo->pDependencies);
    vktrace_add_buffer_to_trace_packet(pHeader, (void**)&(pPacket->pCreateInfo->pSubpasses),
                                       subpassCount * sizeof(VkSubpassDescription), pCreateInfo->pSubpasses);
    for (uint32_t i = 0; i < pPacket->pCreateInfo->subpassCount; i++) {
        VkSubpassDescription* pSubpass = (VkSubpassDescription*)&pPacket->pCreateInfo->pSubpasses[i];
        const VkSubpassDescription* pSp = &pCreateInfo->pSubpasses[i];
        vktrace_add_buffer_to_trace_packet(pHeader, (void**)&(pSubpass->pInputAttachments),
                                           pSubpass->inputAttachmentCount * sizeof(VkAttachmentReference), pSp->pInputAttachments);
        vktrace_finalize_buffer_address(pHeader, (void**)&(pSubpass->pInputAttachments));
        vktrace_add_buffer_to_trace_packet(pHeader, (void**)&(pSubpass->pColorAttachments),
                                           pSubpass->colorAttachmentCount * sizeof(VkAttachmentReference), pSp->pColorAttachments);
        vktrace_finalize_buffer_address(pHeader, (void**)&(pSubpass->pColorAttachments));
        vktrace_add_buffer_to_trace_packet(pHeader, (void**)&(pSubpass->pResolveAttachments),
                                           pSubpass->colorAttachmentCount * sizeof(VkAttachmentReference),
                                           pSp->pResolveAttachments);
        vktrace_finalize_buffer_address(pHeader, (void**)&(pSubpass->pResolveAttachments));
        vktrace_add_buffer_to_trace_packet(pHeader, (void**)&(pSubpass->pDepthStencilAttachment), 1 * sizeof(VkAttachmentReference),
                                           pSp->pDepthStencilAttachment);
        vktrace_finalize_buffer_address(pHeader, (void**)&(pSubpass->pDepthStencilAttachment));
        vktrace_add_buffer_to_trace_packet(pHeader, (void**)&(pSubpass->pPreserveAttachments),
                                           pSubpass->preserveAttachmentCount * sizeof(VkAttachmentReference),
                                           pSp->pPreserveAttachments);
        vktrace_finalize_buffer_address(pHeader, (void**)&(pSubpass->pPreserveAttachments));
    }
    vktrace_add_buffer_to_trace_packet(pHeader, (void**)&(pPacket->pAllocator), sizeof(VkAllocationCallbacks), NULL);
    vktrace_add_buffer_to_trace_packet(pHeader, (void**)&(pPacket->pRenderPass), sizeof(VkRenderPass), pRenderPass);
    pPacket->result = result;
    vktrace_finalize_buffer_address(pHeader, (void**)&(pPacket->pCreateInfo->pAttachments));
    vktrace_finalize_buffer_address(pHeader, (void**)&(pPacket->pCreateInfo->pDependencies));
    vktrace_finalize_buffer_address(pHeader, (void**)&(pPacket->pCreateInfo->pSubpasses));
    vktrace_finalize_buffer_address(pHeader, (void**)&(pPacket->pCreateInfo));
    vktrace_finalize_buffer_address(pHeader, (void**)&(pPacket->pAllocator));
    vktrace_finalize_buffer_address(pHeader, (void**)&(pPacket->pRenderPass));
    if (!g_trimEnabled) {
        // trim not enabled, send packet as usual
        FINISH_TRACE_PACKET();
    } else {
        vktrace_finalize_trace_packet(pHeader);
        trim::ObjectInfo& info = trim::add_RenderPass_object(*pRenderPass);
        trim::add_RenderPassCreateInfo(*pRenderPass, pCreateInfo);
        info.belongsToDevice = device;
        info.ObjectInfo.RenderPass.pCreatePacket = trim::copy_packet(pHeader);
        if (pCreateInfo == nullptr || pCreateInfo->attachmentCount == 0) {
            info.ObjectInfo.RenderPass.attachmentCount = 0;
            info.ObjectInfo.RenderPass.pAttachments = nullptr;
        } else {
            info.ObjectInfo.RenderPass.attachmentCount = pCreateInfo->attachmentCount;
            info.ObjectInfo.RenderPass.pAttachments = new trim::ImageTransition[pCreateInfo->attachmentCount];
            for (uint32_t i = 0; i < pCreateInfo->attachmentCount; i++) {
                info.ObjectInfo.RenderPass.pAttachments[i].initialLayout = pCreateInfo->pAttachments[i].initialLayout;
                info.ObjectInfo.RenderPass.pAttachments[i].finalLayout = pCreateInfo->pAttachments[i].finalLayout;

                // We don't know which object it is at this time, but we'll find out in VkBindDescriptorSets().
                info.ObjectInfo.RenderPass.pAttachments[i].image = VK_NULL_HANDLE;
            }
        }
        if (pAllocator != NULL) {
            info.ObjectInfo.RenderPass.pAllocator = pAllocator;
        }

        if (pAllocator != NULL) {
            trim::add_Allocator(pAllocator);
        }
        if (g_trimIsInTrim) {
            trim::write_packet(pHeader);
        } else {
            vktrace_delete_trace_packet(&pHeader);
        }
    }
    return result;
}

VKTRACER_EXPORT VKAPI_ATTR VkResult VKAPI_CALL __HOOKED_vkEnumerateDeviceExtensionProperties(VkPhysicalDevice physicalDevice,
                                                                                             const char* pLayerName,
                                                                                             uint32_t* pPropertyCount,
                                                                                             VkExtensionProperties* pProperties) {
    trim::TrimLockGuard<std::mutex> lock(g_mutex_trim);
    VkResult result;
    vktrace_trace_packet_header* pHeader;
    packet_vkEnumerateDeviceExtensionProperties* pPacket = NULL;
    uint64_t startTime;
    uint64_t endTime;
    uint64_t vktraceStartTime = vktrace_get_time();
    startTime = vktrace_get_time();
    // Only call down chain if querying ICD rather than layer device extensions
    if (pLayerName == NULL)
        result =
            mid(physicalDevice)->instTable.EnumerateDeviceExtensionProperties(physicalDevice, NULL, pPropertyCount, pProperties);
    else {
        *pPropertyCount = 0;
        return VK_SUCCESS;
    }
    endTime = vktrace_get_time();
    CREATE_TRACE_PACKET(vkEnumerateDeviceExtensionProperties, ((pLayerName != NULL) ? ROUNDUP_TO_4(strlen(pLayerName) + 1) : 0) +
                                                                  sizeof(uint32_t) +
                                                                  (*pPropertyCount * sizeof(VkExtensionProperties)));
    pHeader->vktrace_begin_time = vktraceStartTime;
    pHeader->entrypoint_begin_time = startTime;
    pHeader->entrypoint_end_time = endTime;
    pPacket = interpret_body_as_vkEnumerateDeviceExtensionProperties(pHeader);
    pPacket->physicalDevice = physicalDevice;
    vktrace_add_buffer_to_trace_packet(pHeader, (void**)&(pPacket->pLayerName), ((pLayerName != NULL) ? strlen(pLayerName) + 1 : 0),
                                       pLayerName);
    vktrace_add_buffer_to_trace_packet(pHeader, (void**)&(pPacket->pPropertyCount), sizeof(uint32_t), pPropertyCount);
    vktrace_add_buffer_to_trace_packet(pHeader, (void**)&(pPacket->pProperties), *pPropertyCount * sizeof(VkExtensionProperties),
                                       pProperties);
    pPacket->result = result;
    vktrace_finalize_buffer_address(pHeader, (void**)&(pPacket->pLayerName));
    vktrace_finalize_buffer_address(pHeader, (void**)&(pPacket->pPropertyCount));
    vktrace_finalize_buffer_address(pHeader, (void**)&(pPacket->pProperties));
    if (!g_trimEnabled) {
        // trim not enabled, send packet as usual
        FINISH_TRACE_PACKET();
    } else {
        vktrace_finalize_trace_packet(pHeader);
        if (g_trimIsInTrim) {
            trim::write_packet(pHeader);
        } else {
            vktrace_delete_trace_packet(&pHeader);
        }
    }
    return result;
}

VKTRACER_EXPORT VKAPI_ATTR VkResult VKAPI_CALL __HOOKED_vkEnumerateDeviceLayerProperties(VkPhysicalDevice physicalDevice,
                                                                                         uint32_t* pPropertyCount,
                                                                                         VkLayerProperties* pProperties) {
    trim::TrimLockGuard<std::mutex> lock(g_mutex_trim);
    VkResult result;
    vktrace_trace_packet_header* pHeader;
    packet_vkEnumerateDeviceLayerProperties* pPacket = NULL;
    uint64_t startTime;
    uint64_t endTime;
    uint64_t vktraceStartTime = vktrace_get_time();
    startTime = vktrace_get_time();
    result = mid(physicalDevice)->instTable.EnumerateDeviceLayerProperties(physicalDevice, pPropertyCount, pProperties);
    endTime = vktrace_get_time();
    CREATE_TRACE_PACKET(vkEnumerateDeviceLayerProperties, sizeof(uint32_t) + (*pPropertyCount * sizeof(VkLayerProperties)));
    pHeader->vktrace_begin_time = vktraceStartTime;
    pHeader->entrypoint_begin_time = startTime;
    pHeader->entrypoint_end_time = endTime;
    pPacket = interpret_body_as_vkEnumerateDeviceLayerProperties(pHeader);
    pPacket->physicalDevice = physicalDevice;
    vktrace_add_buffer_to_trace_packet(pHeader, (void**)&(pPacket->pPropertyCount), sizeof(uint32_t), pPropertyCount);
    vktrace_add_buffer_to_trace_packet(pHeader, (void**)&(pPacket->pProperties), *pPropertyCount * sizeof(VkLayerProperties),
                                       pProperties);
    pPacket->result = result;
    vktrace_finalize_buffer_address(pHeader, (void**)&(pPacket->pPropertyCount));
    vktrace_finalize_buffer_address(pHeader, (void**)&(pPacket->pProperties));
    if (!g_trimEnabled) {
        // trim not enabled, send packet as usual
        FINISH_TRACE_PACKET();
    } else {
        vktrace_finalize_trace_packet(pHeader);
        if (g_trimIsInTrim) {
            trim::write_packet(pHeader);
        } else {
            vktrace_delete_trace_packet(&pHeader);
        }
    }
    return result;
}

VKTRACER_EXPORT VKAPI_ATTR void VKAPI_CALL __HOOKED_vkGetPhysicalDeviceQueueFamilyProperties(
    VkPhysicalDevice physicalDevice, uint32_t* pQueueFamilyPropertyCount, VkQueueFamilyProperties* pQueueFamilyProperties) {
    trim::TrimLockGuard<std::mutex> lock(g_mutex_trim);
    vktrace_trace_packet_header* pHeader;
    packet_vkGetPhysicalDeviceQueueFamilyProperties* pPacket = NULL;
    uint64_t startTime;
    uint64_t endTime;
    uint64_t vktraceStartTime = vktrace_get_time();
    startTime = vktrace_get_time();
    mid(physicalDevice)
        ->instTable.GetPhysicalDeviceQueueFamilyProperties(physicalDevice, pQueueFamilyPropertyCount, pQueueFamilyProperties);
    endTime = vktrace_get_time();
    CREATE_TRACE_PACKET(vkGetPhysicalDeviceQueueFamilyProperties,
                        sizeof(uint32_t) + *pQueueFamilyPropertyCount * sizeof(VkQueueFamilyProperties));
    pHeader->vktrace_begin_time = vktraceStartTime;
    pHeader->entrypoint_begin_time = startTime;
    pHeader->entrypoint_end_time = endTime;
    pPacket = interpret_body_as_vkGetPhysicalDeviceQueueFamilyProperties(pHeader);
    pPacket->physicalDevice = physicalDevice;
    vktrace_add_buffer_to_trace_packet(pHeader, (void**)&(pPacket->pQueueFamilyPropertyCount), sizeof(uint32_t),
                                       pQueueFamilyPropertyCount);
    vktrace_add_buffer_to_trace_packet(pHeader, (void**)&(pPacket->pQueueFamilyProperties),
                                       *pQueueFamilyPropertyCount * sizeof(VkQueueFamilyProperties), pQueueFamilyProperties);
    vktrace_finalize_buffer_address(pHeader, (void**)&(pPacket->pQueueFamilyPropertyCount));
    vktrace_finalize_buffer_address(pHeader, (void**)&(pPacket->pQueueFamilyProperties));
    if (!g_trimEnabled) {
        // trim not enabled, send packet as usual
        FINISH_TRACE_PACKET();
    } else {
        vktrace_finalize_trace_packet(pHeader);

        trim::ObjectInfo* pInfo = trim::get_PhysicalDevice_objectInfo(physicalDevice);
        if (pInfo != NULL) {
            if (pQueueFamilyProperties == nullptr) {
                pInfo->ObjectInfo.PhysicalDevice.pGetPhysicalDeviceQueueFamilyPropertiesCountPacket = trim::copy_packet(pHeader);
                pInfo->ObjectInfo.PhysicalDevice.queueFamilyCount = *pQueueFamilyPropertyCount;
            } else {
                pInfo->ObjectInfo.PhysicalDevice.pGetPhysicalDeviceQueueFamilyPropertiesPacket = trim::copy_packet(pHeader);
            }
        }

        if (g_trimIsInTrim) {
            trim::write_packet(pHeader);
        } else {
            vktrace_delete_trace_packet(&pHeader);
        }
    }
}

VKTRACER_EXPORT VKAPI_ATTR void VKAPI_CALL __HOOKED_vkGetPhysicalDeviceQueueFamilyProperties2KHR(
    VkPhysicalDevice physicalDevice, uint32_t* pQueueFamilyPropertyCount, VkQueueFamilyProperties2KHR* pQueueFamilyProperties) {
    trim::TrimLockGuard<std::mutex> lock(g_mutex_trim);
    vktrace_trace_packet_header* pHeader;
    packet_vkGetPhysicalDeviceQueueFamilyProperties2KHR* pPacket = NULL;
    uint64_t startTime;
    uint64_t endTime;
    uint64_t vktraceStartTime = vktrace_get_time();
    startTime = vktrace_get_time();
    mid(physicalDevice)
        ->instTable.GetPhysicalDeviceQueueFamilyProperties2KHR(physicalDevice, pQueueFamilyPropertyCount, pQueueFamilyProperties);
    endTime = vktrace_get_time();
    int resultArraySize = 0;
    if (pQueueFamilyProperties != nullptr) {
        for (uint32_t i = 0; i < *pQueueFamilyPropertyCount; ++i) {
            resultArraySize += get_struct_chain_size((void*)&pQueueFamilyProperties[i]);
        }
    }
    CREATE_TRACE_PACKET(vkGetPhysicalDeviceQueueFamilyProperties2KHR, sizeof(uint32_t) + resultArraySize);
    pHeader->vktrace_begin_time = vktraceStartTime;
    pHeader->entrypoint_begin_time = startTime;
    pHeader->entrypoint_end_time = endTime;
    pPacket = interpret_body_as_vkGetPhysicalDeviceQueueFamilyProperties2KHR(pHeader);
    pPacket->physicalDevice = physicalDevice;
    vktrace_add_buffer_to_trace_packet(pHeader, (void**)&(pPacket->pQueueFamilyPropertyCount), sizeof(uint32_t),
                                       pQueueFamilyPropertyCount);
    vktrace_add_buffer_to_trace_packet(pHeader, (void**)&(pPacket->pQueueFamilyProperties), resultArraySize,
                                       pQueueFamilyProperties);
    vktrace_finalize_buffer_address(pHeader, (void**)&(pPacket->pQueueFamilyPropertyCount));
    vktrace_finalize_buffer_address(pHeader, (void**)&(pPacket->pQueueFamilyProperties));
    if (!g_trimEnabled) {
        FINISH_TRACE_PACKET();
    } else {
        vktrace_finalize_trace_packet(pHeader);
        trim::ObjectInfo* pInfo = trim::get_PhysicalDevice_objectInfo(physicalDevice);
        if (pInfo != NULL) {
            if (pQueueFamilyProperties == nullptr) {
                pInfo->ObjectInfo.PhysicalDevice.pGetPhysicalDeviceQueueFamilyPropertiesCountPacket = trim::copy_packet(pHeader);
                pInfo->ObjectInfo.PhysicalDevice.queueFamilyCount = *pQueueFamilyPropertyCount;
            } else {
                pInfo->ObjectInfo.PhysicalDevice.pGetPhysicalDeviceQueueFamilyPropertiesPacket = trim::copy_packet(pHeader);
            }
        }

        if (g_trimIsInTrim) {
            trim::write_packet(pHeader);
        } else {
            vktrace_delete_trace_packet(&pHeader);
        }
    }
}

VKTRACER_EXPORT VKAPI_ATTR VkResult VKAPI_CALL __HOOKED_vkEnumeratePhysicalDevices(VkInstance instance,
                                                                                   uint32_t* pPhysicalDeviceCount,
                                                                                   VkPhysicalDevice* pPhysicalDevices) {
    trim::TrimLockGuard<std::mutex> lock(g_mutex_trim);
    VkResult result;
    vktrace_trace_packet_header* pHeader;
    packet_vkEnumeratePhysicalDevices* pPacket = NULL;
    uint64_t startTime;
    uint64_t endTime;
    uint64_t vktraceStartTime = vktrace_get_time();
    // TODO make sure can handle being called twice with pPD == 0
    SEND_ENTRYPOINT_ID(vkEnumeratePhysicalDevices);
    startTime = vktrace_get_time();
    result = mid(instance)->instTable.EnumeratePhysicalDevices(instance, pPhysicalDeviceCount, pPhysicalDevices);
    endTime = vktrace_get_time();
    CREATE_TRACE_PACKET(
        vkEnumeratePhysicalDevices,
        sizeof(uint32_t) + ((pPhysicalDevices && pPhysicalDeviceCount) ? *pPhysicalDeviceCount * sizeof(VkPhysicalDevice) : 0));
    pHeader->vktrace_begin_time = vktraceStartTime;
    pHeader->entrypoint_begin_time = startTime;
    pHeader->entrypoint_end_time = endTime;
    pPacket = interpret_body_as_vkEnumeratePhysicalDevices(pHeader);
    pPacket->instance = instance;
    vktrace_add_buffer_to_trace_packet(pHeader, (void**)&(pPacket->pPhysicalDeviceCount), sizeof(uint32_t), pPhysicalDeviceCount);
    vktrace_add_buffer_to_trace_packet(pHeader, (void**)&(pPacket->pPhysicalDevices),
                                       *pPhysicalDeviceCount * sizeof(VkPhysicalDevice), pPhysicalDevices);
    pPacket->result = result;
    vktrace_finalize_buffer_address(pHeader, (void**)&(pPacket->pPhysicalDeviceCount));
    vktrace_finalize_buffer_address(pHeader, (void**)&(pPacket->pPhysicalDevices));
    if (!g_trimEnabled) {
        // trim not enabled, send packet as usual
        FINISH_TRACE_PACKET();
    } else {
        vktrace_finalize_trace_packet(pHeader);
        if (result == VK_SUCCESS) {
            trim::ObjectInfo* pInfo = trim::get_Instance_objectInfo(instance);
            if (pInfo != NULL && pPhysicalDeviceCount != NULL && pPhysicalDevices == NULL) {
                pInfo->ObjectInfo.Instance.pEnumeratePhysicalDevicesCountPacket = trim::copy_packet(pHeader);
            }

            if (pPhysicalDevices != NULL && pPhysicalDeviceCount != NULL) {
                if (pInfo != NULL) {
                    pInfo->ObjectInfo.Instance.pEnumeratePhysicalDevicesPacket = trim::copy_packet(pHeader);
                }

                for (uint32_t iter = 0; iter < *pPhysicalDeviceCount; iter++) {
                    trim::ObjectInfo& PDInfo = trim::add_PhysicalDevice_object(pPhysicalDevices[iter]);
                    PDInfo.belongsToInstance = instance;
                    // Get the memory properties of the device
                    mid(instance)->instTable.GetPhysicalDeviceMemoryProperties(
                        pPhysicalDevices[iter], &PDInfo.ObjectInfo.PhysicalDevice.physicalDeviceMemoryProperties);
                }
            }
        }
        if (g_trimIsInTrim) {
            trim::write_packet(pHeader);
        } else {
            vktrace_delete_trace_packet(&pHeader);
        }
    }
    return result;
}

VKTRACER_EXPORT VKAPI_ATTR VkResult VKAPI_CALL __HOOKED_vkGetQueryPoolResults(VkDevice device, VkQueryPool queryPool,
                                                                              uint32_t firstQuery, uint32_t queryCount,
                                                                              size_t dataSize, void* pData, VkDeviceSize stride,
                                                                              VkQueryResultFlags flags) {
    trim::TrimLockGuard<std::mutex> lock(g_mutex_trim);
    VkResult result;
    vktrace_trace_packet_header* pHeader;
    packet_vkGetQueryPoolResults* pPacket = NULL;
    uint64_t startTime;
    uint64_t endTime;
    uint64_t vktraceStartTime = vktrace_get_time();
    startTime = vktrace_get_time();
    result = mdd(device)->devTable.GetQueryPoolResults(device, queryPool, firstQuery, queryCount, dataSize, pData, stride, flags);
    endTime = vktrace_get_time();
    CREATE_TRACE_PACKET(vkGetQueryPoolResults, dataSize);
    pHeader->vktrace_begin_time = vktraceStartTime;
    pHeader->entrypoint_begin_time = startTime;
    pHeader->entrypoint_end_time = endTime;
    pPacket = interpret_body_as_vkGetQueryPoolResults(pHeader);
    pPacket->device = device;
    pPacket->queryPool = queryPool;
    pPacket->firstQuery = firstQuery;
    pPacket->queryCount = queryCount;
    pPacket->dataSize = dataSize;
    pPacket->stride = stride;
    pPacket->flags = flags;
    vktrace_add_buffer_to_trace_packet(pHeader, (void**)&(pPacket->pData), dataSize, pData);
    pPacket->result = result;
    vktrace_finalize_buffer_address(pHeader, (void**)&(pPacket->pData));
    if (!g_trimEnabled) {
        FINISH_TRACE_PACKET();
    } else {
        vktrace_finalize_trace_packet(pHeader);
        if (g_trimIsInTrim) {
            trim::mark_QueryPool_reference(queryPool);
            trim::write_packet(pHeader);
        } else {
            vktrace_delete_trace_packet(&pHeader);
        }
    }

    return result;
}

VKTRACER_EXPORT VKAPI_ATTR VkResult VKAPI_CALL __HOOKED_vkAllocateDescriptorSets(VkDevice device,
                                                                                 const VkDescriptorSetAllocateInfo* pAllocateInfo,
                                                                                 VkDescriptorSet* pDescriptorSets) {
    trim::TrimLockGuard<std::mutex> lock(g_mutex_trim);
    VkResult result;
    vktrace_trace_packet_header* pHeader;
    packet_vkAllocateDescriptorSets* pPacket = NULL;
    uint64_t startTime;
    uint64_t endTime;
    uint64_t vktraceStartTime = vktrace_get_time();
    SEND_ENTRYPOINT_ID(vkAllocateDescriptorSets);
    startTime = vktrace_get_time();
    result = mdd(device)->devTable.AllocateDescriptorSets(device, pAllocateInfo, pDescriptorSets);
    endTime = vktrace_get_time();
    CREATE_TRACE_PACKET(vkAllocateDescriptorSets, get_struct_chain_size(pAllocateInfo) +
                                                      (pAllocateInfo->descriptorSetCount * sizeof(VkDescriptorSetLayout)) +
                                                      (pAllocateInfo->descriptorSetCount * sizeof(VkDescriptorSet)));
    pHeader->vktrace_begin_time = vktraceStartTime;
    pHeader->entrypoint_begin_time = startTime;
    pHeader->entrypoint_end_time = endTime;
    pPacket = interpret_body_as_vkAllocateDescriptorSets(pHeader);
    pPacket->device = device;
    vktrace_add_buffer_to_trace_packet(pHeader, (void**)&(pPacket->pAllocateInfo), sizeof(VkDescriptorSetAllocateInfo),
                                       pAllocateInfo);
    if (pAllocateInfo) vktrace_add_pnext_structs_to_trace_packet(pHeader, (void*)pPacket->pAllocateInfo, pAllocateInfo);
    vktrace_add_buffer_to_trace_packet(pHeader, (void**)&(pPacket->pAllocateInfo->pSetLayouts),
                                       pPacket->pAllocateInfo->descriptorSetCount * sizeof(VkDescriptorSetLayout),
                                       pAllocateInfo->pSetLayouts);
    vktrace_add_buffer_to_trace_packet(pHeader, (void**)&(pPacket->pDescriptorSets),
                                       pPacket->pAllocateInfo->descriptorSetCount * sizeof(VkDescriptorSet), pDescriptorSets);
    pPacket->result = result;
    vktrace_finalize_buffer_address(pHeader, (void**)&(pPacket->pAllocateInfo->pSetLayouts));
    vktrace_finalize_buffer_address(pHeader, (void**)&(pPacket->pDescriptorSets));
    vktrace_finalize_buffer_address(pHeader, (void**)&(pPacket->pAllocateInfo));
    if (!g_trimEnabled) {
        FINISH_TRACE_PACKET();
    } else {
        vktrace_finalize_trace_packet(pHeader);
        trim::ObjectInfo* pPoolInfo = trim::get_DescriptorPool_objectInfo(pAllocateInfo->descriptorPool);
        if (VK_SUCCESS == result) {
            // If the call fail, DescriptorPool.numSets of trim trackinfo
            // should not be changed because no new descriptorSet be allocated
            // from the pool. Otherwise, for some title it cause  numSets
            // beyond the pool maxSets in VkDescriptorPoolCreateInfo, and make
            // trim generate wrong vkAllocateDescriptorSets for that pool
            // which cause the call failed with VK_ERROR_OUT_OF_POOL_MEMORY
            // during playback the trimmed trace file. So here we only track
            // successful vkAllocateDescriptorSets.

            if (pPoolInfo != NULL) {
                pPoolInfo->ObjectInfo.DescriptorPool.numSets += pAllocateInfo->descriptorSetCount;
            }
            for (uint32_t i = 0; i < pAllocateInfo->descriptorSetCount; i++) {
                trim::ObjectInfo& setInfo = trim::add_DescriptorSet_object(pDescriptorSets[i]);
                setInfo.belongsToDevice = device;
                setInfo.ObjectInfo.DescriptorSet.descriptorPool = pAllocateInfo->descriptorPool;
                setInfo.ObjectInfo.DescriptorSet.layout = pAllocateInfo->pSetLayouts[i];

                // need to allocate for a potential write & copy to update the descriptor; one for each binding based on the layout
                trim::ObjectInfo* pLayoutInfo = trim::get_DescriptorSetLayout_objectInfo(pAllocateInfo->pSetLayouts[i]);
                if (pLayoutInfo != NULL) {
                    uint32_t numImages = pLayoutInfo->ObjectInfo.DescriptorSetLayout.numImages;
                    uint32_t numBuffers = pLayoutInfo->ObjectInfo.DescriptorSetLayout.numBuffers;
                    uint32_t numTexelBufferViews = pLayoutInfo->ObjectInfo.DescriptorSetLayout.numTexelBufferViews;
                    uint32_t numBindings = numImages + numBuffers + numTexelBufferViews;

                    setInfo.ObjectInfo.DescriptorSet.numBindings = numBindings;
                    setInfo.ObjectInfo.DescriptorSet.writeDescriptorCount = 0;
                    setInfo.ObjectInfo.DescriptorSet.copyDescriptorCount = 0;
                    setInfo.ObjectInfo.DescriptorSet.pWriteDescriptorSets = new VkWriteDescriptorSet[numBindings];
                    setInfo.ObjectInfo.DescriptorSet.pCopyDescriptorSets = new VkCopyDescriptorSet[numBindings];

                    // setup these WriteDescriptorSets to be specific to each binding of the associated layout
                    for (uint32_t b = 0; b < pLayoutInfo->ObjectInfo.DescriptorSetLayout.bindingCount; b++) {
                        setInfo.ObjectInfo.DescriptorSet.pWriteDescriptorSets[b].pNext = NULL;
                        setInfo.ObjectInfo.DescriptorSet.pWriteDescriptorSets[b].sType = VK_STRUCTURE_TYPE_WRITE_DESCRIPTOR_SET;
                        setInfo.ObjectInfo.DescriptorSet.pWriteDescriptorSets[b].dstArrayElement =
                            0;  // defaulting to 0, no way to know for sure at this time
                        setInfo.ObjectInfo.DescriptorSet.pWriteDescriptorSets[b].dstSet = pDescriptorSets[i];
                        setInfo.ObjectInfo.DescriptorSet.pWriteDescriptorSets[b].dstBinding =
                            pLayoutInfo->ObjectInfo.DescriptorSetLayout.pBindings[b].binding;
                        setInfo.ObjectInfo.DescriptorSet.pWriteDescriptorSets[b].descriptorCount =
                            pLayoutInfo->ObjectInfo.DescriptorSetLayout.pBindings[b].descriptorCount;
                        setInfo.ObjectInfo.DescriptorSet.pWriteDescriptorSets[b].descriptorType =
                            pLayoutInfo->ObjectInfo.DescriptorSetLayout.pBindings[b].descriptorType;

                        switch (setInfo.ObjectInfo.DescriptorSet.pWriteDescriptorSets[b].descriptorType) {
                            case VK_DESCRIPTOR_TYPE_SAMPLER:
                            case VK_DESCRIPTOR_TYPE_COMBINED_IMAGE_SAMPLER:
                            case VK_DESCRIPTOR_TYPE_SAMPLED_IMAGE:
                            case VK_DESCRIPTOR_TYPE_STORAGE_IMAGE:
                            case VK_DESCRIPTOR_TYPE_INPUT_ATTACHMENT: {
                                setInfo.ObjectInfo.DescriptorSet.pWriteDescriptorSets[b].pImageInfo =
                                    new VkDescriptorImageInfo[setInfo.ObjectInfo.DescriptorSet.pWriteDescriptorSets[b]
                                                                  .descriptorCount];
                                setInfo.ObjectInfo.DescriptorSet.pWriteDescriptorSets[b].pBufferInfo = NULL;
                                setInfo.ObjectInfo.DescriptorSet.pWriteDescriptorSets[b].pTexelBufferView = NULL;
                            } break;
                            case VK_DESCRIPTOR_TYPE_UNIFORM_BUFFER:
                            case VK_DESCRIPTOR_TYPE_STORAGE_BUFFER:
                            case VK_DESCRIPTOR_TYPE_UNIFORM_BUFFER_DYNAMIC:
                            case VK_DESCRIPTOR_TYPE_STORAGE_BUFFER_DYNAMIC: {
                                setInfo.ObjectInfo.DescriptorSet.pWriteDescriptorSets[b].pImageInfo = NULL;
                                setInfo.ObjectInfo.DescriptorSet.pWriteDescriptorSets[b].pBufferInfo =
                                    new VkDescriptorBufferInfo[setInfo.ObjectInfo.DescriptorSet.pWriteDescriptorSets[b]
                                                                   .descriptorCount];
                                setInfo.ObjectInfo.DescriptorSet.pWriteDescriptorSets[b].pTexelBufferView = NULL;
                            } break;
                            case VK_DESCRIPTOR_TYPE_UNIFORM_TEXEL_BUFFER:
                            case VK_DESCRIPTOR_TYPE_STORAGE_TEXEL_BUFFER: {
                                setInfo.ObjectInfo.DescriptorSet.pWriteDescriptorSets[b].pImageInfo = NULL;
                                setInfo.ObjectInfo.DescriptorSet.pWriteDescriptorSets[b].pBufferInfo = NULL;
                                setInfo.ObjectInfo.DescriptorSet.pWriteDescriptorSets[b].pTexelBufferView =
                                    new VkBufferView[setInfo.ObjectInfo.DescriptorSet.pWriteDescriptorSets[b].descriptorCount];
                            } break;
                            default:
                                break;
                        }
                    }

                    // setup the CopyDescriptorSets similar to above
                    for (uint32_t b = 0; b < pLayoutInfo->ObjectInfo.DescriptorSetLayout.bindingCount; b++) {
                        setInfo.ObjectInfo.DescriptorSet.pCopyDescriptorSets[b].pNext = NULL;
                        setInfo.ObjectInfo.DescriptorSet.pCopyDescriptorSets[b].sType = VK_STRUCTURE_TYPE_COPY_DESCRIPTOR_SET;
                        setInfo.ObjectInfo.DescriptorSet.pCopyDescriptorSets[b].descriptorCount =
                            pLayoutInfo->ObjectInfo.DescriptorSetLayout.pBindings[b].descriptorCount;
                        setInfo.ObjectInfo.DescriptorSet.pCopyDescriptorSets[b].dstArrayElement =
                            0;  // defaulting to 0, no way to know for sure at this time
                        setInfo.ObjectInfo.DescriptorSet.pCopyDescriptorSets[b].dstSet = pDescriptorSets[i];
                        setInfo.ObjectInfo.DescriptorSet.pCopyDescriptorSets[b].dstBinding =
                            pLayoutInfo->ObjectInfo.DescriptorSetLayout.pBindings[b].binding;
                        setInfo.ObjectInfo.DescriptorSet.pCopyDescriptorSets[b].srcArrayElement =
                            0;  // defaulting to 0, no way to know for sure at this time
                        setInfo.ObjectInfo.DescriptorSet.pCopyDescriptorSets[b].srcSet =
                            0;  // defaulting to 0, no way to know for sure at this time
                        setInfo.ObjectInfo.DescriptorSet.pCopyDescriptorSets[b].srcBinding =
                            0;  // defaulting to 0, no way to know for sure at this time
                    }
                }
            }
        }

        if (g_trimIsInTrim) {
            trim::mark_DescriptorPool_reference(pAllocateInfo->descriptorPool);
            trim::write_packet(pHeader);
        } else {
            vktrace_delete_trace_packet(&pHeader);
        }
    }
    return result;
}

// When define DescriptorSet Layout, the binding number is also defined. by Doc,
// the descriptor bindings can be specified sparsely so that not all binding
// numbers between 0 and the maximum binding number. the function is used to
// convert the binding number to binding index starting from 0.
uint32_t get_binding_index(VkDescriptorSet dstSet, uint32_t binding) {
    uint32_t binding_index = INVALID_BINDING_INDEX;
    trim::ObjectInfo* pInfo = trim::get_DescriptorSet_objectInfo(dstSet);
    for (uint32_t i = 0; i < pInfo->ObjectInfo.DescriptorSet.numBindings; i++) {
        if (binding == pInfo->ObjectInfo.DescriptorSet.pWriteDescriptorSets[i].dstBinding) {
            binding_index = i;
            break;
        }
    }
    if (binding_index == INVALID_BINDING_INDEX) {
        vktrace_LogWarning(
            "The binding is invalid when the app tries to update the bindings of the DescriptorSet using "
            "vkUpdateDescriptorSets.");
        assert(false);
    }
    return binding_index;
}

// The method is supposed to be used in __HOOKED_vkUpdateDescriptorSets
// to handle a VkCopyDescriptorSet struct, the struct is one element of
// VkCopyDescriptorSet array which is specified as an input parameter in
// vkUpdateDescriptorSets call.
//
// Compare with VkWriteDescriptorSet handling which is also an input parameter
// of vkUpdateDescriptorSets, the handling here is quite different. for
// VkWriteDescriptorSet, the caller specify a descriptor array, use it to
// update one or more bindings of a descriptor set. In trim process,
// coresponding to every binding, we use an descriptor info array which is
// the same length with number of descriptors in that binding, trim track
// these input VkWriteDescriptorSet and update to correspond trim descriptor
// info array. we can think this as we track every command that change the
// binding state through VkWriteDescriptorSet and combine these commands
// into one and record it.
//
// But for VkCopyDescriptorSet, that's different. In a VkCopyDescriptorSet,
// the caller specify the copy is from a location in one src bindings
// of a source descriptorset to another location in the dst bindings of a dst
// descriptorset, the copy should continue until it reach specified count.
// so it only specify the "location" not "value" of related
// descriptor. but the tracking time and the time of starting to trim is
// (always) different, so it's possible for same binding and same location,
// the descriptor there is changed to other value or already invalid when
// starting to trim.
//
// So we need to track/store the "value" at same time. In the following
// function, we directly copy corresponding trim descriptor array of
// binding according to the VkCopyDescriptorSet struct. for example,
// if the struct specify the copy from one location in binding A of
// descriptorset B to another location in binding C of descriptorset D,
// we do not record the location, we directly copy corresponding trim
// descriptor info from source to target at once, and when starting to
// trim, we generate vkUpdateDescriptorSets which only based on
// VkWriteDescriptorSet.
//
// const VkCopyDescriptorSet* pDescriptorCopies, point to a VkCopyDescriptorSet
// struct.
void handleCopyDescriptorSet(const VkCopyDescriptorSet* pDescriptorCopies) {
    trim::ObjectInfo* pDstInfo = trim::get_DescriptorSet_objectInfo(pDescriptorCopies->dstSet);
    trim::ObjectInfo* pSrcInfo = trim::get_DescriptorSet_objectInfo(pDescriptorCopies->srcSet);
    if ((pDstInfo == nullptr) || (pSrcInfo == nullptr)) {
        assert(false);
        return;
    }

    // In pDescriptorCopies, the caller specified the initial src and dst
    // bindings, we need to convert to binding index.

    uint32_t current_dst_binding_index = get_binding_index(pDescriptorCopies->dstSet, pDescriptorCopies->dstBinding);
    uint32_t current_src_binding_index = get_binding_index(pDescriptorCopies->srcSet, pDescriptorCopies->srcBinding);

    uint32_t j = 0;
    for (trim::DescriptorIterator descriptor_iterator_dst(pDstInfo, current_dst_binding_index, pDescriptorCopies->dstArrayElement,
                                                          pDescriptorCopies->descriptorCount),
         descriptor_iterator_src(pSrcInfo, current_src_binding_index, pDescriptorCopies->srcArrayElement,
                                 pDescriptorCopies->descriptorCount);
         (false == descriptor_iterator_dst.IsEnd()) && (false == descriptor_iterator_src.IsEnd());
         ++descriptor_iterator_dst, ++descriptor_iterator_src, ++j) {
        switch (descriptor_iterator_dst.GetCurrentDescriptorType()) {
            case VK_DESCRIPTOR_TYPE_SAMPLER:
            case VK_DESCRIPTOR_TYPE_COMBINED_IMAGE_SAMPLER:
            case VK_DESCRIPTOR_TYPE_SAMPLED_IMAGE:
            case VK_DESCRIPTOR_TYPE_STORAGE_IMAGE:
            case VK_DESCRIPTOR_TYPE_INPUT_ATTACHMENT:
                memcpy(reinterpret_cast<void*>(&(*descriptor_iterator_dst)), reinterpret_cast<void*>(&(*descriptor_iterator_src)),
                       sizeof(VkDescriptorImageInfo));
                break;
            case VK_DESCRIPTOR_TYPE_UNIFORM_BUFFER:
            case VK_DESCRIPTOR_TYPE_STORAGE_BUFFER:
            case VK_DESCRIPTOR_TYPE_UNIFORM_BUFFER_DYNAMIC:
            case VK_DESCRIPTOR_TYPE_STORAGE_BUFFER_DYNAMIC:
                memcpy(reinterpret_cast<void*>(&(*descriptor_iterator_dst)), reinterpret_cast<void*>(&(*descriptor_iterator_src)),
                       sizeof(VkDescriptorBufferInfo));
                break;
            case VK_DESCRIPTOR_TYPE_UNIFORM_TEXEL_BUFFER:
            case VK_DESCRIPTOR_TYPE_STORAGE_TEXEL_BUFFER:
                memcpy(reinterpret_cast<void*>(&(*descriptor_iterator_dst)), reinterpret_cast<void*>(&(*descriptor_iterator_src)),
                       sizeof(VkBufferView));
                break;
            default:
                assert(0);
                break;
        }
    }
}

void handleWriteDescriptorSet(const VkWriteDescriptorSet* pDescriptorUpdateEntry) {
    // The following variables are used to locate the descriptor
    // track info in the target descriptor set, so we can use the
    // input descriptor data to update it.
    // For every input descriptor data, we need to find
    // corresponding binding number and array element index.
    VkWriteDescriptorSet* pWriteDescriptorSet =
        nullptr;  // This is the pointer to trim tracking info of binding in target descriptorset.
    uint32_t bindingDescriptorInfoArrayWriteIndex = 0;   // This is the array index of current descriptor
                                                         // (within the binding array) that we'll update.
    uint32_t bindingDescriptorInfoArrayWriteLength = 0;  // The descriptor amount in the binding array.

    trim::ObjectInfo* pInfo = trim::get_DescriptorSet_objectInfo(pDescriptorUpdateEntry->dstSet);

    // Get the binding index from the binding number which is the
    // updating target. this is the array index of the current
    // binding in the descriptorset track info.
    //
    // Note: by Doc, Vulkan allows the descriptor bindings to be
    // specified sparsely so we cannot assume the binding index
    // is the binding number.
    uint32_t bindingIndex = get_binding_index(pDescriptorUpdateEntry->dstSet, pDescriptorUpdateEntry->dstBinding);
    assert(bindingIndex != INVALID_BINDING_INDEX);

    pWriteDescriptorSet = &pInfo->ObjectInfo.DescriptorSet.pWriteDescriptorSets[bindingIndex];
    bindingDescriptorInfoArrayWriteIndex = pDescriptorUpdateEntry->dstArrayElement;
    bindingDescriptorInfoArrayWriteLength = pInfo->ObjectInfo.DescriptorSet.pWriteDescriptorSets[bindingIndex].descriptorCount;
    assert(bindingDescriptorInfoArrayWriteIndex < bindingDescriptorInfoArrayWriteLength);

    uint32_t j = 0;
    for (trim::DescriptorIterator descriptor_iterator(pInfo, bindingIndex, bindingDescriptorInfoArrayWriteIndex,
                                                      pDescriptorUpdateEntry->descriptorCount);
         !descriptor_iterator.IsEnd(); ++descriptor_iterator, ++j) {
        // The following code update the descriptorset track info
        // with the descriptor data.

        if (descriptor_iterator.GetCurrentBindingIndex() >= pInfo->ObjectInfo.DescriptorSet.writeDescriptorCount) {
            // this is to track the latest data in this call and also cover previous calls.
            // writeDescriptorCount is used to indicate so far how many bindings of this
            // descriptorset has been updated, this include this call and all previous
            // calls, from all these calls, we record the max bindingindex. its value must
            // be <= numBindings.
            pInfo->ObjectInfo.DescriptorSet.writeDescriptorCount = descriptor_iterator.GetCurrentBindingIndex() + 1;
        }

        switch (pDescriptorUpdateEntry->descriptorType) {
            case VK_DESCRIPTOR_TYPE_SAMPLER:
            case VK_DESCRIPTOR_TYPE_COMBINED_IMAGE_SAMPLER:
            case VK_DESCRIPTOR_TYPE_SAMPLED_IMAGE:
            case VK_DESCRIPTOR_TYPE_STORAGE_IMAGE:
            case VK_DESCRIPTOR_TYPE_INPUT_ATTACHMENT:
                memcpy(reinterpret_cast<void*>(&(*descriptor_iterator)),
                       reinterpret_cast<void*>(const_cast<VkDescriptorImageInfo*>(pDescriptorUpdateEntry->pImageInfo + j)),
                       sizeof(VkDescriptorImageInfo));
                break;
            case VK_DESCRIPTOR_TYPE_UNIFORM_BUFFER:
            case VK_DESCRIPTOR_TYPE_STORAGE_BUFFER:
            case VK_DESCRIPTOR_TYPE_UNIFORM_BUFFER_DYNAMIC:
            case VK_DESCRIPTOR_TYPE_STORAGE_BUFFER_DYNAMIC:
                memcpy(reinterpret_cast<void*>(&(*descriptor_iterator)),
                       reinterpret_cast<void*>(const_cast<VkDescriptorBufferInfo*>(pDescriptorUpdateEntry->pBufferInfo + j)),
                       sizeof(VkDescriptorBufferInfo));
                break;
            case VK_DESCRIPTOR_TYPE_UNIFORM_TEXEL_BUFFER:
            case VK_DESCRIPTOR_TYPE_STORAGE_TEXEL_BUFFER:
                memcpy(reinterpret_cast<void*>(&(*descriptor_iterator)),
                       reinterpret_cast<void*>(const_cast<VkBufferView*>(pDescriptorUpdateEntry->pTexelBufferView + j)),
                       sizeof(VkBufferView));
                break;
            default:
                assert(0);
                break;
        }
    }
}

// Manually written because it needs to use get_struct_chain_size and allocate some extra pointers (why?)
// Also since it needs to app the array of pointers and sub-buffers (see comments in function)
VKTRACER_EXPORT VKAPI_ATTR void VKAPI_CALL __HOOKED_vkUpdateDescriptorSets(VkDevice device, uint32_t descriptorWriteCount,
                                                                           const VkWriteDescriptorSet* pDescriptorWrites,
                                                                           uint32_t descriptorCopyCount,
                                                                           const VkCopyDescriptorSet* pDescriptorCopies) {
    trim::TrimLockGuard<std::mutex> lock(g_mutex_trim);
    vktrace_trace_packet_header* pHeader;
    packet_vkUpdateDescriptorSets* pPacket = NULL;
    // begin custom code
    size_t arrayByteCount = 0;

    for (uint32_t i = 0; i < descriptorWriteCount; i++) {
        arrayByteCount += get_struct_chain_size(&pDescriptorWrites[i]);
    }

    for (uint32_t i = 0; i < descriptorCopyCount; i++) {
        arrayByteCount += get_struct_chain_size(&pDescriptorCopies[i]);
    }

    CREATE_TRACE_PACKET(vkUpdateDescriptorSets, arrayByteCount);
    // end custom code

    mdd(device)->devTable.UpdateDescriptorSets(device, descriptorWriteCount, pDescriptorWrites, descriptorCopyCount,
                                               pDescriptorCopies);
    vktrace_set_packet_entrypoint_end_time(pHeader);
    pPacket = interpret_body_as_vkUpdateDescriptorSets(pHeader);
    pPacket->device = device;
    pPacket->descriptorWriteCount = descriptorWriteCount;
    // begin custom code
    vktrace_add_buffer_to_trace_packet(pHeader, (void**)&(pPacket->pDescriptorWrites),
                                       descriptorWriteCount * sizeof(VkWriteDescriptorSet), pDescriptorWrites);
    for (uint32_t i = 0; i < descriptorWriteCount; i++) {
        switch (pPacket->pDescriptorWrites[i].descriptorType) {
            case VK_DESCRIPTOR_TYPE_SAMPLER:
            case VK_DESCRIPTOR_TYPE_COMBINED_IMAGE_SAMPLER:
            case VK_DESCRIPTOR_TYPE_SAMPLED_IMAGE:
            case VK_DESCRIPTOR_TYPE_STORAGE_IMAGE:
            case VK_DESCRIPTOR_TYPE_INPUT_ATTACHMENT: {
                vktrace_add_buffer_to_trace_packet(pHeader, (void**)&(pPacket->pDescriptorWrites[i].pImageInfo),
                                                   pDescriptorWrites[i].descriptorCount * sizeof(VkDescriptorImageInfo),
                                                   pDescriptorWrites[i].pImageInfo);
                vktrace_finalize_buffer_address(pHeader, (void**)&(pPacket->pDescriptorWrites[i].pImageInfo));
            } break;
            case VK_DESCRIPTOR_TYPE_UNIFORM_TEXEL_BUFFER:
            case VK_DESCRIPTOR_TYPE_STORAGE_TEXEL_BUFFER: {
                vktrace_add_buffer_to_trace_packet(pHeader, (void**)&(pPacket->pDescriptorWrites[i].pTexelBufferView),
                                                   pDescriptorWrites[i].descriptorCount * sizeof(VkBufferView),
                                                   pDescriptorWrites[i].pTexelBufferView);
                vktrace_finalize_buffer_address(pHeader, (void**)&(pPacket->pDescriptorWrites[i].pTexelBufferView));
            } break;
            case VK_DESCRIPTOR_TYPE_UNIFORM_BUFFER:
            case VK_DESCRIPTOR_TYPE_STORAGE_BUFFER:
            case VK_DESCRIPTOR_TYPE_UNIFORM_BUFFER_DYNAMIC:
            case VK_DESCRIPTOR_TYPE_STORAGE_BUFFER_DYNAMIC: {
                vktrace_add_buffer_to_trace_packet(pHeader, (void**)&(pPacket->pDescriptorWrites[i].pBufferInfo),
                                                   pDescriptorWrites[i].descriptorCount * sizeof(VkDescriptorBufferInfo),
                                                   pDescriptorWrites[i].pBufferInfo);
                vktrace_finalize_buffer_address(pHeader, (void**)&(pPacket->pDescriptorWrites[i].pBufferInfo));
            } break;
            default:
                break;
        }
        vktrace_add_pnext_structs_to_trace_packet(pHeader, (void*)(pPacket->pDescriptorWrites + i), pDescriptorWrites + i);
    }
    vktrace_finalize_buffer_address(pHeader, (void**)&(pPacket->pDescriptorWrites));

    pPacket->descriptorCopyCount = descriptorCopyCount;
    vktrace_add_buffer_to_trace_packet(pHeader, (void**)&(pPacket->pDescriptorCopies),
                                       descriptorCopyCount * sizeof(VkCopyDescriptorSet), pDescriptorCopies);
    vktrace_finalize_buffer_address(pHeader, (void**)&(pPacket->pDescriptorCopies));
    // end custom code

    if (!g_trimEnabled) {
        // trim not enabled, send packet as usual
        FINISH_TRACE_PACKET();
    } else {
        vktrace_finalize_trace_packet(pHeader);
        for (uint32_t i = 0; i < descriptorWriteCount; i++) {
            trim::ObjectInfo* pInfo = trim::get_DescriptorSet_objectInfo(pDescriptorWrites[i].dstSet);
            if (pInfo != NULL) {
                if (g_trimIsInTrim) {
                    trim::mark_DescriptorSet_reference(pDescriptorWrites[i].dstSet);
                    for (uint32_t j = 0; j < pDescriptorWrites[i].descriptorCount; j++) {
                        switch (pDescriptorWrites[i].descriptorType) {
                            case VK_DESCRIPTOR_TYPE_SAMPLER:
                            case VK_DESCRIPTOR_TYPE_COMBINED_IMAGE_SAMPLER:
                            case VK_DESCRIPTOR_TYPE_SAMPLED_IMAGE:
                            case VK_DESCRIPTOR_TYPE_STORAGE_IMAGE:
                            case VK_DESCRIPTOR_TYPE_INPUT_ATTACHMENT: {
                                trim::mark_ImageView_reference(pDescriptorWrites[i].pImageInfo[j].imageView);
                            } break;
                            case VK_DESCRIPTOR_TYPE_UNIFORM_BUFFER:
                            case VK_DESCRIPTOR_TYPE_STORAGE_BUFFER:
                            case VK_DESCRIPTOR_TYPE_UNIFORM_BUFFER_DYNAMIC:
                            case VK_DESCRIPTOR_TYPE_STORAGE_BUFFER_DYNAMIC: {
                                trim::mark_Buffer_reference(pDescriptorWrites[i].pBufferInfo[j].buffer);
                            } break;
                            case VK_DESCRIPTOR_TYPE_UNIFORM_TEXEL_BUFFER:
                            case VK_DESCRIPTOR_TYPE_STORAGE_TEXEL_BUFFER: {
                                trim::mark_BufferView_reference(pDescriptorWrites[i].pTexelBufferView[j]);
                            } break;
                            default:
                                break;
                        }
                    }
                }
            }
            handleWriteDescriptorSet(&pDescriptorWrites[i]);
        }

        for (uint32_t i = 0; i < descriptorCopyCount; i++) {
            trim::ObjectInfo* pInfo = trim::get_DescriptorSet_objectInfo(pDescriptorCopies[i].dstSet);
            if (pInfo != NULL) {
                if (g_trimIsInTrim) {
                    trim::mark_DescriptorSet_reference(pDescriptorCopies[i].srcSet);
                    trim::mark_DescriptorSet_reference(pDescriptorCopies[i].dstSet);
                }
                // handle all elements of the pDescriptorCopies array one by one, note: in
                // handleCopyDescriptorSet function, we do not record these CopyDescriptorSet
                // directly, but update WriteDescriptorSet of related bindings instead.
                handleCopyDescriptorSet(&pDescriptorCopies[i]);
            }
        }

        if (g_trimIsInTrim) {
            trim::write_packet(pHeader);
        } else {
            vktrace_delete_trace_packet(&pHeader);
        }
    }
}

VKTRACER_EXPORT VKAPI_ATTR VkResult VKAPI_CALL __HOOKED_vkQueueSubmit(VkQueue queue, uint32_t submitCount,
                                                                      const VkSubmitInfo* pSubmits, VkFence fence) {
    trim::TrimLockGuard<std::mutex> lock(g_mutex_trim);
    if ((g_trimEnabled) && (pSubmits != NULL)) {
        vktrace_enter_critical_section(&trim::trimTransitionMapLock);
    }
#if defined(USE_PAGEGUARD_SPEEDUP)
    pageguardEnter();
    flushAllChangedMappedMemory(&vkFlushMappedMemoryRangesWithoutAPICall);
    resetAllReadFlagAndPageGuard();
    pageguardExit();
#endif
    VkResult result;
    vktrace_trace_packet_header* pHeader;
    packet_vkQueueSubmit* pPacket = NULL;
    size_t arrayByteCount = 0;
    for (uint32_t i = 0; i < submitCount; ++i) {
        arrayByteCount += vk_size_vksubmitinfo(&pSubmits[i]);
        arrayByteCount += get_struct_chain_size(&pSubmits[i]);
    }
    CREATE_TRACE_PACKET(vkQueueSubmit, arrayByteCount);
    result = mdd(queue)->devTable.QueueSubmit(queue, submitCount, pSubmits, fence);
    vktrace_set_packet_entrypoint_end_time(pHeader);
#if defined(USE_PAGEGUARD_SPEEDUP) && !defined(PAGEGUARD_ADD_PAGEGUARD_ON_REAL_MAPPED_MEMORY)
    if (fence != VK_NULL_HANDLE) {
        if (g_fenceToCommandBuffers.find(fence) != g_fenceToCommandBuffers.end()) {
            g_fenceToCommandBuffers[fence].clear();
        }

        for (uint32_t i = 0; i < submitCount; ++i) {
            for (uint32_t j = 0; j < pSubmits[i].commandBufferCount; ++j) {
                g_fenceToCommandBuffers[fence].push_back(pSubmits[i].pCommandBuffers[j]);
            }
        }
    }
#endif
    pPacket = interpret_body_as_vkQueueSubmit(pHeader);
    pPacket->queue = queue;
    pPacket->submitCount = submitCount;
    pPacket->fence = fence;
    pPacket->result = result;
    vktrace_add_buffer_to_trace_packet(pHeader, (void**)&(pPacket->pSubmits), submitCount * sizeof(VkSubmitInfo), pSubmits);
    for (uint32_t i = 0; i < submitCount; ++i) {
        vktrace_add_pnext_structs_to_trace_packet(pHeader, (void*)(pPacket->pSubmits + i), pSubmits + i);
        vktrace_add_buffer_to_trace_packet(pHeader, (void**)&(pPacket->pSubmits[i].pCommandBuffers),
                                           pPacket->pSubmits[i].commandBufferCount * sizeof(VkCommandBuffer),
                                           pSubmits[i].pCommandBuffers);
        vktrace_finalize_buffer_address(pHeader, (void**)&(pPacket->pSubmits[i].pCommandBuffers));
        vktrace_add_buffer_to_trace_packet(pHeader, (void**)&(pPacket->pSubmits[i].pWaitSemaphores),
                                           pPacket->pSubmits[i].waitSemaphoreCount * sizeof(VkSemaphore),
                                           pSubmits[i].pWaitSemaphores);
        vktrace_finalize_buffer_address(pHeader, (void**)&(pPacket->pSubmits[i].pWaitSemaphores));
        vktrace_add_buffer_to_trace_packet(pHeader, (void**)&(pPacket->pSubmits[i].pSignalSemaphores),
                                           pPacket->pSubmits[i].signalSemaphoreCount * sizeof(VkSemaphore),
                                           pSubmits[i].pSignalSemaphores);
        vktrace_finalize_buffer_address(pHeader, (void**)&(pPacket->pSubmits[i].pSignalSemaphores));
        vktrace_add_buffer_to_trace_packet(pHeader, (void**)&(pPacket->pSubmits[i].pWaitDstStageMask),
                                           pPacket->pSubmits[i].waitSemaphoreCount * sizeof(VkPipelineStageFlags),
                                           pSubmits[i].pWaitDstStageMask);
        vktrace_finalize_buffer_address(pHeader, (void**)&(pPacket->pSubmits[i].pWaitDstStageMask));
    }
    vktrace_finalize_buffer_address(pHeader, (void**)&(pPacket->pSubmits));
    if (!g_trimEnabled) {
        // trim not enabled, send packet as usual
        FINISH_TRACE_PACKET();
    } else {
        // when we're not trimming, we just need to track the queue
        vktrace_finalize_trace_packet(pHeader);

        if (result == VK_SUCCESS) {
            trim::ObjectInfo* pFenceInfo = trim::get_Fence_objectInfo(fence);
            if (pFenceInfo != NULL) {
                pFenceInfo->ObjectInfo.Fence.signaled = true;
            }

            if (pSubmits != NULL) {
                for (uint32_t i = 0; i < submitCount; i++) {
                    // Update attachment objects based on RenderPass transitions
                    for (uint32_t c = 0; c < pSubmits[i].commandBufferCount; c++) {
                        trim::ObjectInfo* pCBInfo = trim::get_CommandBuffer_objectInfo(pSubmits[i].pCommandBuffers[c]);
                        if (pCBInfo != nullptr) {
                            pCBInfo->ObjectInfo.CommandBuffer.submitQueue = queue;
                        }

                        // apply image transitions
                        std::list<trim::ImageTransition> imageTransitions =
                            trim::GetImageTransitions(pSubmits[i].pCommandBuffers[c]);
                        for (std::list<trim::ImageTransition>::iterator transition = imageTransitions.begin();
                             transition != imageTransitions.end(); transition++) {
                            trim::ObjectInfo* pImage = trim::get_Image_objectInfo(transition->image);
                            if (pImage != nullptr) {
                                pImage->ObjectInfo.Image.mostRecentLayout = transition->finalLayout;
                                pImage->ObjectInfo.Image.accessFlags = transition->dstAccessMask;
                            }
                        }

                        // apply buffer transitions
                        std::list<trim::BufferTransition> bufferTransitions =
                            trim::GetBufferTransitions(pSubmits[i].pCommandBuffers[c]);
                        for (std::list<trim::BufferTransition>::iterator transition = bufferTransitions.begin();
                             transition != bufferTransitions.end(); transition++) {
                            trim::ObjectInfo* pBuffer = trim::get_Buffer_objectInfo(transition->buffer);
                            if (pBuffer != nullptr) {
                                pBuffer->ObjectInfo.Buffer.accessFlags = transition->dstAccessMask;
                            }
                        }
                    }

                    if (pSubmits[i].pWaitSemaphores != NULL) {
                        for (uint32_t w = 0; w < pSubmits[i].waitSemaphoreCount; w++) {
                            trim::ObjectInfo* pInfo = trim::get_Semaphore_objectInfo(pSubmits[i].pWaitSemaphores[w]);
                            if (pInfo != NULL) {
                                pInfo->ObjectInfo.Semaphore.signaledOnQueue = VK_NULL_HANDLE;
                                pInfo->ObjectInfo.Semaphore.signaledOnSwapChain = VK_NULL_HANDLE;
                            }
                        }
                    }

                    if (pSubmits[i].pSignalSemaphores != NULL) {
                        for (uint32_t s = 0; s < pSubmits[i].signalSemaphoreCount; s++) {
                            trim::ObjectInfo* pInfo = trim::get_Semaphore_objectInfo(pSubmits[i].pSignalSemaphores[s]);
                            if (pInfo != NULL) {
                                pInfo->ObjectInfo.Semaphore.signaledOnQueue = queue;
                                pInfo->ObjectInfo.Semaphore.signaledOnSwapChain = VK_NULL_HANDLE;
                            }
                        }
                    }
                }
            }
        }

        if (g_trimIsInTrim) {
            if (pSubmits != NULL && pSubmits->pCommandBuffers != NULL) {
                for (uint32_t s = 0; s < submitCount; s++) {
                    for (uint32_t i = 0; i < pSubmits[s].commandBufferCount; i++) {
                        trim::mark_CommandBuffer_reference(pSubmits[s].pCommandBuffers[i]);
                    }
                }
            }
            trim::write_packet(pHeader);
        } else {
            vktrace_delete_trace_packet(&pHeader);
        }
    }

    if ((g_trimEnabled) && (pSubmits != NULL)) {
        vktrace_leave_critical_section(&trim::trimTransitionMapLock);
    }

    return result;
}

VKTRACER_EXPORT VKAPI_ATTR VkResult VKAPI_CALL __HOOKED_vkQueueBindSparse(VkQueue queue, uint32_t bindInfoCount,
                                                                          const VkBindSparseInfo* pBindInfo, VkFence fence) {
    trim::TrimLockGuard<std::mutex> lock(g_mutex_trim);
    vktrace_trace_packet_header* pHeader;
    VkResult result;
    packet_vkQueueBindSparse* pPacket = NULL;
    size_t arrayByteCount = 0;
    uint32_t i = 0;

    for (i = 0; i < bindInfoCount; ++i) {
        arrayByteCount += vk_size_vkbindsparseinfo(&pBindInfo[i]);
        arrayByteCount += get_struct_chain_size(&pBindInfo[i]);
    }

    CREATE_TRACE_PACKET(vkQueueBindSparse, arrayByteCount + 2 * sizeof(VkDeviceMemory));
    result = mdd(queue)->devTable.QueueBindSparse(queue, bindInfoCount, pBindInfo, fence);
    vktrace_set_packet_entrypoint_end_time(pHeader);
    pPacket = interpret_body_as_vkQueueBindSparse(pHeader);
    pPacket->queue = queue;
    pPacket->bindInfoCount = bindInfoCount;
    pPacket->fence = fence;
    pPacket->result = result;
    vktrace_add_buffer_to_trace_packet(pHeader, (void**)&(pPacket->pBindInfo), bindInfoCount * sizeof(VkBindSparseInfo), pBindInfo);

    for (i = 0; i < bindInfoCount; ++i) {
        vktrace_add_buffer_to_trace_packet(pHeader, (void**)&(pPacket->pBindInfo[i].pBufferBinds),
                                           pPacket->pBindInfo[i].bufferBindCount * sizeof(VkSparseBufferMemoryBindInfo),
                                           pBindInfo[i].pBufferBinds);
        vktrace_add_pnext_structs_to_trace_packet(pHeader, (void*)(pPacket->pBindInfo + i), pBindInfo + i);
        for (uint32_t j = 0; j < pPacket->pBindInfo[i].bufferBindCount; j++) {
            VkSparseBufferMemoryBindInfo* pSparseBufferMemoryBindInfo =
                (VkSparseBufferMemoryBindInfo*)&pPacket->pBindInfo[i].pBufferBinds[j];
            const VkSparseBufferMemoryBindInfo* pSparseBufMemBndInf = &pBindInfo[i].pBufferBinds[j];
            vktrace_add_buffer_to_trace_packet(pHeader, (void**)&(pSparseBufferMemoryBindInfo->pBinds),
                                               pSparseBufferMemoryBindInfo->bindCount * sizeof(VkSparseMemoryBind),
                                               pSparseBufMemBndInf->pBinds);
            vktrace_finalize_buffer_address(pHeader, (void**)&(pSparseBufferMemoryBindInfo->pBinds));
        }
        vktrace_finalize_buffer_address(pHeader, (void**)&(pPacket->pBindInfo[i].pBufferBinds));

        vktrace_add_buffer_to_trace_packet(pHeader, (void**)&(pPacket->pBindInfo[i].pImageBinds),
                                           pPacket->pBindInfo[i].imageBindCount * sizeof(VkSparseImageMemoryBindInfo),
                                           pBindInfo[i].pImageOpaqueBinds);
        for (uint32_t j = 0; j < pPacket->pBindInfo[i].imageBindCount; j++) {
            VkSparseImageMemoryBindInfo* pSparseImageMemoryBindInfo =
                (VkSparseImageMemoryBindInfo*)&pPacket->pBindInfo[i].pImageBinds[j];
            const VkSparseImageMemoryBindInfo* pSparseImgMemBndInf = &pBindInfo[i].pImageBinds[j];
            vktrace_add_buffer_to_trace_packet(pHeader, (void**)&(pSparseImageMemoryBindInfo->pBinds),
                                               pSparseImageMemoryBindInfo->bindCount * sizeof(VkSparseImageMemoryBind),
                                               pSparseImgMemBndInf->pBinds);
            vktrace_finalize_buffer_address(pHeader, (void**)&(pSparseImageMemoryBindInfo->pBinds));
        }
        vktrace_finalize_buffer_address(pHeader, (void**)&(pPacket->pBindInfo[i].pImageBinds));

        vktrace_add_buffer_to_trace_packet(pHeader, (void**)&(pPacket->pBindInfo[i].pImageOpaqueBinds),
                                           pPacket->pBindInfo[i].imageOpaqueBindCount * sizeof(VkSparseImageOpaqueMemoryBindInfo),
                                           pBindInfo[i].pImageOpaqueBinds);
        for (uint32_t j = 0; j < pPacket->pBindInfo[i].imageOpaqueBindCount; j++) {
            VkSparseImageOpaqueMemoryBindInfo* pSparseImageOpaqueMemoryBindInfo =
                (VkSparseImageOpaqueMemoryBindInfo*)&pPacket->pBindInfo[i].pImageOpaqueBinds[j];
            const VkSparseImageOpaqueMemoryBindInfo* pSparseImgOpqMemBndInf = &pBindInfo[i].pImageOpaqueBinds[j];
            vktrace_add_buffer_to_trace_packet(pHeader, (void**)&(pSparseImageOpaqueMemoryBindInfo->pBinds),
                                               pSparseImageOpaqueMemoryBindInfo->bindCount * sizeof(VkSparseMemoryBind),
                                               pSparseImgOpqMemBndInf->pBinds);
            vktrace_finalize_buffer_address(pHeader, (void**)&(pSparseImageOpaqueMemoryBindInfo->pBinds));
        }
        vktrace_finalize_buffer_address(pHeader, (void**)&(pPacket->pBindInfo[i].pImageOpaqueBinds));

        vktrace_add_buffer_to_trace_packet(pHeader, (void**)&(pPacket->pBindInfo[i].pWaitSemaphores),
                                           pPacket->pBindInfo[i].waitSemaphoreCount * sizeof(VkSemaphore),
                                           pBindInfo[i].pWaitSemaphores);
        vktrace_finalize_buffer_address(pHeader, (void**)&(pPacket->pBindInfo[i].pWaitSemaphores));

        vktrace_add_buffer_to_trace_packet(pHeader, (void**)&(pPacket->pBindInfo[i].pSignalSemaphores),
                                           pPacket->pBindInfo[i].signalSemaphoreCount * sizeof(VkSemaphore),
                                           pBindInfo[i].pSignalSemaphores);
        vktrace_finalize_buffer_address(pHeader, (void**)&(pPacket->pBindInfo[i].pSignalSemaphores));
    }
    vktrace_finalize_buffer_address(pHeader, (void**)&(pPacket->pBindInfo));
    if (!g_trimEnabled) {
        // trim not enabled, send packet as usual
        FINISH_TRACE_PACKET();
    } else {
        vktrace_finalize_trace_packet(pHeader);

        if (result == VK_SUCCESS) {
            if (bindInfoCount != 0) {
                for (uint32_t i = 0; i < bindInfoCount; i++) {
                    if (pBindInfo[i].pWaitSemaphores != NULL) {
                        for (uint32_t w = 0; w < pBindInfo[i].waitSemaphoreCount; w++) {
                            trim::ObjectInfo* pInfo = trim::get_Semaphore_objectInfo(pBindInfo[i].pWaitSemaphores[w]);
                            if (pInfo != NULL) {
                                pInfo->ObjectInfo.Semaphore.signaledOnQueue = VK_NULL_HANDLE;
                                pInfo->ObjectInfo.Semaphore.signaledOnSwapChain = VK_NULL_HANDLE;
                            }
                        }
                    }

                    if (pBindInfo[i].pSignalSemaphores != NULL) {
                        for (uint32_t s = 0; s < pBindInfo[i].signalSemaphoreCount; s++) {
                            trim::ObjectInfo* pInfo = trim::get_Semaphore_objectInfo(pBindInfo[i].pSignalSemaphores[s]);
                            if (pInfo != NULL) {
                                pInfo->ObjectInfo.Semaphore.signaledOnQueue = queue;
                                pInfo->ObjectInfo.Semaphore.signaledOnSwapChain = VK_NULL_HANDLE;
                            }
                        }
                    }
                }
            }
        }

        if (g_trimIsInTrim) {
            for (uint32_t i = 0; i < pBindInfo->bufferBindCount; i++) {
                trim::mark_Buffer_reference(pBindInfo->pBufferBinds[i].buffer);
            }
            for (uint32_t i = 0; i < pBindInfo->imageBindCount; i++) {
                trim::mark_Image_reference(pBindInfo->pImageBinds[i].image);
            }
            for (uint32_t i = 0; i < pBindInfo->imageOpaqueBindCount; i++) {
                trim::mark_Image_reference(pBindInfo->pImageOpaqueBinds[i].image);
            }
            trim::write_packet(pHeader);
        } else {
            vktrace_delete_trace_packet(&pHeader);
        }
    }
    return result;
}

VKTRACER_EXPORT VKAPI_ATTR void VKAPI_CALL __HOOKED_vkCmdWaitEvents(
    VkCommandBuffer commandBuffer, uint32_t eventCount, const VkEvent* pEvents, VkPipelineStageFlags srcStageMask,
    VkPipelineStageFlags dstStageMask, uint32_t memoryBarrierCount, const VkMemoryBarrier* pMemoryBarriers,
    uint32_t bufferMemoryBarrierCount, const VkBufferMemoryBarrier* pBufferMemoryBarriers, uint32_t imageMemoryBarrierCount,
    const VkImageMemoryBarrier* pImageMemoryBarriers) {
    trim::TrimLockGuard<std::mutex> lock(g_mutex_trim);
    vktrace_trace_packet_header* pHeader;
    packet_vkCmdWaitEvents* pPacket = NULL;
    size_t customSize;
    customSize = (eventCount * sizeof(VkEvent)) + (memoryBarrierCount * sizeof(VkMemoryBarrier)) +
                 (bufferMemoryBarrierCount * sizeof(VkBufferMemoryBarrier)) +
                 (imageMemoryBarrierCount * sizeof(VkImageMemoryBarrier));
    for (uint32_t i = 0; i < memoryBarrierCount; i++) customSize += get_struct_chain_size(&pMemoryBarriers[i]);
    for (uint32_t i = 0; i < bufferMemoryBarrierCount; i++) customSize += get_struct_chain_size(&pBufferMemoryBarriers[i]);
    for (uint32_t i = 0; i < imageMemoryBarrierCount; i++) customSize += get_struct_chain_size(&pImageMemoryBarriers[i]);
    CREATE_TRACE_PACKET(vkCmdWaitEvents, customSize);
    mdd(commandBuffer)
        ->devTable.CmdWaitEvents(commandBuffer, eventCount, pEvents, srcStageMask, dstStageMask, memoryBarrierCount,
                                 pMemoryBarriers, bufferMemoryBarrierCount, pBufferMemoryBarriers, imageMemoryBarrierCount,
                                 pImageMemoryBarriers);
    vktrace_set_packet_entrypoint_end_time(pHeader);
    pPacket = interpret_body_as_vkCmdWaitEvents(pHeader);
    pPacket->commandBuffer = commandBuffer;
    pPacket->eventCount = eventCount;
    pPacket->srcStageMask = srcStageMask;
    pPacket->dstStageMask = dstStageMask;
    pPacket->memoryBarrierCount = memoryBarrierCount;
    pPacket->bufferMemoryBarrierCount = bufferMemoryBarrierCount;
    pPacket->imageMemoryBarrierCount = imageMemoryBarrierCount;
    vktrace_add_buffer_to_trace_packet(pHeader, (void**)&(pPacket->pEvents), eventCount * sizeof(VkEvent), pEvents);
    vktrace_finalize_buffer_address(pHeader, (void**)&(pPacket->pEvents));

    vktrace_add_buffer_to_trace_packet(pHeader, (void**)&(pPacket->pMemoryBarriers), memoryBarrierCount * sizeof(VkMemoryBarrier),
                                       pMemoryBarriers);
    for (uint32_t i = 0; i < memoryBarrierCount; i++)
        vktrace_add_pnext_structs_to_trace_packet(pHeader, (void*)(pPacket->pMemoryBarriers + i), pMemoryBarriers + i);

    vktrace_add_buffer_to_trace_packet(pHeader, (void**)&(pPacket->pBufferMemoryBarriers),
                                       bufferMemoryBarrierCount * sizeof(VkBufferMemoryBarrier), pBufferMemoryBarriers);
    for (uint32_t i = 0; i < bufferMemoryBarrierCount; i++)
        vktrace_add_pnext_structs_to_trace_packet(pHeader, (void*)(pPacket->pBufferMemoryBarriers + i), pBufferMemoryBarriers + i);

    vktrace_add_buffer_to_trace_packet(pHeader, (void**)&(pPacket->pImageMemoryBarriers),
                                       imageMemoryBarrierCount * sizeof(VkImageMemoryBarrier), pImageMemoryBarriers);
    for (uint32_t i = 0; i < imageMemoryBarrierCount; i++)
        vktrace_add_pnext_structs_to_trace_packet(pHeader, (void*)(pPacket->pImageMemoryBarriers + i), pImageMemoryBarriers + i);

    vktrace_finalize_buffer_address(pHeader, (void**)&(pPacket->pMemoryBarriers));
    vktrace_finalize_buffer_address(pHeader, (void**)&(pPacket->pBufferMemoryBarriers));
    vktrace_finalize_buffer_address(pHeader, (void**)&(pPacket->pImageMemoryBarriers));
    if (!g_trimEnabled) {
        // trim not enabled, send packet as usual
        FINISH_TRACE_PACKET();
    } else {
        vktrace_finalize_trace_packet(pHeader);
        for (uint32_t i = 0; i < imageMemoryBarrierCount; i++) {
            trim::ObjectInfo* pImageInfo = trim::get_Image_objectInfo(pImageMemoryBarriers[i].image);
            if (pImageInfo != nullptr) {
                pImageInfo->ObjectInfo.Image.mostRecentLayout = pImageMemoryBarriers[i].newLayout;
            }
        }

        trim::add_CommandBuffer_call(commandBuffer, trim::copy_packet(pHeader));

        if (g_trimIsInTrim) {
            for (uint32_t i = 0; i < bufferMemoryBarrierCount; i++) {
                trim::mark_Buffer_reference(pBufferMemoryBarriers[i].buffer);
            }
            for (uint32_t i = 0; i < imageMemoryBarrierCount; i++) {
                trim::mark_Image_reference(pImageMemoryBarriers[i].image);
            }
            trim::write_packet(pHeader);
        } else {
            vktrace_delete_trace_packet(&pHeader);
        }
    }
}

VKTRACER_EXPORT VKAPI_ATTR void VKAPI_CALL __HOOKED_vkCmdPipelineBarrier(
    VkCommandBuffer commandBuffer, VkPipelineStageFlags srcStageMask, VkPipelineStageFlags dstStageMask,
    VkDependencyFlags dependencyFlags, uint32_t memoryBarrierCount, const VkMemoryBarrier* pMemoryBarriers,
    uint32_t bufferMemoryBarrierCount, const VkBufferMemoryBarrier* pBufferMemoryBarriers, uint32_t imageMemoryBarrierCount,
    const VkImageMemoryBarrier* pImageMemoryBarriers) {
    trim::TrimLockGuard<std::mutex> lock(g_mutex_trim);
    vktrace_trace_packet_header* pHeader;
    packet_vkCmdPipelineBarrier* pPacket = NULL;
    size_t customSize;
    customSize = (memoryBarrierCount * sizeof(VkMemoryBarrier)) + (bufferMemoryBarrierCount * sizeof(VkBufferMemoryBarrier)) +
                 (imageMemoryBarrierCount * sizeof(VkImageMemoryBarrier));
    for (uint32_t i = 0; i < memoryBarrierCount; i++) customSize += get_struct_chain_size(&pMemoryBarriers[i]);
    for (uint32_t i = 0; i < bufferMemoryBarrierCount; i++) customSize += get_struct_chain_size(&pBufferMemoryBarriers[i]);
    for (uint32_t i = 0; i < imageMemoryBarrierCount; i++) customSize += get_struct_chain_size(&pImageMemoryBarriers[i]);
    CREATE_TRACE_PACKET(vkCmdPipelineBarrier, customSize);
    mdd(commandBuffer)
        ->devTable.CmdPipelineBarrier(commandBuffer, srcStageMask, dstStageMask, dependencyFlags, memoryBarrierCount,
                                      pMemoryBarriers, bufferMemoryBarrierCount, pBufferMemoryBarriers, imageMemoryBarrierCount,
                                      pImageMemoryBarriers);
    vktrace_set_packet_entrypoint_end_time(pHeader);
    pPacket = interpret_body_as_vkCmdPipelineBarrier(pHeader);
    pPacket->commandBuffer = commandBuffer;
    pPacket->srcStageMask = srcStageMask;
    pPacket->dstStageMask = dstStageMask;
    pPacket->dependencyFlags = dependencyFlags;
    pPacket->memoryBarrierCount = memoryBarrierCount;
    pPacket->bufferMemoryBarrierCount = bufferMemoryBarrierCount;
    pPacket->imageMemoryBarrierCount = imageMemoryBarrierCount;

    vktrace_add_buffer_to_trace_packet(pHeader, (void**)&(pPacket->pMemoryBarriers), memoryBarrierCount * sizeof(VkMemoryBarrier),
                                       pMemoryBarriers);
    for (uint32_t i = 0; i < memoryBarrierCount; i++)
        vktrace_add_pnext_structs_to_trace_packet(pHeader, (void*)(pPacket->pMemoryBarriers + i), pMemoryBarriers + i);

    vktrace_add_buffer_to_trace_packet(pHeader, (void**)&(pPacket->pBufferMemoryBarriers),
                                       bufferMemoryBarrierCount * sizeof(VkBufferMemoryBarrier), pBufferMemoryBarriers);
    for (uint32_t i = 0; i < bufferMemoryBarrierCount; i++)
        vktrace_add_pnext_structs_to_trace_packet(pHeader, (void*)(pPacket->pBufferMemoryBarriers + i), pBufferMemoryBarriers + i);

    vktrace_add_buffer_to_trace_packet(pHeader, (void**)&(pPacket->pImageMemoryBarriers),
                                       imageMemoryBarrierCount * sizeof(VkImageMemoryBarrier), pImageMemoryBarriers);
    for (uint32_t i = 0; i < imageMemoryBarrierCount; i++)
        vktrace_add_pnext_structs_to_trace_packet(pHeader, (void*)(pPacket->pImageMemoryBarriers + i), pImageMemoryBarriers + i);

    vktrace_finalize_buffer_address(pHeader, (void**)&(pPacket->pMemoryBarriers));
    vktrace_finalize_buffer_address(pHeader, (void**)&(pPacket->pBufferMemoryBarriers));
    vktrace_finalize_buffer_address(pHeader, (void**)&(pPacket->pImageMemoryBarriers));
    if (!g_trimEnabled) {
        FINISH_TRACE_PACKET();
    } else {
        vktrace_finalize_trace_packet(pHeader);
        for (uint32_t i = 0; i < imageMemoryBarrierCount; i++) {
            trim::ObjectInfo* pImageInfo = trim::get_Image_objectInfo(pImageMemoryBarriers[i].image);
            if (pImageInfo != nullptr) {
                trim::ImageTransition transition;
                transition.image = pImageMemoryBarriers[i].image;
                transition.initialLayout = pImageMemoryBarriers[i].oldLayout;
                transition.finalLayout = pImageMemoryBarriers[i].newLayout;
                transition.srcAccessMask = pImageMemoryBarriers[i].srcAccessMask;
                transition.dstAccessMask = pImageMemoryBarriers[i].dstAccessMask;

                trim::AddImageTransition(commandBuffer, transition);
                if (g_trimIsInTrim) {
                    trim::mark_Image_reference(pImageMemoryBarriers[i].image);
                }
            }
        }

        for (uint32_t i = 0; i < bufferMemoryBarrierCount; i++) {
            trim::ObjectInfo* pBufferInfo = trim::get_Buffer_objectInfo(pBufferMemoryBarriers[i].buffer);
            if (pBufferInfo != nullptr) {
                trim::BufferTransition transition;
                transition.buffer = pBufferMemoryBarriers[i].buffer;
                transition.srcAccessMask = pBufferMemoryBarriers[i].srcAccessMask;
                transition.dstAccessMask = pBufferMemoryBarriers[i].dstAccessMask;

                trim::AddBufferTransition(commandBuffer, transition);
                if (g_trimIsInTrim) {
                    trim::mark_Buffer_reference(pBufferMemoryBarriers[i].buffer);
                }
            }
        }

        trim::add_CommandBuffer_call(commandBuffer, trim::copy_packet(pHeader));
        if (g_trimIsInTrim) {
            trim::write_packet(pHeader);
        } else {
            vktrace_delete_trace_packet(&pHeader);
        }
    }
}

VKTRACER_EXPORT VKAPI_ATTR void VKAPI_CALL __HOOKED_vkCmdPushConstants(VkCommandBuffer commandBuffer, VkPipelineLayout layout,
                                                                       VkShaderStageFlags stageFlags, uint32_t offset,
                                                                       uint32_t size, const void* pValues) {
    trim::TrimLockGuard<std::mutex> lock(g_mutex_trim);
    vktrace_trace_packet_header* pHeader;
    packet_vkCmdPushConstants* pPacket = NULL;
    CREATE_TRACE_PACKET(vkCmdPushConstants, size);
    mdd(commandBuffer)->devTable.CmdPushConstants(commandBuffer, layout, stageFlags, offset, size, pValues);
    vktrace_set_packet_entrypoint_end_time(pHeader);
    pPacket = interpret_body_as_vkCmdPushConstants(pHeader);
    pPacket->commandBuffer = commandBuffer;
    pPacket->layout = layout;
    pPacket->stageFlags = stageFlags;
    pPacket->offset = offset;
    pPacket->size = size;
    vktrace_add_buffer_to_trace_packet(pHeader, (void**)&(pPacket->pValues), size, pValues);
    vktrace_finalize_buffer_address(pHeader, (void**)&(pPacket->pValues));
    if (!g_trimEnabled) {
        // trim not enabled, send packet as usual
        FINISH_TRACE_PACKET();
    } else {
        vktrace_finalize_trace_packet(pHeader);
        trim::add_CommandBuffer_call(commandBuffer, trim::copy_packet(pHeader));
        if (g_trimIsInTrim) {
            trim::write_packet(pHeader);
        } else {
            vktrace_delete_trace_packet(&pHeader);
        }
    }
}

VKTRACER_EXPORT VKAPI_ATTR void VKAPI_CALL __HOOKED_vkCmdExecuteCommands(VkCommandBuffer commandBuffer, uint32_t commandBufferCount,
                                                                         const VkCommandBuffer* pCommandBuffers) {
    trim::TrimLockGuard<std::mutex> lock(g_mutex_trim);
    vktrace_trace_packet_header* pHeader;
    packet_vkCmdExecuteCommands* pPacket = NULL;
    CREATE_TRACE_PACKET(vkCmdExecuteCommands, commandBufferCount * sizeof(VkCommandBuffer));
    mdd(commandBuffer)->devTable.CmdExecuteCommands(commandBuffer, commandBufferCount, pCommandBuffers);
    vktrace_set_packet_entrypoint_end_time(pHeader);
#if defined(USE_PAGEGUARD_SPEEDUP) && !defined(PAGEGUARD_ADD_PAGEGUARD_ON_REAL_MAPPED_MEMORY)
    if (g_commandBufferToCommandBuffers.find(commandBuffer) != g_commandBufferToCommandBuffers.end()) {
        g_commandBufferToCommandBuffers[commandBuffer].clear();
    }
    g_commandBufferToCommandBuffers[commandBuffer].push_back(commandBuffer);
    for (uint32_t i = 0; i < commandBufferCount; ++i) {
        g_commandBufferToCommandBuffers[commandBuffer].push_back(pCommandBuffers[i]);
    }
#endif
    pPacket = interpret_body_as_vkCmdExecuteCommands(pHeader);
    pPacket->commandBuffer = commandBuffer;
    pPacket->commandBufferCount = commandBufferCount;
    vktrace_add_buffer_to_trace_packet(pHeader, (void**)&(pPacket->pCommandBuffers), commandBufferCount * sizeof(VkCommandBuffer),
                                       pCommandBuffers);
    vktrace_finalize_buffer_address(pHeader, (void**)&(pPacket->pCommandBuffers));
    if (!g_trimEnabled) {
        FINISH_TRACE_PACKET();
    } else {
        vktrace_finalize_trace_packet(pHeader);
        if (g_trimIsInTrim) {
            trim::write_packet(pHeader);
            trim::mark_CommandBuffer_reference(commandBuffer);
            if (pCommandBuffers != nullptr && commandBufferCount > 0) {
                for (uint32_t i = 0; i < commandBufferCount; i++) {
                    trim::mark_CommandBuffer_reference(pCommandBuffers[i]);
                }
            }
        } else {
            vktrace_delete_trace_packet(&pHeader);
        }
    }
}

VKTRACER_EXPORT VKAPI_ATTR VkResult VKAPI_CALL __HOOKED_vkGetPipelineCacheData(VkDevice device, VkPipelineCache pipelineCache,
                                                                               size_t* pDataSize, void* pData) {
    trim::TrimLockGuard<std::mutex> lock(g_mutex_trim);
    vktrace_trace_packet_header* pHeader;
    VkResult result;
    packet_vkGetPipelineCacheData* pPacket = NULL;
    uint64_t startTime;
    uint64_t endTime;
    uint64_t vktraceStartTime = vktrace_get_time();
    startTime = vktrace_get_time();
    result = mdd(device)->devTable.GetPipelineCacheData(device, pipelineCache, pDataSize, pData);
    endTime = vktrace_get_time();
    assert(pDataSize);
    CREATE_TRACE_PACKET(vkGetPipelineCacheData, sizeof(size_t) + ROUNDUP_TO_4(*pDataSize));
    pHeader->vktrace_begin_time = vktraceStartTime;
    pHeader->entrypoint_begin_time = startTime;
    pHeader->entrypoint_end_time = endTime;
    vktrace_set_packet_entrypoint_end_time(pHeader);
    pPacket = interpret_body_as_vkGetPipelineCacheData(pHeader);
    pPacket->device = device;
    pPacket->pipelineCache = pipelineCache;
    vktrace_add_buffer_to_trace_packet(pHeader, (void**)&(pPacket->pDataSize), sizeof(size_t), pDataSize);
    vktrace_add_buffer_to_trace_packet(pHeader, (void**)&(pPacket->pData), *pDataSize, pData);
    pPacket->result = result;
    vktrace_finalize_buffer_address(pHeader, (void**)&(pPacket->pDataSize));
    vktrace_finalize_buffer_address(pHeader, (void**)&(pPacket->pData));
    if (!g_trimEnabled) {
        FINISH_TRACE_PACKET();
    } else {
        vktrace_finalize_trace_packet(pHeader);

        if (g_trimIsInTrim) {
            trim::mark_PipelineCache_reference(pipelineCache);
            trim::write_packet(pHeader);
        } else {
            vktrace_delete_trace_packet(&pHeader);
        }
    }
    return result;
}

// This function returns the size of VkGraphicsPipelineCreateInfo struct to be used when creating a packet.
static size_t get_VkGraphicsPipelineCreateInfo_size(const VkGraphicsPipelineCreateInfo* pCreateInfos) {
    size_t entryPointNameLength = 0;
    size_t struct_size = get_struct_chain_size(pCreateInfos);

    if ((pCreateInfos->stageCount) && (pCreateInfos->pStages != nullptr)) {
        VkPipelineShaderStageCreateInfo* pStage = const_cast<VkPipelineShaderStageCreateInfo*>(pCreateInfos->pStages);
        for (uint32_t i = 0; i < pCreateInfos->stageCount; i++) {
            if (pStage->pName) {
                entryPointNameLength = strlen(pStage->pName) + 1;
                struct_size += ROUNDUP_TO_4(entryPointNameLength) - entryPointNameLength;
            }
            struct_size += get_struct_chain_size(pStage);
            ++pStage;
        }
    }
    struct_size += get_struct_chain_size(pCreateInfos->pVertexInputState);
    struct_size += get_struct_chain_size(pCreateInfos->pInputAssemblyState);
    struct_size += get_struct_chain_size(pCreateInfos->pTessellationState);
    struct_size += get_struct_chain_size(pCreateInfos->pViewportState);
    struct_size += get_struct_chain_size(pCreateInfos->pRasterizationState);
    struct_size += get_struct_chain_size(pCreateInfos->pMultisampleState);
    struct_size += get_struct_chain_size(pCreateInfos->pDepthStencilState);
    struct_size += get_struct_chain_size(pCreateInfos->pColorBlendState);
    struct_size += get_struct_chain_size(pCreateInfos->pDynamicState);
    return struct_size;
}

VKTRACER_EXPORT VKAPI_ATTR VkResult VKAPI_CALL __HOOKED_vkCreateGraphicsPipelines(VkDevice device, VkPipelineCache pipelineCache,
                                                                                  uint32_t createInfoCount,
                                                                                  const VkGraphicsPipelineCreateInfo* pCreateInfos,
                                                                                  const VkAllocationCallbacks* pAllocator,
                                                                                  VkPipeline* pPipelines) {
    trim::TrimLockGuard<std::mutex> lock(g_mutex_trim);
    VkResult result;
    vktrace_trace_packet_header* pHeader;
    packet_vkCreateGraphicsPipelines* pPacket = NULL;
    size_t total_size = 0;
    for (uint32_t i = 0; i < createInfoCount; i++) {
        total_size += get_VkGraphicsPipelineCreateInfo_size(&pCreateInfos[i]);
    }
    CREATE_TRACE_PACKET(vkCreateGraphicsPipelines,
                        total_size + sizeof(VkAllocationCallbacks) + createInfoCount * sizeof(VkPipeline));
    result =
        mdd(device)->devTable.CreateGraphicsPipelines(device, pipelineCache, createInfoCount, pCreateInfos, pAllocator, pPipelines);
    vktrace_set_packet_entrypoint_end_time(pHeader);
    pPacket = interpret_body_as_vkCreateGraphicsPipelines(pHeader);
    pPacket->device = device;
    pPacket->pipelineCache = pipelineCache;
    pPacket->createInfoCount = createInfoCount;
    vktrace_add_buffer_to_trace_packet(pHeader, (void**)&(pPacket->pCreateInfos),
                                       createInfoCount * sizeof(VkGraphicsPipelineCreateInfo), pCreateInfos);
    vktrace_add_pnext_structs_to_trace_packet(pHeader, (void**)&(pPacket->pCreateInfos), pCreateInfos);
    add_VkGraphicsPipelineCreateInfos_to_trace_packet(pHeader, (VkGraphicsPipelineCreateInfo*)pPacket->pCreateInfos, pCreateInfos,
                                                      createInfoCount);
    vktrace_add_buffer_to_trace_packet(pHeader, (void**)&(pPacket->pAllocator), sizeof(VkAllocationCallbacks), NULL);
    vktrace_add_buffer_to_trace_packet(pHeader, (void**)&(pPacket->pPipelines), createInfoCount * sizeof(VkPipeline), pPipelines);
    pPacket->result = result;
    vktrace_finalize_buffer_address(pHeader, (void**)&(pPacket->pCreateInfos));
    vktrace_finalize_buffer_address(pHeader, (void**)&(pPacket->pAllocator));
    vktrace_finalize_buffer_address(pHeader, (void**)&(pPacket->pPipelines));
    if (!g_trimEnabled) {
        FINISH_TRACE_PACKET();
    } else {
        vktrace_finalize_trace_packet(pHeader);

        for (uint32_t i = 0; i < createInfoCount; i++) {
            trim::ObjectInfo& info = trim::add_Pipeline_object(pPipelines[i]);
            info.belongsToDevice = device;
            info.ObjectInfo.Pipeline.isGraphicsPipeline = true;
            info.ObjectInfo.Pipeline.pipelineCache = pipelineCache;
            info.ObjectInfo.Pipeline.renderPassVersion = trim::get_RenderPassVersion(pCreateInfos[i].renderPass);
            info.ObjectInfo.Pipeline.shaderModuleCreateInfoCount = pCreateInfos[i].stageCount;
            info.ObjectInfo.Pipeline.pShaderModuleCreateInfos =
                VKTRACE_NEW_ARRAY(VkShaderModuleCreateInfo, pCreateInfos[i].stageCount);

            for (uint32_t stageIndex = 0; stageIndex < info.ObjectInfo.Pipeline.shaderModuleCreateInfoCount; stageIndex++) {
                trim::ObjectInfo* pShaderModuleInfo = trim::get_ShaderModule_objectInfo(pCreateInfos[i].pStages[stageIndex].module);
                if (pShaderModuleInfo != nullptr) {
                    trim::StateTracker::copy_VkShaderModuleCreateInfo(
                        &info.ObjectInfo.Pipeline.pShaderModuleCreateInfos[stageIndex],
                        pShaderModuleInfo->ObjectInfo.ShaderModule.createInfo);
                } else {
                    memset(&info.ObjectInfo.Pipeline.pShaderModuleCreateInfos[stageIndex], 0, sizeof(VkShaderModuleCreateInfo));
                }

                if (g_trimIsInTrim) {
                    trim::mark_ShaderModule_reference(pCreateInfos[i].pStages[stageIndex].module);
                }
            }

            trim::StateTracker::copy_VkGraphicsPipelineCreateInfo(&info.ObjectInfo.Pipeline.graphicsPipelineCreateInfo,
                                                                  pCreateInfos[i]);
            if (pAllocator != NULL) {
                info.ObjectInfo.Pipeline.pAllocator = pAllocator;
                trim::add_Allocator(pAllocator);
            }
        }

        if (g_trimIsInTrim) {
            trim::mark_PipelineCache_reference(pipelineCache);
            trim::write_packet(pHeader);
        } else {
            vktrace_delete_trace_packet(&pHeader);
        }
    }
    return result;
}

uint64_t getVkComputePipelineCreateInfosAdditionalSize(uint32_t createInfoCount, const VkComputePipelineCreateInfo* pCreateInfos) {
    uint64_t uiRet = 0;
    VkPipelineShaderStageCreateInfo* packetShader;
    for (uint32_t i = 0; i < createInfoCount; i++) {
        uiRet += sizeof(VkPipelineShaderStageCreateInfo);
        packetShader = (VkPipelineShaderStageCreateInfo*)&pCreateInfos[i].stage;
        uiRet += strlen(packetShader->pName) + 1;
        uiRet += sizeof(VkSpecializationInfo);
        if (packetShader->pSpecializationInfo != NULL) {
            uiRet += sizeof(VkSpecializationMapEntry) * packetShader->pSpecializationInfo->mapEntryCount;
            uiRet += packetShader->pSpecializationInfo->dataSize;
        }
    }
    return uiRet;
}

VKTRACER_EXPORT VKAPI_ATTR VkResult VKAPI_CALL __HOOKED_vkCreateComputePipelines(VkDevice device, VkPipelineCache pipelineCache,
                                                                                 uint32_t createInfoCount,
                                                                                 const VkComputePipelineCreateInfo* pCreateInfos,
                                                                                 const VkAllocationCallbacks* pAllocator,
                                                                                 VkPipeline* pPipelines) {
    trim::TrimLockGuard<std::mutex> lock(g_mutex_trim);
    VkResult result;
    vktrace_trace_packet_header* pHeader;
    packet_vkCreateComputePipelines* pPacket = NULL;
    size_t pnextSize = 0;

    // Determine size of pNext chain
    for (uint32_t iter = 0; iter < createInfoCount; iter++) pnextSize += get_struct_chain_size((void*)&pCreateInfos[iter]);

    CREATE_TRACE_PACKET(vkCreateComputePipelines, pnextSize + createInfoCount * sizeof(VkComputePipelineCreateInfo) +
                                                      getVkComputePipelineCreateInfosAdditionalSize(createInfoCount, pCreateInfos) +
                                                      sizeof(VkAllocationCallbacks) + createInfoCount * sizeof(VkPipeline));

    result =
        mdd(device)->devTable.CreateComputePipelines(device, pipelineCache, createInfoCount, pCreateInfos, pAllocator, pPipelines);
    vktrace_set_packet_entrypoint_end_time(pHeader);
    pPacket = interpret_body_as_vkCreateComputePipelines(pHeader);
    pPacket->device = device;
    pPacket->pipelineCache = pipelineCache;
    pPacket->createInfoCount = createInfoCount;
    vktrace_add_buffer_to_trace_packet(pHeader, (void**)&(pPacket->pCreateInfos),
                                       createInfoCount * sizeof(VkComputePipelineCreateInfo), pCreateInfos);
    add_VkComputePipelineCreateInfos_to_trace_packet(pHeader, (VkComputePipelineCreateInfo*)pPacket->pCreateInfos, pCreateInfos,
                                                     createInfoCount);
    for (uint32_t iter = 0; iter < createInfoCount; iter++)
        vktrace_add_pnext_structs_to_trace_packet(pHeader, (void*)&pPacket->pCreateInfos[iter], (void*)&pCreateInfos[iter]);
    vktrace_add_buffer_to_trace_packet(pHeader, (void**)&(pPacket->pAllocator), sizeof(VkAllocationCallbacks), NULL);
    vktrace_add_buffer_to_trace_packet(pHeader, (void**)&(pPacket->pPipelines), createInfoCount * sizeof(VkPipeline), pPipelines);
    pPacket->result = result;
    vktrace_finalize_buffer_address(pHeader, (void**)&(pPacket->pCreateInfos));
    vktrace_finalize_buffer_address(pHeader, (void**)&(pPacket->pAllocator));
    vktrace_finalize_buffer_address(pHeader, (void**)&(pPacket->pPipelines));
    if (!g_trimEnabled) {
        // trim not enabled, send packet as usual
        FINISH_TRACE_PACKET();
    } else {
        vktrace_finalize_trace_packet(pHeader);

        for (uint32_t i = 0; i < createInfoCount; i++) {
            trim::ObjectInfo& info = trim::add_Pipeline_object(pPipelines[i]);
            info.belongsToDevice = device;
            info.ObjectInfo.Pipeline.isGraphicsPipeline = false;
            info.ObjectInfo.Pipeline.pipelineCache = pipelineCache;
            info.ObjectInfo.Pipeline.shaderModuleCreateInfoCount = 1;
            info.ObjectInfo.Pipeline.pShaderModuleCreateInfos = VKTRACE_NEW(VkShaderModuleCreateInfo);

            trim::ObjectInfo* pShaderModuleInfo = trim::get_ShaderModule_objectInfo(pCreateInfos[i].stage.module);
            if (pShaderModuleInfo != nullptr) {
                trim::StateTracker::copy_VkShaderModuleCreateInfo(&info.ObjectInfo.Pipeline.pShaderModuleCreateInfos[0],
                                                                  pShaderModuleInfo->ObjectInfo.ShaderModule.createInfo);
            } else {
                memset(info.ObjectInfo.Pipeline.pShaderModuleCreateInfos, 0, sizeof(VkShaderModuleCreateInfo));
            }

            trim::StateTracker::copy_VkComputePipelineCreateInfo(&info.ObjectInfo.Pipeline.computePipelineCreateInfo,
                                                                 pCreateInfos[i]);
            if (pAllocator != NULL) {
                info.ObjectInfo.Pipeline.pAllocator = pAllocator;
                trim::add_Allocator(pAllocator);
            }

            if (g_trimIsInTrim) {
                trim::mark_ShaderModule_reference(pCreateInfos[i].stage.module);
            }
        }
        if (g_trimIsInTrim) {
            trim::mark_PipelineCache_reference(pipelineCache);
            trim::write_packet(pHeader);
        } else {
            vktrace_delete_trace_packet(&pHeader);
        }
    }
    return result;
}

VKTRACER_EXPORT VKAPI_ATTR VkResult VKAPI_CALL __HOOKED_vkCreatePipelineCache(VkDevice device,
                                                                              const VkPipelineCacheCreateInfo* pCreateInfo,
                                                                              const VkAllocationCallbacks* pAllocator,
                                                                              VkPipelineCache* pPipelineCache) {
    trim::TrimLockGuard<std::mutex> lock(g_mutex_trim);
    VkResult result;
    vktrace_trace_packet_header* pHeader;
    packet_vkCreatePipelineCache* pPacket = NULL;
    CREATE_TRACE_PACKET(vkCreatePipelineCache, get_struct_chain_size((void*)pCreateInfo) +
                                                   ROUNDUP_TO_4(pCreateInfo->initialDataSize) + sizeof(VkAllocationCallbacks) +
                                                   sizeof(VkPipelineCache));
    result = mdd(device)->devTable.CreatePipelineCache(device, pCreateInfo, pAllocator, pPipelineCache);
    vktrace_set_packet_entrypoint_end_time(pHeader);
    pPacket = interpret_body_as_vkCreatePipelineCache(pHeader);
    pPacket->device = device;
    vktrace_add_buffer_to_trace_packet(pHeader, (void**)&(pPacket->pCreateInfo), sizeof(VkPipelineCacheCreateInfo), pCreateInfo);
    if (pCreateInfo) vktrace_add_pnext_structs_to_trace_packet(pHeader, (void*)pPacket->pCreateInfo, pCreateInfo);
    vktrace_add_buffer_to_trace_packet(pHeader, (void**)&(pPacket->pCreateInfo->pInitialData),
                                       pPacket->pCreateInfo->initialDataSize, pCreateInfo->pInitialData);
    vktrace_add_buffer_to_trace_packet(pHeader, (void**)&(pPacket->pAllocator), sizeof(VkAllocationCallbacks), NULL);
    vktrace_add_buffer_to_trace_packet(pHeader, (void**)&(pPacket->pPipelineCache), sizeof(VkPipelineCache), pPipelineCache);
    pPacket->result = result;
    vktrace_finalize_buffer_address(pHeader, (void**)&(pPacket->pCreateInfo->pInitialData));
    vktrace_finalize_buffer_address(pHeader, (void**)&(pPacket->pCreateInfo));
    vktrace_finalize_buffer_address(pHeader, (void**)&(pPacket->pAllocator));
    vktrace_finalize_buffer_address(pHeader, (void**)&(pPacket->pPipelineCache));
    if (!g_trimEnabled) {
        FINISH_TRACE_PACKET();
    } else {
        vktrace_finalize_trace_packet(pHeader);
        trim::ObjectInfo& info = trim::add_PipelineCache_object(*pPipelineCache);
        info.belongsToDevice = device;
        info.ObjectInfo.PipelineCache.pCreatePacket = trim::copy_packet(pHeader);
        if (pAllocator != NULL) {
            info.ObjectInfo.PipelineCache.pAllocator = pAllocator;
            trim::add_Allocator(pAllocator);
        }
        if (g_trimIsInTrim) {
            trim::write_packet(pHeader);
        } else {
            vktrace_delete_trace_packet(&pHeader);
        }
    }
    return result;
}

VKTRACER_EXPORT VKAPI_ATTR void VKAPI_CALL __HOOKED_vkCmdBeginRenderPass(VkCommandBuffer commandBuffer,
                                                                         const VkRenderPassBeginInfo* pRenderPassBegin,
                                                                         VkSubpassContents contents) {
    trim::TrimLockGuard<std::mutex> lock(g_mutex_trim);
    vktrace_trace_packet_header* pHeader;
    packet_vkCmdBeginRenderPass* pPacket = NULL;
    size_t clearValueSize = sizeof(VkClearValue) * pRenderPassBegin->clearValueCount;
    CREATE_TRACE_PACKET(vkCmdBeginRenderPass, get_struct_chain_size((void*)pRenderPassBegin) + clearValueSize);
    mdd(commandBuffer)->devTable.CmdBeginRenderPass(commandBuffer, pRenderPassBegin, contents);
    vktrace_set_packet_entrypoint_end_time(pHeader);
    pPacket = interpret_body_as_vkCmdBeginRenderPass(pHeader);
    pPacket->commandBuffer = commandBuffer;
    pPacket->contents = contents;
    vktrace_add_buffer_to_trace_packet(pHeader, (void**)&(pPacket->pRenderPassBegin), sizeof(VkRenderPassBeginInfo),
                                       pRenderPassBegin);
    if (pRenderPassBegin) vktrace_add_pnext_structs_to_trace_packet(pHeader, (void*)(pPacket->pRenderPassBegin), pRenderPassBegin);
    vktrace_add_buffer_to_trace_packet(pHeader, (void**)&(pPacket->pRenderPassBegin->pClearValues), clearValueSize,
                                       pRenderPassBegin->pClearValues);
    vktrace_finalize_buffer_address(pHeader, (void**)&(pPacket->pRenderPassBegin->pClearValues));
    vktrace_finalize_buffer_address(pHeader, (void**)&(pPacket->pRenderPassBegin));
    if (!g_trimEnabled) {
        FINISH_TRACE_PACKET();
    } else {
        vktrace_finalize_trace_packet(pHeader);

        trim::add_CommandBuffer_call(commandBuffer, trim::copy_packet(pHeader));
        trim::ObjectInfo* pCommandBuffer = trim::get_CommandBuffer_objectInfo(commandBuffer);
        if (pCommandBuffer != nullptr) {
            pCommandBuffer->ObjectInfo.CommandBuffer.activeRenderPass = pRenderPassBegin->renderPass;

            trim::ObjectInfo* pFramebuffer = trim::get_Framebuffer_objectInfo(pRenderPassBegin->framebuffer);
            trim::ObjectInfo* pRenderPass = trim::get_RenderPass_objectInfo(pRenderPassBegin->renderPass);
            if (pRenderPass != nullptr && pFramebuffer != nullptr) {
                assert(pRenderPass->ObjectInfo.RenderPass.attachmentCount == pFramebuffer->ObjectInfo.Framebuffer.attachmentCount);
                uint32_t minAttachmentCount = std::min<uint32_t>(pRenderPass->ObjectInfo.RenderPass.attachmentCount,
                                                                 pFramebuffer->ObjectInfo.Framebuffer.attachmentCount);
                for (uint32_t i = 0; i < minAttachmentCount; i++) {
                    trim::ObjectInfo* pImageView =
                        trim::get_ImageView_objectInfo(pFramebuffer->ObjectInfo.Framebuffer.pAttachments[i]);
                    if (pImageView != nullptr) {
                        pRenderPass->ObjectInfo.RenderPass.pAttachments[i].image = pImageView->ObjectInfo.ImageView.image;
                    } else {
                        pRenderPass->ObjectInfo.RenderPass.pAttachments[i].image = VK_NULL_HANDLE;
                    }
                }
            }
        }

        if (g_trimIsInTrim) {
            trim::mark_Framebuffer_reference(pRenderPassBegin->framebuffer);
            trim::write_packet(pHeader);
        } else {
            vktrace_delete_trace_packet(&pHeader);
        }
    }
}

VKTRACER_EXPORT VKAPI_ATTR VkResult VKAPI_CALL __HOOKED_vkFreeDescriptorSets(VkDevice device, VkDescriptorPool descriptorPool,
                                                                             uint32_t descriptorSetCount,
                                                                             const VkDescriptorSet* pDescriptorSets) {
    trim::TrimLockGuard<std::mutex> lock(g_mutex_trim);
    VkResult result;
    vktrace_trace_packet_header* pHeader;
    packet_vkFreeDescriptorSets* pPacket = NULL;
    CREATE_TRACE_PACKET(vkFreeDescriptorSets, descriptorSetCount * sizeof(VkDescriptorSet));
    result = mdd(device)->devTable.FreeDescriptorSets(device, descriptorPool, descriptorSetCount, pDescriptorSets);
    vktrace_set_packet_entrypoint_end_time(pHeader);
    pPacket = interpret_body_as_vkFreeDescriptorSets(pHeader);
    pPacket->device = device;
    pPacket->descriptorPool = descriptorPool;
    pPacket->descriptorSetCount = descriptorSetCount;
    vktrace_add_buffer_to_trace_packet(pHeader, (void**)&(pPacket->pDescriptorSets), descriptorSetCount * sizeof(VkDescriptorSet),
                                       pDescriptorSets);
    pPacket->result = result;
    vktrace_finalize_buffer_address(pHeader, (void**)&(pPacket->pDescriptorSets));
    if (!g_trimEnabled) {
        FINISH_TRACE_PACKET();
    } else {
        vktrace_finalize_trace_packet(pHeader);
        trim::ObjectInfo* pPoolInfo = trim::get_DescriptorPool_objectInfo(descriptorPool);
        if (pPoolInfo != NULL &&
            (pPoolInfo->ObjectInfo.DescriptorPool.createFlags & VK_DESCRIPTOR_POOL_CREATE_FREE_DESCRIPTOR_SET_BIT) != 0) {
            pPoolInfo->ObjectInfo.DescriptorPool.numSets -= descriptorSetCount;

            for (uint32_t i = 0; i < descriptorSetCount; i++) {
                // Clean up memory
                trim::remove_DescriptorSet_object(pDescriptorSets[i]);
                if (g_trimIsInTrim) {
                    trim::mark_DescriptorSet_reference(pDescriptorSets[i]);
                }
            }
        }
        if (g_trimIsInTrim) {
            trim::mark_DescriptorPool_reference(descriptorPool);
            trim::write_packet(pHeader);
        } else {
            vktrace_delete_trace_packet(&pHeader);
        }
    }
    return result;
}

VKTRACER_EXPORT VKAPI_ATTR VkResult VKAPI_CALL __HOOKED_vkCreateImage(VkDevice device, const VkImageCreateInfo* pCreateInfo,
                                                                      const VkAllocationCallbacks* pAllocator, VkImage* pImage) {
    trim::TrimLockGuard<std::mutex> lock(g_mutex_trim);
    vktrace_trace_packet_header* pHeader;
    VkResult result;
    packet_vkCreateImage* pPacket = NULL;
    CREATE_TRACE_PACKET(vkCreateImage, get_struct_chain_size((void*)pCreateInfo) + sizeof(VkAllocationCallbacks) + sizeof(VkImage));

    if (g_trimEnabled) {
        // need to add TRANSFER_SRC usage to the image so that we can copy out of it.
        // By Doc, image for which we can use vkCmdCopyImageToBuffer and vkCmdCopyImage
        // to copy out must have been created with VK_IMAGE_USAGE_TRANSFER_SRC_BIT usage flag.
        (const_cast<VkImageCreateInfo*>(pCreateInfo))->usage |= VK_IMAGE_USAGE_TRANSFER_SRC_BIT;
    }

    result = mdd(device)->devTable.CreateImage(device, pCreateInfo, pAllocator, pImage);

    if (g_trimEnabled && (pCreateInfo->tiling == VK_IMAGE_TILING_OPTIMAL) && (result == VK_SUCCESS)) {
        // For all miplevels of the image, here we fisrt get all subresource
        // memory sizes and put them in a vector, then save the vector to a
        // map of which the key is image handle.
        //
        // Such process is part of a solution to fix an image difference
        // problem for some title:
        //
        // For some title, if trim start at some specific locations, trimmed
        // trace file playback show image difference compared with original
        // title running.

        // The reason of the problem is: when trim copy out an optimal tiling
        // image which is bound to device local only memory, it will first
        // copy the image data to a staging buffer. An API
        // vkGetImageSubresourceLayout is used to get every subresource data
        // offset for saving to the buffer. But by Doc, the image must
        // be linear tiling image. In the problem title, trim need to copy
        // out some optimal tiling images to staging buffer, the call
        // vkGetImageSubresourceLayout return wrong offset and size for some
        // miplevel of the image and cause image data overwriting and finally
        // cause trimmed trace file playback show image difference.
        //
        // The fix of the problem use the following process to replace
        // vkGetImageSubresourceLayout call and get the subresource size and
        // then get the offset. The basic process is: create image with
        // specific miplevel, then query its memory requirement to get the
        // size. such process performed when vkCreateImage and save these
        // sizes to a map. When starting to trim and copy out the image, trim
        // will directly use these sizes.

        std::vector<VkDeviceSize> subResourceSizes;
        if (trim::calculateImageAllSubResourceSize(device, *pCreateInfo, pAllocator, subResourceSizes)) {
            trim::addImageSubResourceSizes(*pImage, subResourceSizes);
        }
    }
    vktrace_set_packet_entrypoint_end_time(pHeader);
    pPacket = interpret_body_as_vkCreateImage(pHeader);
    pPacket->device = device;
    vktrace_add_buffer_to_trace_packet(pHeader, (void**)&(pPacket->pCreateInfo), sizeof(VkImageCreateInfo), pCreateInfo);
    vktrace_add_buffer_to_trace_packet(pHeader, (void**)&(pPacket->pCreateInfo->pQueueFamilyIndices),
                                       sizeof(uint32_t) * pCreateInfo->queueFamilyIndexCount, pCreateInfo->pQueueFamilyIndices);
    if (pCreateInfo) vktrace_add_pnext_structs_to_trace_packet(pHeader, (void*)pPacket->pCreateInfo, pCreateInfo);
    vktrace_add_buffer_to_trace_packet(pHeader, (void**)&(pPacket->pAllocator), sizeof(VkAllocationCallbacks), NULL);
    vktrace_add_buffer_to_trace_packet(pHeader, (void**)&(pPacket->pImage), sizeof(VkImage), pImage);
    pPacket->result = result;

    if (g_trimEnabled) {
        VkImageCreateInfo* pCreateInfo = const_cast<VkImageCreateInfo*>(pPacket->pCreateInfo);
        pCreateInfo->usage |= VK_IMAGE_USAGE_TRANSFER_DST_BIT;
    }

    vktrace_finalize_buffer_address(pHeader, (void**)&(pPacket->pCreateInfo->pQueueFamilyIndices));
    vktrace_finalize_buffer_address(pHeader, (void**)&(pPacket->pCreateInfo));
    vktrace_finalize_buffer_address(pHeader, (void**)&(pPacket->pAllocator));
    vktrace_finalize_buffer_address(pHeader, (void**)&(pPacket->pImage));

    if (!g_trimEnabled) {
        FINISH_TRACE_PACKET();
    } else {
        vktrace_finalize_trace_packet(pHeader);
#if TRIM_USE_ORDERED_IMAGE_CREATION
        trim::add_Image_call(trim::copy_packet(pHeader));
#endif  // TRIM_USE_ORDERED_IMAGE_CREATION"
        trim::ObjectInfo& info = trim::add_Image_object(*pImage);
        info.belongsToDevice = device;
#if !TRIM_USE_ORDERED_IMAGE_CREATION
        info.ObjectInfo.Image.pCreatePacket = trim::copy_packet(pHeader);
#endif  //! TRIM_USE_ORDERED_IMAGE_CREATION
        info.ObjectInfo.Image.bIsSwapchainImage = false;
        info.ObjectInfo.Image.format = pCreateInfo->format;
        info.ObjectInfo.Image.imageType = pCreateInfo->imageType;
        info.ObjectInfo.Image.aspectMask = trim::getImageAspectFromFormat(pCreateInfo->format);
        info.ObjectInfo.Image.extent = pCreateInfo->extent;
        info.ObjectInfo.Image.mipLevels = pCreateInfo->mipLevels;
        info.ObjectInfo.Image.arrayLayers = pCreateInfo->arrayLayers;
        info.ObjectInfo.Image.sharingMode = pCreateInfo->sharingMode;
        info.ObjectInfo.Image.needsStagingBuffer = (pCreateInfo->tiling == VK_IMAGE_TILING_OPTIMAL);
        info.ObjectInfo.Image.queueFamilyIndex =
            (pCreateInfo->sharingMode == VK_SHARING_MODE_CONCURRENT && pCreateInfo->pQueueFamilyIndices != NULL &&
             pCreateInfo->queueFamilyIndexCount != 0)
                ? pCreateInfo->pQueueFamilyIndices[0]
                : 0;
        info.ObjectInfo.Image.initialLayout = pCreateInfo->initialLayout;
        info.ObjectInfo.Image.mostRecentLayout = pCreateInfo->initialLayout;
        if (pAllocator != NULL) {
            info.ObjectInfo.Image.pAllocator = pAllocator;
            trim::add_Allocator(pAllocator);
        }
        if (g_trimIsInTrim) {
            trim::write_packet(pHeader);
        } else {
            vktrace_delete_trace_packet(&pHeader);
        }
    }
    return result;
}

VKTRACER_EXPORT VKAPI_ATTR VkResult VKAPI_CALL __HOOKED_vkCreateBuffer(VkDevice device, const VkBufferCreateInfo* pCreateInfo,
                                                                       const VkAllocationCallbacks* pAllocator, VkBuffer* pBuffer) {
    trim::TrimLockGuard<std::mutex> lock(g_mutex_trim);
    VkResult result;
    vktrace_trace_packet_header* pHeader;
    packet_vkCreateBuffer* pPacket = NULL;
    CREATE_TRACE_PACKET(vkCreateBuffer, get_struct_chain_size((void*)pCreateInfo) + sizeof(VkAllocationCallbacks) + sizeof(VkBuffer));
    VkBufferCreateInfo replayCreateInfo = *pCreateInfo;
    VkBufferCreateInfo trimCreateInfo = *pCreateInfo;
    if (g_trimEnabled) {
        // need to add TRANSFER_SRC usage to the buffer so that we can copy out of it.
        trimCreateInfo.usage |= VK_BUFFER_USAGE_TRANSFER_SRC_BIT;
        pCreateInfo = &trimCreateInfo;
    }
    result = mdd(device)->devTable.CreateBuffer(device, pCreateInfo, pAllocator, pBuffer);
    vktrace_set_packet_entrypoint_end_time(pHeader);
    if (g_trimEnabled) {
        // need to add TRANSFER_DST usage to the buffer so that we can recreate it.
        replayCreateInfo.usage |= VK_BUFFER_USAGE_TRANSFER_DST_BIT;
        pCreateInfo = &replayCreateInfo;
    }
    pPacket = interpret_body_as_vkCreateBuffer(pHeader);
    pPacket->device = device;
    vktrace_add_buffer_to_trace_packet(pHeader, (void**)&(pPacket->pCreateInfo), sizeof(VkBufferCreateInfo), pCreateInfo);
    vktrace_add_buffer_to_trace_packet(pHeader, (void**)&(pPacket->pCreateInfo->pQueueFamilyIndices), sizeof(uint32_t) * pCreateInfo->queueFamilyIndexCount, pCreateInfo->pQueueFamilyIndices);
    if (pCreateInfo) vktrace_add_pnext_structs_to_trace_packet(pHeader, (void*)pPacket->pCreateInfo, pCreateInfo);
    vktrace_add_buffer_to_trace_packet(pHeader, (void**)&(pPacket->pAllocator), sizeof(VkAllocationCallbacks), NULL);
    vktrace_add_buffer_to_trace_packet(pHeader, (void**)&(pPacket->pBuffer), sizeof(VkBuffer), pBuffer);
    pPacket->result = result;
    vktrace_finalize_buffer_address(pHeader, (void**)&(pPacket->pCreateInfo->pQueueFamilyIndices));
    vktrace_finalize_buffer_address(pHeader, (void**)&(pPacket->pCreateInfo));
    vktrace_finalize_buffer_address(pHeader, (void**)&(pPacket->pAllocator));
    vktrace_finalize_buffer_address(pHeader, (void**)&(pPacket->pBuffer));
    if (!g_trimEnabled) {
        FINISH_TRACE_PACKET();
    } else {
        vktrace_finalize_trace_packet(pHeader);
        trim::ObjectInfo &info = trim::add_Buffer_object(*pBuffer);
        info.belongsToDevice = device;
        info.ObjectInfo.Buffer.pCreatePacket = trim::copy_packet(pHeader);
        info.ObjectInfo.Buffer.size = pCreateInfo->size;
        if (pCreateInfo->queueFamilyIndexCount > 0) { info.ObjectInfo.Buffer.queueFamilyIndex = pCreateInfo->pQueueFamilyIndices[0]; }
        if (pAllocator != NULL) {
            info.ObjectInfo.Buffer.pAllocator = pAllocator;
        }
        if (pAllocator != NULL) {
            trim::add_Allocator(pAllocator);
        }
        if (g_trimIsInTrim) {
            trim::write_packet(pHeader);
        } else {
            vktrace_delete_trace_packet(&pHeader);
        }    }
    return result;
}

VKTRACER_EXPORT VKAPI_ATTR void VKAPI_CALL __HOOKED_vkDestroyBuffer(VkDevice device, VkBuffer buffer,
                                                                    const VkAllocationCallbacks* pAllocator) {
    trim::TrimLockGuard<std::mutex> lock(g_mutex_trim);
    vktrace_trace_packet_header* pHeader;
    packet_vkDestroyBuffer* pPacket = NULL;
    CREATE_TRACE_PACKET(vkDestroyBuffer, sizeof(VkAllocationCallbacks));
    mdd(device)->devTable.DestroyBuffer(device, buffer, pAllocator);
    vktrace_set_packet_entrypoint_end_time(pHeader);
#if defined(USE_PAGEGUARD_SPEEDUP) && !defined(PAGEGUARD_ADD_PAGEGUARD_ON_REAL_MAPPED_MEMORY)
    if (g_bufferToDeviceMemory.find(buffer) != g_bufferToDeviceMemory.end() && g_bufferToDeviceMemory[buffer].device == device) {
        g_bufferToDeviceMemory.erase(buffer);
    }
#endif
    pPacket = interpret_body_as_vkDestroyBuffer(pHeader);
    pPacket->device = device;
    pPacket->buffer = buffer;
    vktrace_add_buffer_to_trace_packet(pHeader, (void**)&(pPacket->pAllocator), sizeof(VkAllocationCallbacks), NULL);
    vktrace_finalize_buffer_address(pHeader, (void**)&(pPacket->pAllocator));
    if (!g_trimEnabled) {
        FINISH_TRACE_PACKET();
    } else {
        vktrace_finalize_trace_packet(pHeader);
        trim::remove_Buffer_object(buffer);
        if (g_trimIsInTrim) {
            trim::mark_Buffer_reference(buffer);
            trim::write_packet(pHeader);
        } else {
            vktrace_delete_trace_packet(&pHeader);
        }
    }
}

VKTRACER_EXPORT VKAPI_ATTR VkResult VKAPI_CALL __HOOKED_vkBindBufferMemory(VkDevice device, VkBuffer buffer, VkDeviceMemory memory,
                                                                           VkDeviceSize memoryOffset) {
    trim::TrimLockGuard<std::mutex> lock(g_mutex_trim);
    VkResult result;
    vktrace_trace_packet_header* pHeader;
    packet_vkBindBufferMemory* pPacket = NULL;
    CREATE_TRACE_PACKET(vkBindBufferMemory, 0);
    result = mdd(device)->devTable.BindBufferMemory(device, buffer, memory, memoryOffset);
    vktrace_set_packet_entrypoint_end_time(pHeader);
#if defined(USE_PAGEGUARD_SPEEDUP) && !defined(PAGEGUARD_ADD_PAGEGUARD_ON_REAL_MAPPED_MEMORY)
    DeviceMemory deviceMemory = {};
    deviceMemory.device = device;
    deviceMemory.memory = memory;
    g_bufferToDeviceMemory[buffer] = deviceMemory;
#endif
    pPacket = interpret_body_as_vkBindBufferMemory(pHeader);
    pPacket->device = device;
    pPacket->buffer = buffer;
    pPacket->memory = memory;
    pPacket->memoryOffset = memoryOffset;
    pPacket->result = result;
    if (!g_trimEnabled) {
        FINISH_TRACE_PACKET();
    } else {
        vktrace_finalize_trace_packet(pHeader);
        trim::ObjectInfo* pInfo = trim::get_Buffer_objectInfo(buffer);
        if (pInfo != NULL) {
            pInfo->ObjectInfo.Buffer.pBindBufferMemoryPacket = trim::copy_packet(pHeader);
            pInfo->ObjectInfo.Buffer.memory = memory;
            pInfo->ObjectInfo.Buffer.memoryOffset = memoryOffset;
            pInfo->ObjectInfo.Buffer.needsStagingBuffer = trim::IsMemoryDeviceOnly(memory);
        }
        if (g_trimIsInTrim) {
            trim::mark_Buffer_reference(buffer);
            trim::write_packet(pHeader);
        } else {
            vktrace_delete_trace_packet(&pHeader);
        }
    }
    return result;
}

VKTRACER_EXPORT VKAPI_ATTR VkResult VKAPI_CALL __HOOKED_vkGetPhysicalDeviceSurfaceCapabilitiesKHR(
    VkPhysicalDevice physicalDevice, VkSurfaceKHR surface, VkSurfaceCapabilitiesKHR* pSurfaceCapabilities) {
    trim::TrimLockGuard<std::mutex> lock(g_mutex_trim);
    VkResult result;
    vktrace_trace_packet_header* pHeader;
    packet_vkGetPhysicalDeviceSurfaceCapabilitiesKHR* pPacket = NULL;
    CREATE_TRACE_PACKET(vkGetPhysicalDeviceSurfaceCapabilitiesKHR, sizeof(VkSurfaceCapabilitiesKHR));
    result = mid(physicalDevice)->instTable.GetPhysicalDeviceSurfaceCapabilitiesKHR(physicalDevice, surface, pSurfaceCapabilities);
    pPacket = interpret_body_as_vkGetPhysicalDeviceSurfaceCapabilitiesKHR(pHeader);
    pPacket->physicalDevice = physicalDevice;
    pPacket->surface = surface;
    vktrace_add_buffer_to_trace_packet(pHeader, (void**)&(pPacket->pSurfaceCapabilities), sizeof(VkSurfaceCapabilitiesKHR),
                                       pSurfaceCapabilities);
    pPacket->result = result;
    vktrace_finalize_buffer_address(pHeader, (void**)&(pPacket->pSurfaceCapabilities));
    if (!g_trimEnabled) {
        FINISH_TRACE_PACKET();
    } else {
        vktrace_finalize_trace_packet(pHeader);
        if (g_trimIsInTrim) {
            trim::write_packet(pHeader);
        } else {
            vktrace_delete_trace_packet(&pHeader);
        }
    }
    return result;
}

VKTRACER_EXPORT VKAPI_ATTR VkResult VKAPI_CALL __HOOKED_vkGetPhysicalDeviceSurfaceFormatsKHR(VkPhysicalDevice physicalDevice,
                                                                                             VkSurfaceKHR surface,
                                                                                             uint32_t* pSurfaceFormatCount,
                                                                                             VkSurfaceFormatKHR* pSurfaceFormats) {
    trim::TrimLockGuard<std::mutex> lock(g_mutex_trim);
    VkResult result;
    vktrace_trace_packet_header* pHeader;
    size_t _dataSize;
    packet_vkGetPhysicalDeviceSurfaceFormatsKHR* pPacket = NULL;
    uint64_t startTime;
    uint64_t endTime;
    uint64_t vktraceStartTime = vktrace_get_time();
    startTime = vktrace_get_time();
    result = mid(physicalDevice)
                 ->instTable.GetPhysicalDeviceSurfaceFormatsKHR(physicalDevice, surface, pSurfaceFormatCount, pSurfaceFormats);
    endTime = vktrace_get_time();
    _dataSize = (pSurfaceFormatCount == NULL || pSurfaceFormats == NULL) ? 0 : (*pSurfaceFormatCount * sizeof(VkSurfaceFormatKHR));
    CREATE_TRACE_PACKET(vkGetPhysicalDeviceSurfaceFormatsKHR, sizeof(uint32_t) + _dataSize);
    pHeader->vktrace_begin_time = vktraceStartTime;
    pHeader->entrypoint_begin_time = startTime;
    pHeader->entrypoint_end_time = endTime;
    pPacket = interpret_body_as_vkGetPhysicalDeviceSurfaceFormatsKHR(pHeader);
    pPacket->physicalDevice = physicalDevice;
    pPacket->surface = surface;
    vktrace_add_buffer_to_trace_packet(pHeader, (void**)&(pPacket->pSurfaceFormatCount), sizeof(uint32_t), pSurfaceFormatCount);
    vktrace_add_buffer_to_trace_packet(pHeader, (void**)&(pPacket->pSurfaceFormats), _dataSize, pSurfaceFormats);
    pPacket->result = result;
    vktrace_finalize_buffer_address(pHeader, (void**)&(pPacket->pSurfaceFormatCount));
    vktrace_finalize_buffer_address(pHeader, (void**)&(pPacket->pSurfaceFormats));
    if (!g_trimEnabled) {
        FINISH_TRACE_PACKET();
    } else {
        vktrace_finalize_trace_packet(pHeader);
        if (g_trimIsInTrim) {
            trim::write_packet(pHeader);
        } else {
            vktrace_delete_trace_packet(&pHeader);
        }
    }
    return result;
}

VKTRACER_EXPORT VKAPI_ATTR VkResult VKAPI_CALL __HOOKED_vkGetPhysicalDeviceSurfacePresentModesKHR(VkPhysicalDevice physicalDevice,
                                                                                                  VkSurfaceKHR surface,
                                                                                                  uint32_t* pPresentModeCount,
                                                                                                  VkPresentModeKHR* pPresentModes) {
    trim::TrimLockGuard<std::mutex> lock(g_mutex_trim);
    VkResult result;
    vktrace_trace_packet_header* pHeader;
    size_t _dataSize;
    packet_vkGetPhysicalDeviceSurfacePresentModesKHR* pPacket = NULL;
    uint64_t startTime;
    uint64_t endTime;
    uint64_t vktraceStartTime = vktrace_get_time();
    startTime = vktrace_get_time();
    result = mid(physicalDevice)
                 ->instTable.GetPhysicalDeviceSurfacePresentModesKHR(physicalDevice, surface, pPresentModeCount, pPresentModes);
    endTime = vktrace_get_time();
    _dataSize = (pPresentModeCount == NULL || pPresentModes == NULL) ? 0 : (*pPresentModeCount * sizeof(VkPresentModeKHR));
    CREATE_TRACE_PACKET(vkGetPhysicalDeviceSurfacePresentModesKHR, sizeof(uint32_t) + _dataSize);
    pHeader->vktrace_begin_time = vktraceStartTime;
    pHeader->entrypoint_begin_time = startTime;
    pHeader->entrypoint_end_time = endTime;
    pPacket = interpret_body_as_vkGetPhysicalDeviceSurfacePresentModesKHR(pHeader);
    pPacket->physicalDevice = physicalDevice;
    pPacket->surface = surface;
    vktrace_add_buffer_to_trace_packet(pHeader, (void**)&(pPacket->pPresentModeCount), sizeof(uint32_t), pPresentModeCount);
    vktrace_add_buffer_to_trace_packet(pHeader, (void**)&(pPacket->pPresentModes), _dataSize, pPresentModes);
    pPacket->result = result;
    vktrace_finalize_buffer_address(pHeader, (void**)&(pPacket->pPresentModeCount));
    vktrace_finalize_buffer_address(pHeader, (void**)&(pPacket->pPresentModes));
    if (!g_trimEnabled) {
        FINISH_TRACE_PACKET();
    } else {
        vktrace_finalize_trace_packet(pHeader);

        if (g_trimIsInTrim) {
            trim::write_packet(pHeader);
        } else {
            vktrace_delete_trace_packet(&pHeader);
        }
    }
    return result;
}

VKTRACER_EXPORT VKAPI_ATTR VkResult VKAPI_CALL __HOOKED_vkCreateSwapchainKHR(VkDevice device,
                                                                             const VkSwapchainCreateInfoKHR* pCreateInfo,
                                                                             const VkAllocationCallbacks* pAllocator,
                                                                             VkSwapchainKHR* pSwapchain) {
    trim::TrimLockGuard<std::mutex> lock(g_mutex_trim);
    VkResult result;
    vktrace_trace_packet_header* pHeader;
    packet_vkCreateSwapchainKHR* pPacket = NULL;
    CREATE_TRACE_PACKET(vkCreateSwapchainKHR, vk_size_vkswapchaincreateinfokhr(pCreateInfo) +
                                                  get_struct_chain_size((void*)pCreateInfo) + sizeof(VkSwapchainKHR) +
                                                  sizeof(VkAllocationCallbacks));
    result = mdd(device)->devTable.CreateSwapchainKHR(device, pCreateInfo, pAllocator, pSwapchain);
    pPacket = interpret_body_as_vkCreateSwapchainKHR(pHeader);
    pPacket->device = device;
    vktrace_add_buffer_to_trace_packet(pHeader, (void**)&(pPacket->pCreateInfo), sizeof(VkSwapchainCreateInfoKHR), pCreateInfo);
    if (pCreateInfo) vktrace_add_pnext_structs_to_trace_packet(pHeader, (void*)pPacket->pCreateInfo, pCreateInfo);
    vktrace_add_buffer_to_trace_packet(pHeader, (void**)&(pPacket->pAllocator), sizeof(VkAllocationCallbacks), NULL);
    vktrace_add_buffer_to_trace_packet(pHeader, (void**)&(pPacket->pSwapchain), sizeof(VkSwapchainKHR), pSwapchain);
    vktrace_add_buffer_to_trace_packet(pHeader, (void**)&(pPacket->pCreateInfo->pQueueFamilyIndices),
                                       pCreateInfo->queueFamilyIndexCount * sizeof(uint32_t), pCreateInfo->pQueueFamilyIndices);
    pPacket->result = result;
    vktrace_finalize_buffer_address(pHeader, (void**)&(pPacket->pAllocator));
    vktrace_finalize_buffer_address(pHeader, (void**)&(pPacket->pCreateInfo->pQueueFamilyIndices));
    vktrace_finalize_buffer_address(pHeader, (void**)&(pPacket->pCreateInfo));
    vktrace_finalize_buffer_address(pHeader, (void**)&(pPacket->pSwapchain));
    if (!g_trimEnabled) {
        FINISH_TRACE_PACKET();
    } else {
        vktrace_finalize_trace_packet(pHeader);
        trim::ObjectInfo& info = trim::add_SwapchainKHR_object(*pSwapchain);
        info.belongsToDevice = device;
        info.ObjectInfo.SwapchainKHR.pCreatePacket = trim::copy_packet(pHeader);
        if (pAllocator != NULL) {
            info.ObjectInfo.SwapchainKHR.pAllocator = pAllocator;
            trim::add_Allocator(pAllocator);
        }
        if (g_trimIsInTrim) {
            trim::write_packet(pHeader);
        } else {
            vktrace_delete_trace_packet(&pHeader);
        }
    }
    return result;
}

VKTRACER_EXPORT VKAPI_ATTR VkResult VKAPI_CALL __HOOKED_vkGetSwapchainImagesKHR(VkDevice device, VkSwapchainKHR swapchain,
                                                                                uint32_t* pSwapchainImageCount,
                                                                                VkImage* pSwapchainImages) {
    trim::TrimLockGuard<std::mutex> lock(g_mutex_trim);
    VkResult result;
    vktrace_trace_packet_header* pHeader;
    size_t _dataSize;
    packet_vkGetSwapchainImagesKHR* pPacket = NULL;
    uint64_t startTime;
    uint64_t endTime;
    uint64_t vktraceStartTime = vktrace_get_time();
    startTime = vktrace_get_time();
    result = mdd(device)->devTable.GetSwapchainImagesKHR(device, swapchain, pSwapchainImageCount, pSwapchainImages);
    endTime = vktrace_get_time();
    _dataSize = (pSwapchainImageCount == NULL || pSwapchainImages == NULL) ? 0 : (*pSwapchainImageCount * sizeof(VkImage));
    CREATE_TRACE_PACKET(vkGetSwapchainImagesKHR, sizeof(uint32_t) + _dataSize);
    pHeader->vktrace_begin_time = vktraceStartTime;
    pHeader->entrypoint_begin_time = startTime;
    pHeader->entrypoint_end_time = endTime;
    pPacket = interpret_body_as_vkGetSwapchainImagesKHR(pHeader);
    pPacket->device = device;
    pPacket->swapchain = swapchain;
    vktrace_add_buffer_to_trace_packet(pHeader, (void**)&(pPacket->pSwapchainImageCount), sizeof(uint32_t), pSwapchainImageCount);
    vktrace_add_buffer_to_trace_packet(pHeader, (void**)&(pPacket->pSwapchainImages), _dataSize, pSwapchainImages);
    pPacket->result = result;
    vktrace_finalize_buffer_address(pHeader, (void**)&(pPacket->pSwapchainImageCount));
    vktrace_finalize_buffer_address(pHeader, (void**)&(pPacket->pSwapchainImages));
    if (!g_trimEnabled) {
        FINISH_TRACE_PACKET();
    } else {
        vktrace_finalize_trace_packet(pHeader);
        trim::ObjectInfo* pInfo = trim::get_SwapchainKHR_objectInfo(swapchain);
        if (pInfo != NULL) {
            if (pSwapchainImageCount != NULL && pSwapchainImages == NULL) {
                if (g_trimIsPreTrim) {
                    // only want to replay this call if it was made PRE trim frames.
                    pInfo->ObjectInfo.SwapchainKHR.pGetSwapchainImageCountPacket = trim::copy_packet(pHeader);
                }
            } else if (pSwapchainImageCount != NULL && pSwapchainImages != NULL) {
                if (g_trimIsPreTrim) {
                    // only want to replay this call if it was made PRE trim frames.
                    pInfo->ObjectInfo.SwapchainKHR.pGetSwapchainImagesPacket = trim::copy_packet(pHeader);
                }
                for (uint32_t i = 0; i < *pSwapchainImageCount; i++) {
                    trim::ObjectInfo& imageInfo = trim::add_Image_object(pSwapchainImages[i]);
                    imageInfo.ObjectInfo.Image.bIsSwapchainImage = true;
                }
            }
        }

        if (g_trimIsInTrim) {
            for (uint32_t i = 0; i < *pSwapchainImageCount; i++) {
                trim::mark_Image_reference(pSwapchainImages[i]);
            }
            trim::write_packet(pHeader);
        } else {
            vktrace_delete_trace_packet(&pHeader);
        }
    }
    return result;
}

VKTRACER_EXPORT VKAPI_ATTR VkResult VKAPI_CALL __HOOKED_vkQueuePresentKHR(VkQueue queue, const VkPresentInfoKHR* pPresentInfo) {
    trim::TrimLockGuard<std::mutex> lock(g_mutex_trim);
    VkResult result;
    vktrace_trace_packet_header* pHeader;
    packet_vkQueuePresentKHR* pPacket = NULL;
    size_t swapchainSize = pPresentInfo->swapchainCount * sizeof(VkSwapchainKHR);
    size_t indexSize = pPresentInfo->swapchainCount * sizeof(uint32_t);
    size_t semaSize = pPresentInfo->waitSemaphoreCount * sizeof(VkSemaphore);
    size_t resultsSize = pPresentInfo->swapchainCount * sizeof(VkResult);
    size_t totalSize = sizeof(VkPresentInfoKHR) + get_struct_chain_size((void*)pPresentInfo) + swapchainSize + indexSize + semaSize;
    if (pPresentInfo->pResults != NULL) {
        totalSize += resultsSize;
    }
    CREATE_TRACE_PACKET(vkQueuePresentKHR, totalSize);
    result = mdd(queue)->devTable.QueuePresentKHR(queue, pPresentInfo);
    vktrace_set_packet_entrypoint_end_time(pHeader);
    pPacket = interpret_body_as_vkQueuePresentKHR(pHeader);
    pPacket->queue = queue;
    vktrace_add_buffer_to_trace_packet(pHeader, (void**)&(pPacket->pPresentInfo), sizeof(VkPresentInfoKHR), pPresentInfo);
    if (pPresentInfo) vktrace_add_pnext_structs_to_trace_packet(pHeader, (void*)pPacket->pPresentInfo, pPresentInfo);
    vktrace_add_buffer_to_trace_packet(pHeader, (void**)&(pPacket->pPresentInfo->pSwapchains), swapchainSize,
                                       pPresentInfo->pSwapchains);
    vktrace_add_buffer_to_trace_packet(pHeader, (void**)&(pPacket->pPresentInfo->pImageIndices), indexSize,
                                       pPresentInfo->pImageIndices);
    vktrace_add_buffer_to_trace_packet(pHeader, (void**)&(pPacket->pPresentInfo->pWaitSemaphores), semaSize,
                                       pPresentInfo->pWaitSemaphores);
    if (pPresentInfo->pResults != NULL) {
        vktrace_add_buffer_to_trace_packet(pHeader, (void**)&(pPacket->pPresentInfo->pResults), resultsSize,
                                           pPresentInfo->pResults);
    }
    pPacket->result = result;
    vktrace_finalize_buffer_address(pHeader, (void**)&(pPacket->pPresentInfo->pImageIndices));
    vktrace_finalize_buffer_address(pHeader, (void**)&(pPacket->pPresentInfo->pSwapchains));
    vktrace_finalize_buffer_address(pHeader, (void**)&(pPacket->pPresentInfo->pWaitSemaphores));
    if (pPresentInfo->pResults != NULL) {
        vktrace_finalize_buffer_address(pHeader, (void**)&(pPacket->pPresentInfo->pResults));
    }
    vktrace_finalize_buffer_address(pHeader, (void**)&(pPacket->pPresentInfo));

    if (!g_trimEnabled) {
        FINISH_TRACE_PACKET();
    } else {
        vktrace_finalize_trace_packet(pHeader);

        if (result == VK_SUCCESS && pPresentInfo != NULL && pPresentInfo->pWaitSemaphores != NULL) {
            for (uint32_t i = 0; i < pPresentInfo->waitSemaphoreCount; i++) {
                trim::ObjectInfo* pInfo = trim::get_Semaphore_objectInfo(pPresentInfo->pWaitSemaphores[i]);
                if (pInfo != NULL) {
                    pInfo->ObjectInfo.Semaphore.signaledOnQueue = VK_NULL_HANDLE;
                    pInfo->ObjectInfo.Semaphore.signaledOnSwapChain = VK_NULL_HANDLE;
                }
            }
        }

        if (g_trimIsInTrim) {
            trim::write_packet(pHeader);
        } else {
            vktrace_delete_trace_packet(&pHeader);
        }
    }

    if (g_trimEnabled) {
        g_trimFrameCounter++;
        if (trim::is_trim_trigger_enabled(trim::enum_trim_trigger::hotKey)) {
            if (!g_trimAlreadyFinished)
            {
                if (trim::is_hotkey_trim_triggered()) {
                    if (g_trimIsInTrim) {
                        vktrace_LogAlways("Trim stopping now at frame: %" PRIu64, g_trimFrameCounter - 1);
                        trim::stop();
                    }
                    else {
                        g_trimStartFrame = g_trimFrameCounter;
                        if (g_trimEndFrame < UINT64_MAX)
                        {
                            g_trimEndFrame += g_trimStartFrame;
                        }
                        vktrace_LogAlways("Trim starting now at frame: %" PRIu64, g_trimStartFrame);
                        trim::start();
                    }
                }
                else
                {
                    // when hotkey start the trim capture, now we have two ways to
                    // stop it: press hotkey or captured frames reach user specified
                    // frame count. Here is the process of the latter one.

                    if (g_trimIsInTrim && (g_trimEndFrame < UINT64_MAX))
                    {
                        if (g_trimFrameCounter == g_trimEndFrame)
                        {
                            vktrace_LogAlways("Trim stopping now at frame: %" PRIu64, g_trimEndFrame);
                            trim::stop();
                        }
                    }
                }
            }
        } else if (trim::is_trim_trigger_enabled(trim::enum_trim_trigger::frameCounter)) {
            if (g_trimFrameCounter == g_trimStartFrame) {
                vktrace_LogAlways("Trim starting now at frame: %" PRIu64, g_trimStartFrame);
                trim::start();
            }
            if (g_trimEndFrame < UINT64_MAX && g_trimFrameCounter == g_trimEndFrame + 1) {
                vktrace_LogAlways("Trim stopping now at frame: %" PRIu64, g_trimEndFrame);
                trim::stop();
            }
        }
    }
    return result;
}

/* TODO these can probably be moved into code gen */
#if defined(VK_USE_PLATFORM_WIN32_KHR)
VKTRACER_EXPORT VKAPI_ATTR VkResult VKAPI_CALL __HOOKED_vkCreateWin32SurfaceKHR(VkInstance instance,
                                                                                const VkWin32SurfaceCreateInfoKHR* pCreateInfo,
                                                                                const VkAllocationCallbacks* pAllocator,
                                                                                VkSurfaceKHR* pSurface) {
    trim::TrimLockGuard<std::mutex> lock(g_mutex_trim);
    VkResult result;
    vktrace_trace_packet_header* pHeader;
    packet_vkCreateWin32SurfaceKHR* pPacket = NULL;
    // don't bother with copying the actual win32 hinstance, hwnd into the trace packet, vkreplay has to use it's own anyway
    CREATE_TRACE_PACKET(vkCreateWin32SurfaceKHR, sizeof(VkSurfaceKHR) + sizeof(VkAllocationCallbacks) +
                                                     sizeof(VkWin32SurfaceCreateInfoKHR) +
                                                     get_struct_chain_size((void*)pCreateInfo));
    result = mid(instance)->instTable.CreateWin32SurfaceKHR(instance, pCreateInfo, pAllocator, pSurface);
    pPacket = interpret_body_as_vkCreateWin32SurfaceKHR(pHeader);
    pPacket->instance = instance;
    vktrace_add_buffer_to_trace_packet(pHeader, (void**)&(pPacket->pCreateInfo), sizeof(VkWin32SurfaceCreateInfoKHR), pCreateInfo);
    if (pCreateInfo) vktrace_add_pnext_structs_to_trace_packet(pHeader, (void*)pPacket->pCreateInfo, pCreateInfo);
    vktrace_add_buffer_to_trace_packet(pHeader, (void**)&(pPacket->pAllocator), sizeof(VkAllocationCallbacks), NULL);
    vktrace_add_buffer_to_trace_packet(pHeader, (void**)&(pPacket->pSurface), sizeof(VkSurfaceKHR), pSurface);
    pPacket->result = result;
    vktrace_finalize_buffer_address(pHeader, (void**)&(pPacket->pCreateInfo));
    vktrace_finalize_buffer_address(pHeader, (void**)&(pPacket->pAllocator));
    vktrace_finalize_buffer_address(pHeader, (void**)&(pPacket->pSurface));
    if (!g_trimEnabled) {
        FINISH_TRACE_PACKET();
    } else {
        vktrace_finalize_trace_packet(pHeader);
        trim::ObjectInfo& info = trim::add_SurfaceKHR_object(*pSurface);
        info.belongsToInstance = instance;
        info.ObjectInfo.SurfaceKHR.pCreatePacket = trim::copy_packet(pHeader);
        if (pAllocator != NULL) {
            info.ObjectInfo.SurfaceKHR.pAllocator = pAllocator;
            trim::add_Allocator(pAllocator);
        }
        if (g_trimIsInTrim) {
            trim::write_packet(pHeader);
        } else {
            vktrace_delete_trace_packet(&pHeader);
        }
    }
    return result;
}

VKTRACER_EXPORT VKAPI_ATTR VkBool32 VKAPI_CALL
__HOOKED_vkGetPhysicalDeviceWin32PresentationSupportKHR(VkPhysicalDevice physicalDevice, uint32_t queueFamilyIndex) {
    trim::TrimLockGuard<std::mutex> lock(g_mutex_trim);
    VkBool32 result;
    vktrace_trace_packet_header* pHeader;
    packet_vkGetPhysicalDeviceWin32PresentationSupportKHR* pPacket = NULL;
    CREATE_TRACE_PACKET(vkGetPhysicalDeviceWin32PresentationSupportKHR, 0);
    result = mid(physicalDevice)->instTable.GetPhysicalDeviceWin32PresentationSupportKHR(physicalDevice, queueFamilyIndex);
    pPacket = interpret_body_as_vkGetPhysicalDeviceWin32PresentationSupportKHR(pHeader);
    pPacket->physicalDevice = physicalDevice;
    pPacket->queueFamilyIndex = queueFamilyIndex;
    pPacket->result = result;
    if (!g_trimEnabled) {
        FINISH_TRACE_PACKET();
    } else {
        vktrace_finalize_trace_packet(pHeader);

        if (g_trimIsInTrim) {
            trim::write_packet(pHeader);
        } else {
            vktrace_delete_trace_packet(&pHeader);
        }
    }
    return result;
}
#endif
#if defined(VK_USE_PLATFORM_XCB_KHR)
VKTRACER_EXPORT VKAPI_ATTR VkResult VKAPI_CALL __HOOKED_vkCreateXcbSurfaceKHR(VkInstance instance,
                                                                              const VkXcbSurfaceCreateInfoKHR* pCreateInfo,
                                                                              const VkAllocationCallbacks* pAllocator,
                                                                              VkSurfaceKHR* pSurface) {
    VkResult result;
    vktrace_trace_packet_header* pHeader;
    packet_vkCreateXcbSurfaceKHR* pPacket = NULL;
    trim::set_keyboard_connection(pCreateInfo->connection);
    // don't bother with copying the actual xcb window and connection into the trace packet, vkreplay has to use it's own anyway
    CREATE_TRACE_PACKET(vkCreateXcbSurfaceKHR,
                        sizeof(VkSurfaceKHR) + sizeof(VkAllocationCallbacks) + get_struct_chain_size((void*)pCreateInfo));
    result = mid(instance)->instTable.CreateXcbSurfaceKHR(instance, pCreateInfo, pAllocator, pSurface);
    pPacket = interpret_body_as_vkCreateXcbSurfaceKHR(pHeader);
    pPacket->instance = instance;
    vktrace_add_buffer_to_trace_packet(pHeader, (void**)&(pPacket->pCreateInfo), sizeof(VkXcbSurfaceCreateInfoKHR), pCreateInfo);
    if (pCreateInfo) vktrace_add_pnext_structs_to_trace_packet(pHeader, (void**)&(pPacket->pCreateInfo->pNext), pCreateInfo->pNext);
    vktrace_add_buffer_to_trace_packet(pHeader, (void**)&(pPacket->pAllocator), sizeof(VkAllocationCallbacks), NULL);
    vktrace_add_buffer_to_trace_packet(pHeader, (void**)&(pPacket->pSurface), sizeof(VkSurfaceKHR), pSurface);
    pPacket->result = result;
    vktrace_finalize_buffer_address(pHeader, (void**)&(pPacket->pCreateInfo));
    vktrace_finalize_buffer_address(pHeader, (void**)&(pPacket->pAllocator));
    vktrace_finalize_buffer_address(pHeader, (void**)&(pPacket->pSurface));
    if (!g_trimEnabled) {
        FINISH_TRACE_PACKET();
    } else {
        vktrace_finalize_trace_packet(pHeader);
        trim::ObjectInfo& info = trim::add_SurfaceKHR_object(*pSurface);
        info.belongsToInstance = instance;
        info.ObjectInfo.SurfaceKHR.pCreatePacket = trim::copy_packet(pHeader);
        if (pAllocator != NULL) {
            info.ObjectInfo.SurfaceKHR.pAllocator = pAllocator;
            trim::add_Allocator(pAllocator);
        }

        if (g_trimIsInTrim) {
            trim::write_packet(pHeader);
        } else {
            vktrace_delete_trace_packet(&pHeader);
        }
    }
    return result;
}

VKTRACER_EXPORT VKAPI_ATTR VkBool32 VKAPI_CALL __HOOKED_vkGetPhysicalDeviceXcbPresentationSupportKHR(
    VkPhysicalDevice physicalDevice, uint32_t queueFamilyIndex, xcb_connection_t* connection, xcb_visualid_t visual_id) {
    VkBool32 result;
    vktrace_trace_packet_header* pHeader;
    packet_vkGetPhysicalDeviceXcbPresentationSupportKHR* pPacket = NULL;
    // don't bother with copying the actual xcb visual_id and connection into the trace packet, vkreplay has to use it's own anyway
    CREATE_TRACE_PACKET(vkGetPhysicalDeviceXcbPresentationSupportKHR, 0);
    result = mid(physicalDevice)
                 ->instTable.GetPhysicalDeviceXcbPresentationSupportKHR(physicalDevice, queueFamilyIndex, connection, visual_id);
    pPacket = interpret_body_as_vkGetPhysicalDeviceXcbPresentationSupportKHR(pHeader);
    pPacket->physicalDevice = physicalDevice;
    pPacket->connection = connection;
    pPacket->queueFamilyIndex = queueFamilyIndex;
    pPacket->visual_id = visual_id;
    pPacket->result = result;
    if (!g_trimEnabled) {
        FINISH_TRACE_PACKET();
    } else {
        vktrace_finalize_trace_packet(pHeader);
        if (g_trimIsInTrim) {
            trim::write_packet(pHeader);
        } else {
            vktrace_delete_trace_packet(&pHeader);
        }
    }
    return result;
}
#endif
#if defined(VK_USE_PLATFORM_XLIB_KHR)
VKTRACER_EXPORT VKAPI_ATTR VkResult VKAPI_CALL __HOOKED_vkCreateXlibSurfaceKHR(VkInstance instance,
                                                                               const VkXlibSurfaceCreateInfoKHR* pCreateInfo,
                                                                               const VkAllocationCallbacks* pAllocator,
                                                                               VkSurfaceKHR* pSurface) {
    vktrace_trace_packet_header* pHeader;
    VkResult result;
    packet_vkCreateXlibSurfaceKHR* pPacket = NULL;
    // don't bother with copying the actual xlib window and connection into the trace packet, vkreplay has to use it's own anyway
    CREATE_TRACE_PACKET(vkCreateXlibSurfaceKHR,
                        sizeof(VkSurfaceKHR) + sizeof(VkAllocationCallbacks) + get_struct_chain_size((void*)pCreateInfo));
    result = mid(instance)->instTable.CreateXlibSurfaceKHR(instance, pCreateInfo, pAllocator, pSurface);
    pPacket = interpret_body_as_vkCreateXlibSurfaceKHR(pHeader);
    pPacket->instance = instance;
    vktrace_add_buffer_to_trace_packet(pHeader, (void**)&(pPacket->pCreateInfo), sizeof(VkXlibSurfaceCreateInfoKHR), pCreateInfo);
    if (pCreateInfo) vktrace_add_pnext_structs_to_trace_packet(pHeader, (void**)&(pPacket->pCreateInfo->pNext), pCreateInfo->pNext);
    vktrace_add_buffer_to_trace_packet(pHeader, (void**)&(pPacket->pAllocator), sizeof(VkAllocationCallbacks), NULL);
    vktrace_add_buffer_to_trace_packet(pHeader, (void**)&(pPacket->pSurface), sizeof(VkSurfaceKHR), pSurface);
    pPacket->result = result;
    vktrace_finalize_buffer_address(pHeader, (void**)&(pPacket->pCreateInfo));
    vktrace_finalize_buffer_address(pHeader, (void**)&(pPacket->pAllocator));
    vktrace_finalize_buffer_address(pHeader, (void**)&(pPacket->pSurface));
    if (!g_trimEnabled) {
        FINISH_TRACE_PACKET();
    } else {
        vktrace_finalize_trace_packet(pHeader);
        trim::ObjectInfo& info = trim::add_SurfaceKHR_object(*pSurface);
        info.belongsToInstance = instance;
        info.ObjectInfo.SurfaceKHR.pCreatePacket = trim::copy_packet(pHeader);
        if (pAllocator != NULL) {
            info.ObjectInfo.SurfaceKHR.pAllocator = pAllocator;
            trim::add_Allocator(pAllocator);
        }

        if (g_trimIsInTrim) {
            trim::write_packet(pHeader);
        } else {
            vktrace_delete_trace_packet(&pHeader);
        }
    }

    return result;
}

VKTRACER_EXPORT VKAPI_ATTR VkBool32 VKAPI_CALL __HOOKED_vkGetPhysicalDeviceXlibPresentationSupportKHR(
    VkPhysicalDevice physicalDevice, uint32_t queueFamilyIndex, Display* dpy, VisualID visualID) {
    vktrace_trace_packet_header* pHeader;
    VkBool32 result;
    packet_vkGetPhysicalDeviceXlibPresentationSupportKHR* pPacket = NULL;
    // don't bother with copying the actual xlib visual_id and connection into the trace packet, vkreplay has to use it's own anyway
    CREATE_TRACE_PACKET(vkGetPhysicalDeviceXlibPresentationSupportKHR, 0);
    result =
        mid(physicalDevice)->instTable.GetPhysicalDeviceXlibPresentationSupportKHR(physicalDevice, queueFamilyIndex, dpy, visualID);
    pPacket = interpret_body_as_vkGetPhysicalDeviceXlibPresentationSupportKHR(pHeader);
    pPacket->physicalDevice = physicalDevice;
    pPacket->dpy = dpy;
    pPacket->queueFamilyIndex = queueFamilyIndex;
    pPacket->visualID = visualID;
    pPacket->result = result;
    if (!g_trimEnabled) {
        FINISH_TRACE_PACKET();
    } else {
        vktrace_finalize_trace_packet(pHeader);
        if (g_trimIsInTrim) {
            trim::write_packet(pHeader);
        } else {
            vktrace_delete_trace_packet(&pHeader);
        }
    }
    return result;
}

#if defined(VK_USE_PLATFORM_XLIB_XRANDR_EXT)

VKTRACER_EXPORT VKAPI_ATTR VkResult VKAPI_CALL __HOOKED_vkAcquireXlibDisplayEXT(
    VkPhysicalDevice physicalDevice,
    Display* dpy,
    VkDisplayKHR display)
{
    VkResult result;
    vktrace_trace_packet_header* pHeader;
    packet_vkAcquireXlibDisplayEXT* pPacket = NULL;
    CREATE_TRACE_PACKET(vkAcquireXlibDisplayEXT, sizeof(Display));
    result = mid(physicalDevice)->instTable.AcquireXlibDisplayEXT(physicalDevice, dpy, display);
    vktrace_set_packet_entrypoint_end_time(pHeader);
    pPacket = interpret_body_as_vkAcquireXlibDisplayEXT(pHeader);
    pPacket->physicalDevice = physicalDevice;
    pPacket->display = display;
    vktrace_add_buffer_to_trace_packet(pHeader, (void**)&(pPacket->dpy), sizeof(Display), dpy);
    pPacket->result = result;
    vktrace_finalize_buffer_address(pHeader, (void**)&(pPacket->dpy));
    if (!g_trimEnabled) {
        FINISH_TRACE_PACKET();
    } else {
        vktrace_finalize_trace_packet(pHeader);
        if (g_trimIsInTrim) {
            trim::write_packet(pHeader);
        } else {
            vktrace_delete_trace_packet(&pHeader);
        }
    }
    return result;
}

VKTRACER_EXPORT VKAPI_ATTR VkResult VKAPI_CALL __HOOKED_vkGetRandROutputDisplayEXT(
    VkPhysicalDevice physicalDevice,
    Display* dpy,
    RROutput rrOutput,
    VkDisplayKHR* pDisplay)
{
    VkResult result;
    vktrace_trace_packet_header* pHeader;
    packet_vkGetRandROutputDisplayEXT* pPacket = NULL;
    CREATE_TRACE_PACKET(vkGetRandROutputDisplayEXT, sizeof(Display) + sizeof(VkDisplayKHR));
    result = mid(physicalDevice)->instTable.GetRandROutputDisplayEXT(physicalDevice, dpy, rrOutput, pDisplay);
    vktrace_set_packet_entrypoint_end_time(pHeader);
    pPacket = interpret_body_as_vkGetRandROutputDisplayEXT(pHeader);
    pPacket->physicalDevice = physicalDevice;
    pPacket->rrOutput = rrOutput;
    vktrace_add_buffer_to_trace_packet(pHeader, (void**)&(pPacket->dpy), sizeof(Display), dpy);
    vktrace_add_buffer_to_trace_packet(pHeader, (void**)&(pPacket->pDisplay), sizeof(VkDisplayKHR), pDisplay);
    pPacket->result = result;
    vktrace_finalize_buffer_address(pHeader, (void**)&(pPacket->dpy));
    vktrace_finalize_buffer_address(pHeader, (void**)&(pPacket->pDisplay));
    if (!g_trimEnabled) {
        FINISH_TRACE_PACKET();
    } else {
        vktrace_finalize_trace_packet(pHeader);
        if (g_trimIsInTrim) {
            trim::write_packet(pHeader);
        } else {
            vktrace_delete_trace_packet(&pHeader);
        }
    }
    return result;
}
#endif
#endif
#if defined(VK_USE_PLATFORM_WAYLAND_KHR)
VKTRACER_EXPORT VKAPI_ATTR VkResult VKAPI_CALL __HOOKED_vkCreateWaylandSurfaceKHR(VkInstance instance,
                                                                                  const VkWaylandSurfaceCreateInfoKHR* pCreateInfo,
                                                                                  const VkAllocationCallbacks* pAllocator,
                                                                                  VkSurfaceKHR* pSurface) {
    vktrace_trace_packet_header* pHeader;
    VkResult result;
    packet_vkCreateWaylandSurfaceKHR* pPacket = NULL;
    // don't bother with copying the actual wayland window and connection into the trace packet, vkreplay has to use it's own anyway
    CREATE_TRACE_PACKET(vkCreateWaylandSurfaceKHR,
                        sizeof(VkSurfaceKHR) + sizeof(VkAllocationCallbacks) + get_struct_chain_size((void*)pCreateInfo));
    result = mid(instance)->instTable.CreateWaylandSurfaceKHR(instance, pCreateInfo, pAllocator, pSurface);
    pPacket = interpret_body_as_vkCreateWaylandSurfaceKHR(pHeader);
    pPacket->instance = instance;
    vktrace_add_buffer_to_trace_packet(pHeader, (void**)&(pPacket->pCreateInfo), sizeof(VkWaylandSurfaceCreateInfoKHR),
                                       pCreateInfo);
    if (pCreateInfo) vktrace_add_pnext_structs_to_trace_packet(pHeader, (void**)&(pPacket->pCreateInfo->pNext), pCreateInfo->pNext);
    vktrace_add_buffer_to_trace_packet(pHeader, (void**)&(pPacket->pAllocator), sizeof(VkAllocationCallbacks), NULL);
    vktrace_add_buffer_to_trace_packet(pHeader, (void**)&(pPacket->pSurface), sizeof(VkSurfaceKHR), pSurface);
    pPacket->result = result;
    vktrace_finalize_buffer_address(pHeader, (void**)&(pPacket->pCreateInfo));
    vktrace_finalize_buffer_address(pHeader, (void**)&(pPacket->pAllocator));
    vktrace_finalize_buffer_address(pHeader, (void**)&(pPacket->pSurface));
    if (!g_trimEnabled) {
        FINISH_TRACE_PACKET();
    } else {
        vktrace_finalize_trace_packet(pHeader);
        trim::ObjectInfo& info = trim::add_SurfaceKHR_object(*pSurface);
        info.belongsToInstance = instance;
        info.ObjectInfo.SurfaceKHR.pCreatePacket = trim::copy_packet(pHeader);
        if (pAllocator != NULL) {
            info.ObjectInfo.SurfaceKHR.pAllocator = pAllocator;
            trim::add_Allocator(pAllocator);
        }

        if (g_trimIsInTrim) {
            trim::write_packet(pHeader);
        } else {
            vktrace_delete_trace_packet(&pHeader);
        }
    }

    return result;
}

VKTRACER_EXPORT VKAPI_ATTR VkBool32 VKAPI_CALL __HOOKED_vkGetPhysicalDeviceWaylandPresentationSupportKHR(
    VkPhysicalDevice physicalDevice, uint32_t queueFamilyIndex, struct wl_display* display) {
    vktrace_trace_packet_header* pHeader;
    VkBool32 result;
    packet_vkGetPhysicalDeviceWaylandPresentationSupportKHR* pPacket = NULL;
    // don't bother with copying the actual Wayland visual_id and connection into the trace packet, vkreplay has to use it's own
    // anyway
    CREATE_TRACE_PACKET(vkGetPhysicalDeviceWaylandPresentationSupportKHR, 0);
    result =
        mid(physicalDevice)->instTable.GetPhysicalDeviceWaylandPresentationSupportKHR(physicalDevice, queueFamilyIndex, display);
    pPacket = interpret_body_as_vkGetPhysicalDeviceWaylandPresentationSupportKHR(pHeader);
    pPacket->physicalDevice = physicalDevice;
    pPacket->display = display;
    pPacket->queueFamilyIndex = queueFamilyIndex;
    pPacket->result = result;
    if (!g_trimEnabled) {
        FINISH_TRACE_PACKET();
    } else {
        vktrace_finalize_trace_packet(pHeader);
        if (g_trimIsInTrim) {
            trim::write_packet(pHeader);
        } else {
            vktrace_delete_trace_packet(&pHeader);
        }
    }
    return result;
}
#endif
#if defined(VK_USE_PLATFORM_ANDROID_KHR)
VKTRACER_EXPORT VKAPI_ATTR VkResult VKAPI_CALL __HOOKED_vkCreateAndroidSurfaceKHR(VkInstance instance,
                                                                                  const VkAndroidSurfaceCreateInfoKHR* pCreateInfo,
                                                                                  const VkAllocationCallbacks* pAllocator,
                                                                                  VkSurfaceKHR* pSurface) {
    vktrace_trace_packet_header* pHeader;
    VkResult result;
    packet_vkCreateAndroidSurfaceKHR* pPacket = NULL;
    // don't bother with copying the actual native window into the trace packet, vkreplay has to use it's own anyway
    CREATE_TRACE_PACKET(vkCreateAndroidSurfaceKHR,
                        sizeof(VkSurfaceKHR) + sizeof(VkAllocationCallbacks) + get_struct_chain_size((void*)pCreateInfo));
    result = mid(instance)->instTable.CreateAndroidSurfaceKHR(instance, pCreateInfo, pAllocator, pSurface);
    pPacket = interpret_body_as_vkCreateAndroidSurfaceKHR(pHeader);
    pPacket->instance = instance;
    vktrace_add_buffer_to_trace_packet(pHeader, (void**)&(pPacket->pCreateInfo), sizeof(VkAndroidSurfaceCreateInfoKHR),
                                       pCreateInfo);
    if (pCreateInfo) vktrace_add_pnext_structs_to_trace_packet(pHeader, (void**)&(pPacket->pCreateInfo->pNext), pCreateInfo->pNext);
    vktrace_add_buffer_to_trace_packet(pHeader, (void**)&(pPacket->pAllocator), sizeof(VkAllocationCallbacks), NULL);
    vktrace_add_buffer_to_trace_packet(pHeader, (void**)&(pPacket->pSurface), sizeof(VkSurfaceKHR), pSurface);
    pPacket->result = result;
    vktrace_finalize_buffer_address(pHeader, (void**)&(pPacket->pCreateInfo));
    vktrace_finalize_buffer_address(pHeader, (void**)&(pPacket->pAllocator));
    vktrace_finalize_buffer_address(pHeader, (void**)&(pPacket->pSurface));
    if (!g_trimEnabled) {
        FINISH_TRACE_PACKET();
    } else {
        vktrace_finalize_trace_packet(pHeader);
        trim::ObjectInfo& info = trim::add_SurfaceKHR_object(*pSurface);
        info.belongsToInstance = instance;
        info.ObjectInfo.SurfaceKHR.pCreatePacket = trim::copy_packet(pHeader);
        if (pAllocator != NULL) {
            info.ObjectInfo.SurfaceKHR.pAllocator = pAllocator;
            trim::add_Allocator(pAllocator);
        }

        if (g_trimIsInTrim) {
            trim::write_packet(pHeader);
        } else {
            vktrace_delete_trace_packet(&pHeader);
        }
    }
    return result;
}
#endif

VKTRACER_EXPORT VKAPI_ATTR VkResult VKAPI_CALL __HOOKED_vkCreateDescriptorUpdateTemplate(
    VkDevice device, const VkDescriptorUpdateTemplateCreateInfo* pCreateInfo, const VkAllocationCallbacks* pAllocator,
    VkDescriptorUpdateTemplate* pDescriptorUpdateTemplate) {
    return __HOOKED_vkCreateDescriptorUpdateTemplateKHR(device, pCreateInfo, pAllocator, pDescriptorUpdateTemplate);
}

static std::unordered_map<VkDescriptorUpdateTemplateKHR, VkDescriptorUpdateTemplateCreateInfoKHR*>
    descriptorUpdateTemplateCreateInfo;
static vktrace_sem_id descriptorUpdateTemplateCreateInfo_sem_id;
static bool descriptorUpdateTemplateCreateInfo_success = vktrace_sem_create(&descriptorUpdateTemplateCreateInfo_sem_id, 1);

void lockDescriptorUpdateTemplateCreateInfo() {
    if (!descriptorUpdateTemplateCreateInfo_success) {
        vktrace_LogError("Semaphore create failed!");
    }
    vktrace_sem_wait(descriptorUpdateTemplateCreateInfo_sem_id);
}

void unlockDescriptorUpdateTemplateCreateInfo() { vktrace_sem_post(descriptorUpdateTemplateCreateInfo_sem_id); }

VKTRACER_EXPORT VKAPI_ATTR VkResult VKAPI_CALL __HOOKED_vkCreateDescriptorUpdateTemplateKHR(
    VkDevice device, const VkDescriptorUpdateTemplateCreateInfoKHR* pCreateInfo, const VkAllocationCallbacks* pAllocator,
    VkDescriptorUpdateTemplateKHR* pDescriptorUpdateTemplate) {
    trim::TrimLockGuard<std::mutex> lock(g_mutex_trim);
    VkResult result;
    vktrace_trace_packet_header* pHeader;
    packet_vkCreateDescriptorUpdateTemplateKHR* pPacket = NULL;

    CREATE_TRACE_PACKET(vkCreateDescriptorUpdateTemplate,
                        get_struct_chain_size((void*)pCreateInfo) + sizeof(VkAllocationCallbacks) +
                            sizeof(VkDescriptorUpdateTemplateKHR) +
                            sizeof(VkDescriptorUpdateTemplateEntryKHR) * pCreateInfo->descriptorUpdateEntryCount);
    result = mdd(device)->devTable.CreateDescriptorUpdateTemplateKHR(device, pCreateInfo, pAllocator, pDescriptorUpdateTemplate);
    vktrace_set_packet_entrypoint_end_time(pHeader);

    lockDescriptorUpdateTemplateCreateInfo();
    descriptorUpdateTemplateCreateInfo[*pDescriptorUpdateTemplate] =
        (VkDescriptorUpdateTemplateCreateInfoKHR*)malloc(sizeof(VkDescriptorUpdateTemplateCreateInfoKHR));
    memcpy(descriptorUpdateTemplateCreateInfo[*pDescriptorUpdateTemplate], pCreateInfo,
           sizeof(VkDescriptorUpdateTemplateCreateInfoKHR));
    descriptorUpdateTemplateCreateInfo[*pDescriptorUpdateTemplate]->pDescriptorUpdateEntries =
        (VkDescriptorUpdateTemplateEntryKHR*)malloc(sizeof(VkDescriptorUpdateTemplateEntryKHR) *
                                                    pCreateInfo->descriptorUpdateEntryCount);
    memcpy((void*)descriptorUpdateTemplateCreateInfo[*pDescriptorUpdateTemplate]->pDescriptorUpdateEntries,
           pCreateInfo->pDescriptorUpdateEntries,
           sizeof(VkDescriptorUpdateTemplateEntryKHR) * pCreateInfo->descriptorUpdateEntryCount);
    unlockDescriptorUpdateTemplateCreateInfo();

    pPacket = interpret_body_as_vkCreateDescriptorUpdateTemplateKHR(pHeader);
    pPacket->device = device;

    vktrace_add_buffer_to_trace_packet(pHeader, (void**)&(pPacket->pCreateInfo), sizeof(VkDescriptorUpdateTemplateCreateInfoKHR),
                                       pCreateInfo);
    if (pCreateInfo) vktrace_add_pnext_structs_to_trace_packet(pHeader, (void*)pPacket->pCreateInfo, pCreateInfo);
    vktrace_add_buffer_to_trace_packet(pHeader, (void**)&(pPacket->pCreateInfo->pDescriptorUpdateEntries),
                                       sizeof(VkDescriptorUpdateTemplateEntryKHR) * pCreateInfo->descriptorUpdateEntryCount,
                                       pCreateInfo->pDescriptorUpdateEntries);
    vktrace_add_buffer_to_trace_packet(pHeader, (void**)&(pPacket->pAllocator), sizeof(VkAllocationCallbacks), NULL);
    vktrace_add_buffer_to_trace_packet(pHeader, (void**)&(pPacket->pDescriptorUpdateTemplate),
                                       sizeof(VkDescriptorUpdateTemplateKHR), pDescriptorUpdateTemplate);
    pPacket->result = result;
    vktrace_finalize_buffer_address(pHeader, (void**)&(pPacket->pCreateInfo->pDescriptorUpdateEntries));
    vktrace_finalize_buffer_address(pHeader, (void**)&(pPacket->pCreateInfo));
    vktrace_finalize_buffer_address(pHeader, (void**)&(pPacket->pAllocator));
    vktrace_finalize_buffer_address(pHeader, (void**)&(pPacket->pDescriptorUpdateTemplate));
    if (!g_trimEnabled) {
        FINISH_TRACE_PACKET();
    } else {
        vktrace_finalize_trace_packet(pHeader);
        trim::ObjectInfo& info = trim::add_DescriptorUpdateTemplate_object(*pDescriptorUpdateTemplate);
        info.belongsToDevice = device;
        info.ObjectInfo.DescriptorUpdateTemplate.pCreatePacket = trim::copy_packet(pHeader);
        info.ObjectInfo.DescriptorUpdateTemplate.flags = pCreateInfo->flags;
        info.ObjectInfo.DescriptorUpdateTemplate.descriptorUpdateEntryCount = pCreateInfo->descriptorUpdateEntryCount;
        if ((pCreateInfo->descriptorUpdateEntryCount != 0) && (pCreateInfo->pDescriptorUpdateEntries != nullptr)) {
            info.ObjectInfo.DescriptorUpdateTemplate.pDescriptorUpdateEntries =
                VKTRACE_NEW_ARRAY(VkDescriptorUpdateTemplateEntry, pCreateInfo->descriptorUpdateEntryCount);
            assert(info.ObjectInfo.DescriptorUpdateTemplate.pDescriptorUpdateEntries != nullptr);
            memcpy(
                reinterpret_cast<void*>(const_cast<VkDescriptorUpdateTemplateEntry*>(
                    info.ObjectInfo.DescriptorUpdateTemplate.pDescriptorUpdateEntries)),
                reinterpret_cast<const void*>(const_cast<VkDescriptorUpdateTemplateEntry*>(pCreateInfo->pDescriptorUpdateEntries)),
                pCreateInfo->descriptorUpdateEntryCount * sizeof(VkDescriptorUpdateTemplateEntry));
        }
        info.ObjectInfo.DescriptorUpdateTemplate.templateType = pCreateInfo->templateType;
        info.ObjectInfo.DescriptorUpdateTemplate.descriptorSetLayout = pCreateInfo->descriptorSetLayout;
        info.ObjectInfo.DescriptorUpdateTemplate.pipelineBindPoint = pCreateInfo->pipelineBindPoint;
        info.ObjectInfo.DescriptorUpdateTemplate.pipelineLayout = pCreateInfo->pipelineLayout;
        info.ObjectInfo.DescriptorUpdateTemplate.set = pCreateInfo->set;

        if (pAllocator != NULL) {
            info.ObjectInfo.DescriptorUpdateTemplate.pAllocator = pAllocator;
            trim::add_Allocator(pAllocator);
        }

        if (g_trimIsInTrim) {
            trim::write_packet(pHeader);
        } else {
            vktrace_delete_trace_packet(&pHeader);
        }
    }

    return result;
}

VKTRACER_EXPORT VKAPI_ATTR void VKAPI_CALL __HOOKED_vkDestroyDescriptorUpdateTemplate(
    VkDevice device, VkDescriptorUpdateTemplate descriptorUpdateTemplate, const VkAllocationCallbacks* pAllocator) {
    trim::TrimLockGuard<std::mutex> lock(g_mutex_trim);
    vktrace_trace_packet_header* pHeader;
    packet_vkDestroyDescriptorUpdateTemplate* pPacket = NULL;
    CREATE_TRACE_PACKET(vkDestroyDescriptorUpdateTemplate, sizeof(VkAllocationCallbacks));
    mdd(device)->devTable.DestroyDescriptorUpdateTemplate(device, descriptorUpdateTemplate, pAllocator);
    vktrace_set_packet_entrypoint_end_time(pHeader);
    pPacket = interpret_body_as_vkDestroyDescriptorUpdateTemplate(pHeader);
    pPacket->device = device;
    pPacket->descriptorUpdateTemplate = descriptorUpdateTemplate;
    vktrace_add_buffer_to_trace_packet(pHeader, (void**)&(pPacket->pAllocator), sizeof(VkAllocationCallbacks), NULL);
    vktrace_finalize_buffer_address(pHeader, (void**)&(pPacket->pAllocator));
    if (!g_trimEnabled) {
        FINISH_TRACE_PACKET();
    } else {
        vktrace_finalize_trace_packet(pHeader);
        trim::remove_DescriptorUpdateTemplate_object(descriptorUpdateTemplate);
        if (g_trimIsInTrim) {
            trim::write_packet(pHeader);
        } else {
            vktrace_delete_trace_packet(&pHeader);
        }
    }
    lockDescriptorUpdateTemplateCreateInfo();
    if (descriptorUpdateTemplateCreateInfo.find(descriptorUpdateTemplate) != descriptorUpdateTemplateCreateInfo.end()) {
        if (descriptorUpdateTemplateCreateInfo[descriptorUpdateTemplate]) {
            if (descriptorUpdateTemplateCreateInfo[descriptorUpdateTemplate]->pDescriptorUpdateEntries)
                free((void*)descriptorUpdateTemplateCreateInfo[descriptorUpdateTemplate]->pDescriptorUpdateEntries);
            free(descriptorUpdateTemplateCreateInfo[descriptorUpdateTemplate]);
        }
        descriptorUpdateTemplateCreateInfo.erase(descriptorUpdateTemplate);
    }
    unlockDescriptorUpdateTemplateCreateInfo();
}

VKTRACER_EXPORT VKAPI_ATTR void VKAPI_CALL __HOOKED_vkDestroyDescriptorUpdateTemplateKHR(
    VkDevice device, VkDescriptorUpdateTemplateKHR descriptorUpdateTemplate, const VkAllocationCallbacks* pAllocator) {
    trim::TrimLockGuard<std::mutex> lock(g_mutex_trim);
    vktrace_trace_packet_header* pHeader;
    packet_vkDestroyDescriptorUpdateTemplateKHR* pPacket = NULL;
    CREATE_TRACE_PACKET(vkDestroyDescriptorUpdateTemplateKHR, sizeof(VkAllocationCallbacks));
    mdd(device)->devTable.DestroyDescriptorUpdateTemplateKHR(device, descriptorUpdateTemplate, pAllocator);
    vktrace_set_packet_entrypoint_end_time(pHeader);
    pPacket = interpret_body_as_vkDestroyDescriptorUpdateTemplateKHR(pHeader);
    pPacket->device = device;
    pPacket->descriptorUpdateTemplate = descriptorUpdateTemplate;
    vktrace_add_buffer_to_trace_packet(pHeader, (void**)&(pPacket->pAllocator), sizeof(VkAllocationCallbacks), NULL);
    vktrace_finalize_buffer_address(pHeader, (void**)&(pPacket->pAllocator));
    if (!g_trimEnabled) {
        FINISH_TRACE_PACKET();
    } else {
        vktrace_finalize_trace_packet(pHeader);
        trim::remove_DescriptorUpdateTemplate_object(descriptorUpdateTemplate);
        if (g_trimIsInTrim) {
            trim::write_packet(pHeader);
        } else {
            vktrace_delete_trace_packet(&pHeader);
        }
    }
    lockDescriptorUpdateTemplateCreateInfo();
    if (descriptorUpdateTemplateCreateInfo.find(descriptorUpdateTemplate) != descriptorUpdateTemplateCreateInfo.end()) {
        if (descriptorUpdateTemplateCreateInfo[descriptorUpdateTemplate]) {
            if (descriptorUpdateTemplateCreateInfo[descriptorUpdateTemplate]->pDescriptorUpdateEntries)
                free((void*)descriptorUpdateTemplateCreateInfo[descriptorUpdateTemplate]->pDescriptorUpdateEntries);
            free(descriptorUpdateTemplateCreateInfo[descriptorUpdateTemplate]);
        }
        descriptorUpdateTemplateCreateInfo.erase(descriptorUpdateTemplate);
    }
    unlockDescriptorUpdateTemplateCreateInfo();
}

static size_t getDescriptorSetDataSize(VkDescriptorUpdateTemplateKHR descriptorUpdateTemplate) {
    size_t dataSize = 0;
    lockDescriptorUpdateTemplateCreateInfo();
    for (uint32_t i = 0; i < descriptorUpdateTemplateCreateInfo[descriptorUpdateTemplate]->descriptorUpdateEntryCount; i++) {
        for (uint32_t j = 0;
             j < descriptorUpdateTemplateCreateInfo[descriptorUpdateTemplate]->pDescriptorUpdateEntries[i].descriptorCount; j++) {
            size_t thisSize = 0;
            switch (descriptorUpdateTemplateCreateInfo[descriptorUpdateTemplate]->pDescriptorUpdateEntries[i].descriptorType) {
                case VK_DESCRIPTOR_TYPE_SAMPLER:
                case VK_DESCRIPTOR_TYPE_COMBINED_IMAGE_SAMPLER:
                case VK_DESCRIPTOR_TYPE_SAMPLED_IMAGE:
                case VK_DESCRIPTOR_TYPE_STORAGE_IMAGE:
                case VK_DESCRIPTOR_TYPE_INPUT_ATTACHMENT:
                    thisSize =
                        descriptorUpdateTemplateCreateInfo[descriptorUpdateTemplate]->pDescriptorUpdateEntries[i].offset +
                        j * descriptorUpdateTemplateCreateInfo[descriptorUpdateTemplate]->pDescriptorUpdateEntries[i].stride +
                        sizeof(VkDescriptorImageInfo);
                    break;
                case VK_DESCRIPTOR_TYPE_UNIFORM_BUFFER:
                case VK_DESCRIPTOR_TYPE_STORAGE_BUFFER:
                case VK_DESCRIPTOR_TYPE_UNIFORM_BUFFER_DYNAMIC:
                case VK_DESCRIPTOR_TYPE_STORAGE_BUFFER_DYNAMIC:
                    thisSize =
                        descriptorUpdateTemplateCreateInfo[descriptorUpdateTemplate]->pDescriptorUpdateEntries[i].offset +
                        j * descriptorUpdateTemplateCreateInfo[descriptorUpdateTemplate]->pDescriptorUpdateEntries[i].stride +
                        sizeof(VkDescriptorBufferInfo);
                    break;
                case VK_DESCRIPTOR_TYPE_UNIFORM_TEXEL_BUFFER:
                case VK_DESCRIPTOR_TYPE_STORAGE_TEXEL_BUFFER:
                    thisSize =
                        descriptorUpdateTemplateCreateInfo[descriptorUpdateTemplate]->pDescriptorUpdateEntries[i].offset +
                        j * descriptorUpdateTemplateCreateInfo[descriptorUpdateTemplate]->pDescriptorUpdateEntries[i].stride +
                        sizeof(VkBufferView);
                    break;
                default:
                    assert(0);
                    break;
            }
            dataSize = std::max(dataSize, thisSize);
        }
    }
    unlockDescriptorUpdateTemplateCreateInfo();
    return dataSize;
}

VKTRACER_EXPORT VKAPI_ATTR void VKAPI_CALL __HOOKED_vkUpdateDescriptorSetWithTemplate(
    VkDevice device, VkDescriptorSet descriptorSet, VkDescriptorUpdateTemplate descriptorUpdateTemplate, const void* pData) {
<<<<<<< HEAD
    trim::TrimLockGuard<std::mutex> lock(g_mutex_trim);
    vktrace_trace_packet_header* pHeader;
    packet_vkUpdateDescriptorSetWithTemplate* pPacket = NULL;
    size_t dataSize;

    // TODO: We're saving all the data, from pData to the end of the last item, including data before offset and skipped data.
    // This could be optimized to save only the data chunks that are actually needed.
    dataSize = getDescriptorSetDataSize(descriptorUpdateTemplate);

    CREATE_TRACE_PACKET(vkUpdateDescriptorSetWithTemplate, dataSize);
    mdd(device)->devTable.UpdateDescriptorSetWithTemplate(device, descriptorSet, descriptorUpdateTemplate, pData);
    vktrace_set_packet_entrypoint_end_time(pHeader);
    pPacket = interpret_body_as_vkUpdateDescriptorSetWithTemplate(pHeader);
    pPacket->device = device;
    pPacket->descriptorSet = descriptorSet;
    pPacket->descriptorUpdateTemplate = descriptorUpdateTemplate;
    vktrace_add_buffer_to_trace_packet(pHeader, (void**)&(pPacket->pData), dataSize, pData);
    vktrace_finalize_buffer_address(pHeader, (void**)&(pPacket->pData));
    if (!g_trimEnabled) {
        FINISH_TRACE_PACKET();
    } else {
        vktrace_finalize_trace_packet(pHeader);
        if (g_trimIsInTrim) {
            trim::mark_DescriptorSet_reference(descriptorSet);
            trim::write_packet(pHeader);
        } else {
            vktrace_delete_trace_packet(&pHeader);
        }
    }
=======
    __HOOKED_vkUpdateDescriptorSetWithTemplateKHR(device, descriptorSet, descriptorUpdateTemplate, pData);
>>>>>>> 58a7f88b
}

VKTRACER_EXPORT VKAPI_ATTR void VKAPI_CALL __HOOKED_vkUpdateDescriptorSetWithTemplateKHR(
    VkDevice device, VkDescriptorSet descriptorSet, VkDescriptorUpdateTemplateKHR descriptorUpdateTemplate, const void* pData) {
    trim::TrimLockGuard<std::mutex> lock(g_mutex_trim);
    vktrace_trace_packet_header* pHeader;
    packet_vkUpdateDescriptorSetWithTemplateKHR* pPacket = NULL;
    size_t dataSize;

    // TODO: We're saving all the data, from pData to the end of the last item, including data before offset and skipped data.
    // This could be optimized to save only the data chunks that are actually needed.
    dataSize = getDescriptorSetDataSize(descriptorUpdateTemplate);

    CREATE_TRACE_PACKET(vkUpdateDescriptorSetWithTemplateKHR, dataSize);
    mdd(device)->devTable.UpdateDescriptorSetWithTemplateKHR(device, descriptorSet, descriptorUpdateTemplate, pData);
    vktrace_set_packet_entrypoint_end_time(pHeader);
    pPacket = interpret_body_as_vkUpdateDescriptorSetWithTemplateKHR(pHeader);
    pPacket->device = device;
    pPacket->descriptorSet = descriptorSet;
    pPacket->descriptorUpdateTemplate = descriptorUpdateTemplate;
    vktrace_add_buffer_to_trace_packet(pHeader, (void**)&(pPacket->pData), dataSize, pData);
    vktrace_finalize_buffer_address(pHeader, (void**)&(pPacket->pData));
    if (!g_trimEnabled) {
        FINISH_TRACE_PACKET();
    } else {
        vktrace_finalize_trace_packet(pHeader);
        lockDescriptorUpdateTemplateCreateInfo();

        // Trim keep tracking all descriptorsets from beginning, include all
        // descriptors in the descriptorset. If any function change any
        // descriptor of it, the track info of that descriptorset should
        // also be changed. The following source code update the descriptorset
        // trackinfo to make sure the track info reflect current descriptorset
        // state after the function update its descriptors.
        //
        for (uint32_t i = 0; i < descriptorUpdateTemplateCreateInfo[descriptorUpdateTemplate]->descriptorUpdateEntryCount; i++) {
            const VkDescriptorUpdateTemplateEntry* pDescriptorUpdateEntry =
                &(descriptorUpdateTemplateCreateInfo[descriptorUpdateTemplate]->pDescriptorUpdateEntries[i]);
            // The following variables are used to locate the descriptor
            // track info in the target descriptor set, so we can use the
            // descriptor data in template to update it.
            // For every input descriptor data, we need to find
            // corresponding binding number and array element index.
            VkWriteDescriptorSet* pWriteDescriptorSet =
                nullptr;  // This is the pointer to trim tracking info of binding in target descriptorset.
            uint32_t bindingDescriptorInfoArrayWriteIndex = 0;   // This is the array index of current descriptor
                                                                 // (within the binding array) that we'll update.
            uint32_t bindingDescriptorInfoArrayWriteLength = 0;  // The descriptor amount in the binding array.

            uint32_t bindingIndex = 0;  // the array index of the current binding in the descriptorset track info.

            trim::ObjectInfo* pInfo = trim::get_DescriptorSet_objectInfo(descriptorSet);

            // Get the binding index from the binding number which is the
            // updating target.
            //
            // Note: by Doc, Vulkan allows the descriptor bindings to be
            // specified sparsely so we cannot assume the binding index
            // is the binding number.
            bindingIndex = get_binding_index(descriptorSet, pDescriptorUpdateEntry->dstBinding);
            assert(bindingIndex != INVALID_BINDING_INDEX);

            pWriteDescriptorSet = &pInfo->ObjectInfo.DescriptorSet.pWriteDescriptorSets[bindingIndex];
            bindingDescriptorInfoArrayWriteIndex = pDescriptorUpdateEntry->dstArrayElement;
            bindingDescriptorInfoArrayWriteLength =
                pInfo->ObjectInfo.DescriptorSet.pWriteDescriptorSets[bindingIndex].descriptorCount;
            assert(bindingDescriptorInfoArrayWriteIndex < bindingDescriptorInfoArrayWriteLength);

            uint32_t j = 0;
            for (trim::DescriptorIterator descriptor_iterator(pInfo, bindingIndex, bindingDescriptorInfoArrayWriteIndex,
                                                              pDescriptorUpdateEntry->descriptorCount);
                 !descriptor_iterator.IsEnd(); descriptor_iterator++, j++) {
                // First get the descriptor data pointer, Doc provide the
                // following formula to calculate the pointer for every
                // array element:
                const char* pDescriptorRawData =
                    (const char*)pData + pDescriptorUpdateEntry->offset + j * pDescriptorUpdateEntry->stride;

                // The following code update the descriptorset track info
                // with the descriptor data.

                switch (pDescriptorUpdateEntry->descriptorType) {
                    case VK_DESCRIPTOR_TYPE_SAMPLER:
                    case VK_DESCRIPTOR_TYPE_COMBINED_IMAGE_SAMPLER:
                    case VK_DESCRIPTOR_TYPE_SAMPLED_IMAGE:
                    case VK_DESCRIPTOR_TYPE_STORAGE_IMAGE:
                    case VK_DESCRIPTOR_TYPE_INPUT_ATTACHMENT:
                        memcpy(reinterpret_cast<void*>(&(*descriptor_iterator)), pDescriptorRawData, sizeof(VkDescriptorImageInfo));
                        break;
                    case VK_DESCRIPTOR_TYPE_UNIFORM_BUFFER:
                    case VK_DESCRIPTOR_TYPE_STORAGE_BUFFER:
                    case VK_DESCRIPTOR_TYPE_UNIFORM_BUFFER_DYNAMIC:
                    case VK_DESCRIPTOR_TYPE_STORAGE_BUFFER_DYNAMIC:
                        memcpy(reinterpret_cast<void*>(&(*descriptor_iterator)), pDescriptorRawData,
                               sizeof(VkDescriptorBufferInfo));
                        break;
                    case VK_DESCRIPTOR_TYPE_UNIFORM_TEXEL_BUFFER:
                    case VK_DESCRIPTOR_TYPE_STORAGE_TEXEL_BUFFER:
                        memcpy(reinterpret_cast<void*>(&(*descriptor_iterator)), pDescriptorRawData, sizeof(VkBufferView));
                        break;
                    default:
                        assert(0);
                        break;
                }
            }
        }
        unlockDescriptorUpdateTemplateCreateInfo();
        if (g_trimIsInTrim) {
            trim::mark_DescriptorSet_reference(descriptorSet);
            trim::write_packet(pHeader);
        } else {
            vktrace_delete_trace_packet(&pHeader);
        }
    }
}

VKTRACER_EXPORT VKAPI_ATTR void VKAPI_CALL __HOOKED_vkCmdPushDescriptorSetKHR(VkCommandBuffer commandBuffer,
                                                                              VkPipelineBindPoint pipelineBindPoint,
                                                                              VkPipelineLayout layout, uint32_t set,
                                                                              uint32_t descriptorWriteCount,
                                                                              const VkWriteDescriptorSet* pDescriptorWrites) {
    trim::TrimLockGuard<std::mutex> lock(g_mutex_trim);
    vktrace_trace_packet_header* pHeader;
    packet_vkCmdPushDescriptorSetKHR* pPacket = NULL;
    size_t arrayByteCount = 0;

    for (uint32_t i = 0; i < descriptorWriteCount; i++) {
        arrayByteCount += get_struct_chain_size(&pDescriptorWrites[i]);
    }

    CREATE_TRACE_PACKET(vkCmdPushDescriptorSetKHR, arrayByteCount);
    mdd(commandBuffer)
        ->devTable.CmdPushDescriptorSetKHR(commandBuffer, pipelineBindPoint, layout, set, descriptorWriteCount, pDescriptorWrites);
    vktrace_set_packet_entrypoint_end_time(pHeader);
    pPacket = interpret_body_as_vkCmdPushDescriptorSetKHR(pHeader);
    pPacket->commandBuffer = commandBuffer;
    pPacket->pipelineBindPoint = pipelineBindPoint;
    pPacket->layout = layout;
    pPacket->set = set;
    pPacket->descriptorWriteCount = descriptorWriteCount;

    vktrace_add_buffer_to_trace_packet(pHeader, (void**)&(pPacket->pDescriptorWrites),
                                       descriptorWriteCount * sizeof(VkWriteDescriptorSet), pDescriptorWrites);
    for (uint32_t i = 0; i < descriptorWriteCount; i++) {
        switch (pPacket->pDescriptorWrites[i].descriptorType) {
            case VK_DESCRIPTOR_TYPE_SAMPLER:
            case VK_DESCRIPTOR_TYPE_COMBINED_IMAGE_SAMPLER:
            case VK_DESCRIPTOR_TYPE_SAMPLED_IMAGE:
            case VK_DESCRIPTOR_TYPE_STORAGE_IMAGE:
            case VK_DESCRIPTOR_TYPE_INPUT_ATTACHMENT: {
                vktrace_add_buffer_to_trace_packet(pHeader, (void**)&(pPacket->pDescriptorWrites[i].pImageInfo),
                                                   pDescriptorWrites[i].descriptorCount * sizeof(VkDescriptorImageInfo),
                                                   pDescriptorWrites[i].pImageInfo);
                vktrace_finalize_buffer_address(pHeader, (void**)&(pPacket->pDescriptorWrites[i].pImageInfo));
            } break;
            case VK_DESCRIPTOR_TYPE_UNIFORM_TEXEL_BUFFER:
            case VK_DESCRIPTOR_TYPE_STORAGE_TEXEL_BUFFER: {
                vktrace_add_buffer_to_trace_packet(pHeader, (void**)&(pPacket->pDescriptorWrites[i].pTexelBufferView),
                                                   pDescriptorWrites[i].descriptorCount * sizeof(VkBufferView),
                                                   pDescriptorWrites[i].pTexelBufferView);
                vktrace_finalize_buffer_address(pHeader, (void**)&(pPacket->pDescriptorWrites[i].pTexelBufferView));
            } break;
            case VK_DESCRIPTOR_TYPE_UNIFORM_BUFFER:
            case VK_DESCRIPTOR_TYPE_STORAGE_BUFFER:
            case VK_DESCRIPTOR_TYPE_UNIFORM_BUFFER_DYNAMIC:
            case VK_DESCRIPTOR_TYPE_STORAGE_BUFFER_DYNAMIC: {
                vktrace_add_buffer_to_trace_packet(pHeader, (void**)&(pPacket->pDescriptorWrites[i].pBufferInfo),
                                                   pDescriptorWrites[i].descriptorCount * sizeof(VkDescriptorBufferInfo),
                                                   pDescriptorWrites[i].pBufferInfo);
                vktrace_finalize_buffer_address(pHeader, (void**)&(pPacket->pDescriptorWrites[i].pBufferInfo));
            } break;
            default:
                break;
        }
        vktrace_add_pnext_structs_to_trace_packet(pHeader, (void*)(pPacket->pDescriptorWrites + i), pDescriptorWrites + i);
    }

    vktrace_finalize_buffer_address(pHeader, (void**)&(pPacket->pDescriptorWrites));

    if (!g_trimEnabled) {
        FINISH_TRACE_PACKET();
    } else {
        vktrace_finalize_trace_packet(pHeader);
        for (uint32_t i = 0; i < descriptorWriteCount; i++) {
            if (g_trimIsInTrim) {
                trim::mark_DescriptorSet_reference(pDescriptorWrites[i].dstSet);
                for (uint32_t j = 0; j < pDescriptorWrites[i].descriptorCount; j++) {
                    switch (pDescriptorWrites[i].descriptorType) {
                        case VK_DESCRIPTOR_TYPE_SAMPLER:
                        case VK_DESCRIPTOR_TYPE_COMBINED_IMAGE_SAMPLER:
                        case VK_DESCRIPTOR_TYPE_SAMPLED_IMAGE:
                        case VK_DESCRIPTOR_TYPE_STORAGE_IMAGE:
                        case VK_DESCRIPTOR_TYPE_INPUT_ATTACHMENT: {
                            trim::mark_ImageView_reference(pDescriptorWrites[i].pImageInfo[j].imageView);
                        } break;
                        case VK_DESCRIPTOR_TYPE_UNIFORM_BUFFER:
                        case VK_DESCRIPTOR_TYPE_STORAGE_BUFFER:
                        case VK_DESCRIPTOR_TYPE_UNIFORM_BUFFER_DYNAMIC:
                        case VK_DESCRIPTOR_TYPE_STORAGE_BUFFER_DYNAMIC: {
                            trim::mark_Buffer_reference(pDescriptorWrites[i].pBufferInfo[j].buffer);
                        } break;
                        case VK_DESCRIPTOR_TYPE_UNIFORM_TEXEL_BUFFER:
                        case VK_DESCRIPTOR_TYPE_STORAGE_TEXEL_BUFFER: {
                            trim::mark_BufferView_reference(pDescriptorWrites[i].pTexelBufferView[j]);
                        } break;
                        default:
                            break;
                    }
                }
            }
            // TODO: add more process to handle the following case: the title
            //       recording commands cross multiple frames and there are
            //       one or more vkCmdPushDescriptorSetKHR recorded into
            //       the command buffer, and the trim starting frame is one of
            //       them. We need adding more process and move some of
            //       the process into vkQueueSubmit.
            handleWriteDescriptorSet(&pDescriptorWrites[i]);
        }

        if (g_trimIsInTrim) {
            trim::write_packet(pHeader);
        } else {
            vktrace_delete_trace_packet(&pHeader);
        }
    }
}

VKTRACER_EXPORT VKAPI_ATTR void VKAPI_CALL __HOOKED_vkCmdPushDescriptorSetWithTemplateKHR(
    VkCommandBuffer commandBuffer, VkDescriptorUpdateTemplateKHR descriptorUpdateTemplate, VkPipelineLayout layout, uint32_t set,
    const void* pData) {
    trim::TrimLockGuard<std::mutex> lock(g_mutex_trim);
    vktrace_trace_packet_header* pHeader;
    packet_vkCmdPushDescriptorSetWithTemplateKHR* pPacket = NULL;
    size_t dataSize;

    // TODO: We're saving all the data, from pData to the end of the last item, including data before offset and skipped data.
    // This could be optimized to save only the data chunks that are actually needed.
    dataSize = getDescriptorSetDataSize(descriptorUpdateTemplate);

    CREATE_TRACE_PACKET(vkCmdPushDescriptorSetWithTemplateKHR, dataSize);
    mdd(commandBuffer)->devTable.CmdPushDescriptorSetWithTemplateKHR(commandBuffer, descriptorUpdateTemplate, layout, set, pData);
    vktrace_set_packet_entrypoint_end_time(pHeader);
    pPacket = interpret_body_as_vkCmdPushDescriptorSetWithTemplateKHR(pHeader);
    pPacket->commandBuffer = commandBuffer;
    pPacket->descriptorUpdateTemplate = descriptorUpdateTemplate;
    pPacket->layout = layout;
    pPacket->set = set;
    vktrace_add_buffer_to_trace_packet(pHeader, (void**)&(pPacket->pData), dataSize, pData);
    vktrace_finalize_buffer_address(pHeader, (void**)&(pPacket->pData));
    if (!g_trimEnabled) {
        FINISH_TRACE_PACKET();
    } else {
        vktrace_finalize_trace_packet(pHeader);
        if (g_trimIsInTrim) {
            trim::write_packet(pHeader);
        } else {
            vktrace_delete_trace_packet(&pHeader);
        }
    }
}

VKTRACER_EXPORT VKAPI_ATTR void VKAPI_CALL __HOOKED_vkCmdCopyImageToBuffer(VkCommandBuffer commandBuffer, VkImage srcImage,
                                                                           VkImageLayout srcImageLayout, VkBuffer dstBuffer,
                                                                           uint32_t regionCount,
                                                                           const VkBufferImageCopy* pRegions) {
    trim::TrimLockGuard<std::mutex> lock(g_mutex_trim);
    vktrace_trace_packet_header* pHeader;
    packet_vkCmdCopyImageToBuffer* pPacket = NULL;
    CREATE_TRACE_PACKET(vkCmdCopyImageToBuffer, regionCount * sizeof(VkBufferImageCopy));
    mdd(commandBuffer)->devTable.CmdCopyImageToBuffer(commandBuffer, srcImage, srcImageLayout, dstBuffer, regionCount, pRegions);
    vktrace_set_packet_entrypoint_end_time(pHeader);
#if defined(USE_PAGEGUARD_SPEEDUP) && !defined(PAGEGUARD_ADD_PAGEGUARD_ON_REAL_MAPPED_MEMORY)
    g_cmdBufferToBuffers[commandBuffer].push_back(dstBuffer);
#endif
    pPacket = interpret_body_as_vkCmdCopyImageToBuffer(pHeader);
    pPacket->commandBuffer = commandBuffer;
    pPacket->srcImage = srcImage;
    pPacket->srcImageLayout = srcImageLayout;
    pPacket->dstBuffer = dstBuffer;
    pPacket->regionCount = regionCount;
    vktrace_add_buffer_to_trace_packet(pHeader, (void**)&(pPacket->pRegions), regionCount * sizeof(VkBufferImageCopy), pRegions);
    vktrace_finalize_buffer_address(pHeader, (void**)&(pPacket->pRegions));
    if (!g_trimEnabled) {
        FINISH_TRACE_PACKET();
    } else {
        vktrace_finalize_trace_packet(pHeader);
        trim::add_CommandBuffer_call(commandBuffer, trim::copy_packet(pHeader));
        if (g_trimIsInTrim) {
            trim::mark_Buffer_reference(dstBuffer);
            trim::mark_Image_reference(srcImage);
            trim::write_packet(pHeader);
        } else {
            vktrace_delete_trace_packet(&pHeader);
        }
    }
}

VKTRACER_EXPORT VKAPI_ATTR VkResult VKAPI_CALL __HOOKED_vkWaitForFences(VkDevice device, uint32_t fenceCount,
                                                                        const VkFence* pFences, VkBool32 waitAll,
                                                                        uint64_t timeout) {
    trim::TrimLockGuard<std::mutex> lock(g_mutex_trim);
    VkResult result;
    vktrace_trace_packet_header* pHeader;
    packet_vkWaitForFences* pPacket = NULL;
#if defined(USE_PAGEGUARD_SPEEDUP) && !defined(PAGEGUARD_ADD_PAGEGUARD_ON_REAL_MAPPED_MEMORY)
    pageguardEnter();
#endif
    CREATE_TRACE_PACKET(vkWaitForFences, fenceCount * sizeof(VkFence));
    result = mdd(device)->devTable.WaitForFences(device, fenceCount, pFences, waitAll, timeout);
    vktrace_set_packet_entrypoint_end_time(pHeader);
#if defined(USE_PAGEGUARD_SPEEDUP) && !defined(PAGEGUARD_ADD_PAGEGUARD_ON_REAL_MAPPED_MEMORY)
    // Sync real mapped memory back to the copy of that memory after vkCmdCopyImageToBuffer being executed.
    // * The real mapped memory is bound with the destination buffer in vkCmdCopyImageToBuffer.
    // * Do the sync when a fence from vkQueueSubmit is signaled and the command buffer submitted contains vkCmdCopyImageToBuffer
    // command.
    //
    // It workarounds a known issue of pageguard on Linux and Android:
    //      The default configuration of vktrace is not able to know there's a read to a mapped memory on Linux and Android
    //      platforms. Which means it is not going to sync data back from the real mapped memory mapped via vkMapMemory to the copy
    //      of that memory for Vulkan application to read.
    //      This is the default behavior when PAGEGUARD_ADD_PAGEGUARD_ON_REAL_MAPPED_MEMORY is disabled in
    //      vktrace/vktrace_layer/vktrace_lib_pageguardcapture.h.
    //      And it will cause problem when tracing an app which needs to read back rendering results for environment probes.
    //
    // TODO:
    // Find a way to fully resolve the memory read not detectable issue in pageguard on Linux and Android.
    // Because current solution won't solve memory read problem when a linear image's memory is mapped to CPU memory and application
    // wants to read from that CPU memory. It only works for applications which always read from buffers instead of images.
    for (uint32_t i = 0; i < fenceCount; ++i) {
        if (g_fenceToCommandBuffers.find(pFences[i]) != g_fenceToCommandBuffers.end()) {
            // Iterate command buffers related to a fence (from the mapping created in __HOOKED_vkQueueSubmit)
            for (auto iterPrim = g_fenceToCommandBuffers[pFences[i]].begin(); iterPrim != g_fenceToCommandBuffers[pFences[i]].end();
                 ++iterPrim) {
                VkCommandBuffer primaryCmdBuffer = *iterPrim;
                if (g_commandBufferToCommandBuffers.find(primaryCmdBuffer) != g_commandBufferToCommandBuffers.end()) {
                    // Iterate secondary command buffers and their primary command buffer (from the mapping created in
                    // __HOOKED_vkCmdExecuteCommands)
                    for (auto iter = g_commandBufferToCommandBuffers[primaryCmdBuffer].begin();
                         iter != g_commandBufferToCommandBuffers[primaryCmdBuffer].end(); ++iter) {
                        VkCommandBuffer cmdBuffer = *iter;
                        if (g_cmdBufferToBuffers.find(cmdBuffer) != g_cmdBufferToBuffers.end()) {
                            // Iterate buffers (from the mapping created in __HOOKED_vkCmdCopyImageToBuffer)
                            for (auto iterBuffer = g_cmdBufferToBuffers[cmdBuffer].begin();
                                 iterBuffer != g_cmdBufferToBuffers[cmdBuffer].end(); ++iterBuffer) {
                                VkBuffer buffer = *iterBuffer;
                                if (g_bufferToDeviceMemory.find(buffer) != g_bufferToDeviceMemory.end()) {
                                    // Sync real mapped memory (recorded in __HOOKED_vkBindBufferMemory) for the dest buffer
                                    // (recorded in __HOOKED_vkCmdCopyImageToBuffer) back to the copy of that memory
                                    VkDevice device = g_bufferToDeviceMemory[buffer].device;
                                    VkDeviceMemory memory = g_bufferToDeviceMemory[buffer].memory;
                                    getPageGuardControlInstance().SyncRealMappedMemoryToMemoryCopyHandle(device, memory);
                                }
                            }
                            // Assuming the command buffer which has vkCmdCopyImageToBuffer will not be re-used.
                            if (g_cmdBufferToBuffers.find(cmdBuffer) != g_cmdBufferToBuffers.end()) {
                                g_cmdBufferToBuffers[cmdBuffer].clear();
                            }
                            g_cmdBufferToBuffers.erase(cmdBuffer);
                        }
                    }
                    g_commandBufferToCommandBuffers[primaryCmdBuffer].clear();
                    g_commandBufferToCommandBuffers.erase(primaryCmdBuffer);
                } else {
                    // There's no secondary command buffer so no need to iterate.
                    if (g_cmdBufferToBuffers.find(primaryCmdBuffer) != g_cmdBufferToBuffers.end()) {
                        // Iterate buffers (from the mapping created in __HOOKED_vkCmdCopyImageToBuffer)
                        for (auto iterBuffer = g_cmdBufferToBuffers[primaryCmdBuffer].begin();
                             iterBuffer != g_cmdBufferToBuffers[primaryCmdBuffer].end(); ++iterBuffer) {
                            VkBuffer buffer = *iterBuffer;
                            if (g_bufferToDeviceMemory.find(buffer) != g_bufferToDeviceMemory.end()) {
                                // Sync real mapped memory (recorded in __HOOKED_vkBindBufferMemory) for the dest buffer (recorded
                                // in __HOOKED_vkCmdCopyImageToBuffer) back to the copy of that memory
                                VkDevice device = g_bufferToDeviceMemory[buffer].device;
                                VkDeviceMemory memory = g_bufferToDeviceMemory[buffer].memory;
                                getPageGuardControlInstance().SyncRealMappedMemoryToMemoryCopyHandle(device, memory);
                            }
                        }
                        // Assuming the command buffer which has vkCmdCopyImageToBuffer will not be re-used.
                        if (g_cmdBufferToBuffers.find(primaryCmdBuffer) != g_cmdBufferToBuffers.end()) {
                            g_cmdBufferToBuffers[primaryCmdBuffer].clear();
                        }
                        g_cmdBufferToBuffers.erase(primaryCmdBuffer);
                    }
                }
            }
            g_fenceToCommandBuffers[pFences[i]].clear();
            g_fenceToCommandBuffers.erase(pFences[i]);
        }
    }
#endif
    pPacket = interpret_body_as_vkWaitForFences(pHeader);
    pPacket->device = device;
    pPacket->fenceCount = fenceCount;
    pPacket->waitAll = waitAll;
    pPacket->timeout = timeout;
    vktrace_add_buffer_to_trace_packet(pHeader, (void**)&(pPacket->pFences), fenceCount * sizeof(VkFence), pFences);
    pPacket->result = result;
    vktrace_finalize_buffer_address(pHeader, (void**)&(pPacket->pFences));
    if (!g_trimEnabled) {
        FINISH_TRACE_PACKET();
    } else {
        vktrace_finalize_trace_packet(pHeader);
        if (g_trimIsInTrim) {
            trim::write_packet(pHeader);
        } else {
            vktrace_delete_trace_packet(&pHeader);
        }
    }
#if defined(USE_PAGEGUARD_SPEEDUP) && !defined(PAGEGUARD_ADD_PAGEGUARD_ON_REAL_MAPPED_MEMORY)
    pageguardExit();
#endif
    return result;
}

VKTRACER_EXPORT VKAPI_ATTR VkResult VKAPI_CALL __HOOKED_vkCreateObjectTableNVX(
     VkDevice                                    device,
     const VkObjectTableCreateInfoNVX*           pCreateInfo,
     const VkAllocationCallbacks*                pAllocator,
     VkObjectTableNVX*                           pObjectTable)
{
    trim::TrimLockGuard<std::mutex> lock(g_mutex_trim);
    VkResult result;
    vktrace_trace_packet_header* pHeader;
    packet_vkCreateObjectTableNVX* pPacket = NULL;
    size_t dataSize = 0;

    // Determine the size of the packet and create it
    if (pCreateInfo)
    {
        dataSize += get_struct_chain_size((void*)pCreateInfo);
        dataSize += pCreateInfo->objectCount * sizeof(VkObjectEntryTypeNVX);
        dataSize += pCreateInfo->objectCount * sizeof(uint32_t);
        dataSize += pCreateInfo->objectCount * sizeof(VkObjectEntryUsageFlagsNVX);
    }
    dataSize += pAllocator ? sizeof(VkAllocationCallbacks) : 0;
    dataSize += pObjectTable ? sizeof(VkObjectTableNVX) : 0;
    CREATE_TRACE_PACKET(vkCreateObjectTableNVX, dataSize);

    result = mdd(device)->devTable.CreateObjectTableNVX(device, pCreateInfo, pAllocator, pObjectTable);

    vktrace_set_packet_entrypoint_end_time(pHeader);
    pPacket = interpret_body_as_vkCreateObjectTableNVX(pHeader);
    pPacket->device = device;
    vktrace_add_buffer_to_trace_packet(pHeader, (void**)&(pPacket->pCreateInfo), sizeof(VkObjectTableCreateInfoNVX), pCreateInfo);
    if (pCreateInfo) vktrace_add_pnext_structs_to_trace_packet(pHeader, (void*)pPacket->pCreateInfo, pCreateInfo);
    vktrace_add_buffer_to_trace_packet(pHeader, (void**)&(pPacket->pAllocator), sizeof(VkAllocationCallbacks), NULL);
    vktrace_add_buffer_to_trace_packet(pHeader, (void**)&(pPacket->pObjectTable), sizeof(VkObjectTableNVX), pObjectTable);
    if (pCreateInfo) {
        vktrace_add_buffer_to_trace_packet(pHeader, (void**)&(pPacket->pCreateInfo->pObjectEntryTypes), pCreateInfo->objectCount * sizeof(VkObjectEntryTypeNVX), pCreateInfo->pObjectEntryTypes);
        vktrace_add_buffer_to_trace_packet(pHeader, (void**)&(pPacket->pCreateInfo->pObjectEntryCounts), pCreateInfo->objectCount * sizeof(int32_t), pCreateInfo->pObjectEntryCounts);
        vktrace_add_buffer_to_trace_packet(pHeader, (void**)&(pPacket->pCreateInfo->pObjectEntryUsageFlags), pCreateInfo->objectCount * sizeof(VkObjectEntryUsageFlagsNVX), pCreateInfo->pObjectEntryUsageFlags);
        vktrace_finalize_buffer_address(pHeader, (void**)&(pPacket->pCreateInfo->pObjectEntryTypes));
        vktrace_finalize_buffer_address(pHeader, (void**)&(pPacket->pCreateInfo->pObjectEntryCounts));
        vktrace_finalize_buffer_address(pHeader, (void**)&(pPacket->pCreateInfo->pObjectEntryUsageFlags));
    }
    vktrace_finalize_buffer_address(pHeader, (void**)&(pPacket->pCreateInfo));
    vktrace_finalize_buffer_address(pHeader, (void**)&(pPacket->pAllocator));
    vktrace_finalize_buffer_address(pHeader, (void**)&(pPacket->pObjectTable));
    pPacket->result = result;
    if (!g_trimEnabled) {
        FINISH_TRACE_PACKET();
    } else {
        vktrace_finalize_trace_packet(pHeader);
        if (g_trimIsInTrim) {
            trim::write_packet(pHeader);
        } else {
            vktrace_delete_trace_packet(&pHeader);
        }
    }
    return result;
}

VKTRACER_EXPORT VKAPI_ATTR void VKAPI_CALL __HOOKED_vkCmdProcessCommandsNVX(
    VkCommandBuffer commandBuffer,
    const VkCmdProcessCommandsInfoNVX* pProcessCommandsInfo)
{
    trim::TrimLockGuard<std::mutex> lock(g_mutex_trim);
    vktrace_trace_packet_header* pHeader;
    packet_vkCmdProcessCommandsNVX* pPacket;
    size_t datasize = 0;

    // Determine the size of the packet and create it
    datasize = sizeof(VkCmdProcessCommandsInfoNVX) + sizeof(VkCommandBuffer);
    if (pProcessCommandsInfo)
    {
        datasize += get_struct_chain_size((void*)pProcessCommandsInfo);
        datasize += pProcessCommandsInfo->indirectCommandsTokenCount * sizeof(VkIndirectCommandsTokenNVX);
    }
    CREATE_TRACE_PACKET(vkCmdProcessCommandsNVX, datasize);

    mdd(commandBuffer)->devTable.CmdProcessCommandsNVX(commandBuffer, pProcessCommandsInfo);

    vktrace_set_packet_entrypoint_end_time(pHeader);

    pPacket = interpret_body_as_vkCmdProcessCommandsNVX(pHeader);
    pPacket->commandBuffer = commandBuffer;
    vktrace_add_buffer_to_trace_packet(pHeader, (void**)&(pPacket->pProcessCommandsInfo), sizeof(VkCmdProcessCommandsInfoNVX), pProcessCommandsInfo);
    if (pProcessCommandsInfo) {
        vktrace_add_pnext_structs_to_trace_packet(pHeader, (void*)pPacket->pProcessCommandsInfo, pProcessCommandsInfo);
        vktrace_add_buffer_to_trace_packet(pHeader, (void**)&(pPacket->pProcessCommandsInfo->pIndirectCommandsTokens),
                                           pProcessCommandsInfo->indirectCommandsTokenCount * sizeof(VkIndirectCommandsTokenNVX), pProcessCommandsInfo->pIndirectCommandsTokens);
        vktrace_finalize_buffer_address(pHeader, (void**)&(pPacket->pProcessCommandsInfo->pIndirectCommandsTokens));
    }
    vktrace_finalize_buffer_address(pHeader, (void**)&(pPacket->pProcessCommandsInfo));
    if (!g_trimEnabled) {
        FINISH_TRACE_PACKET();
    } else {
        vktrace_finalize_trace_packet(pHeader);
        if (g_trimIsInTrim) {
            trim::write_packet(pHeader);
        } else {
            vktrace_delete_trace_packet(&pHeader);
        }
    }
}

VKTRACER_EXPORT VKAPI_ATTR VkResult VKAPI_CALL __HOOKED_vkCreateIndirectCommandsLayoutNVX(
    VkDevice device,
    const VkIndirectCommandsLayoutCreateInfoNVX* pCreateInfo,
    const VkAllocationCallbacks* pAllocator,
    VkIndirectCommandsLayoutNVX* pIndirectCommandsLayout)
{
    trim::TrimLockGuard<std::mutex> lock(g_mutex_trim);
    VkResult result;
    vktrace_trace_packet_header* pHeader;
    packet_vkCreateIndirectCommandsLayoutNVX* pPacket = NULL;
    size_t datasize = 0;

    // Determine the size of the packet and create it
    datasize = get_struct_chain_size((void*)pCreateInfo) + sizeof(VkAllocationCallbacks) + sizeof(VkIndirectCommandsLayoutNVX);
    if (pCreateInfo)
    {
        datasize += pCreateInfo->tokenCount * sizeof(VkIndirectCommandsLayoutTokenNVX);
    }
    CREATE_TRACE_PACKET(vkCreateIndirectCommandsLayoutNVX, datasize);

    result = mdd(device)->devTable.CreateIndirectCommandsLayoutNVX(device, pCreateInfo, pAllocator, pIndirectCommandsLayout);
    vktrace_set_packet_entrypoint_end_time(pHeader);
    pPacket = interpret_body_as_vkCreateIndirectCommandsLayoutNVX(pHeader);
    pPacket->device = device;

    vktrace_add_buffer_to_trace_packet(pHeader, (void**)&(pPacket->pCreateInfo), sizeof(VkIndirectCommandsLayoutCreateInfoNVX), pCreateInfo);
    if (pCreateInfo) vktrace_add_pnext_structs_to_trace_packet(pHeader, (void*)pPacket->pCreateInfo, pCreateInfo);
    vktrace_add_buffer_to_trace_packet(pHeader, (void**)&(pPacket->pAllocator), sizeof(VkAllocationCallbacks), NULL);
    vktrace_add_buffer_to_trace_packet(pHeader, (void**)&(pPacket->pIndirectCommandsLayout), sizeof(VkIndirectCommandsLayoutNVX), pIndirectCommandsLayout);
    if (pCreateInfo)
    {
        vktrace_add_buffer_to_trace_packet(pHeader, (void**)&(pPacket->pCreateInfo->pTokens),
                                          pCreateInfo->tokenCount  * sizeof(VkIndirectCommandsLayoutTokenNVX),
                                          pCreateInfo->pTokens);
        vktrace_finalize_buffer_address(pHeader, (void**)&(pPacket->pCreateInfo->pTokens));
    }

    vktrace_finalize_buffer_address(pHeader, (void**)&(pPacket->pCreateInfo));
    vktrace_finalize_buffer_address(pHeader, (void**)&(pPacket->pAllocator));
    vktrace_finalize_buffer_address(pHeader, (void**)&(pPacket->pIndirectCommandsLayout));
    if (!g_trimEnabled) {
        FINISH_TRACE_PACKET();
    } else {
        vktrace_finalize_trace_packet(pHeader);
        if (g_trimIsInTrim) {
            trim::write_packet(pHeader);
        } else {
            vktrace_delete_trace_packet(&pHeader);
        }
    }
    return result;
}

// TODO Wayland support

/* TODO: Probably want to make this manual to get the result of the boolean and then check it on replay
VKTRACER_EXPORT VKAPI_ATTR VkResult VKAPI_CALL __HOOKED_vkGetPhysicalDeviceSurfaceSupportKHR(
    VkPhysicalDevice physicalDevice,
    uint32_t queueFamilyIndex,
    const VkSurfaceDescriptionKHR* pSurfaceDescription,
    VkBool32* pSupported)
{
    VkResult result;
    vktrace_trace_packet_header* pHeader;
    packet_vkGetPhysicalDeviceSurfaceSupportKHR* pPacket = NULL;
    CREATE_TRACE_PACKET(vkGetPhysicalDeviceSurfaceSupportKHR, sizeof(VkSurfaceDescriptionKHR) + sizeof(VkBool32));
    result = mid(physicalDevice)->instTable.GetPhysicalDeviceSurfaceSupportKHR(physicalDevice, queueFamilyIndex,
pSurfaceDescription, pSupported);
    vktrace_set_packet_entrypoint_end_time(pHeader);
    pPacket = interpret_body_as_vkGetPhysicalDeviceSurfaceSupportKHR(pHeader);
    pPacket->physicalDevice = physicalDevice;
    pPacket->queueFamilyIndex = queueFamilyIndex;
    vktrace_add_buffer_to_trace_packet(pHeader, (void**)&(pPacket->pSurfaceDescription), sizeof(VkSurfaceDescriptionKHR),
pSurfaceDescription);
    vktrace_add_buffer_to_trace_packet(pHeader, (void**)&(pPacket->pSupported), sizeof(VkBool32), pSupported);
    pPacket->result = result;
    vktrace_finalize_buffer_address(pHeader, (void**)&(pPacket->pSurfaceDescription));
    vktrace_finalize_buffer_address(pHeader, (void**)&(pPacket->pSupported));
    if (!g_trimEnabled)
    {
        FINISH_TRACE_PACKET();
    }
    else
    {
        vktrace_finalize_trace_packet(pHeader);
        if (g_trimIsInTrim)
        {
            trim::write_packet(pHeader);
        }
        else
        {
            vktrace_delete_trace_packet(&pHeader);
        }
    }
    return result;
}
*/

/**
 * Want trace packets created for GetDeviceProcAddr that is app initiated
 * but not for loader initiated calls to GDPA. Thus need two versions of GDPA.
 */
VKTRACER_EXPORT VKAPI_ATTR PFN_vkVoidFunction VKAPI_CALL vktraceGetDeviceProcAddr(VkDevice device, const char* funcName) {
    trim::TrimLockGuard<std::mutex> lock(g_mutex_trim);
    PFN_vkVoidFunction addr;

    vktrace_trace_packet_header* pHeader;
    packet_vkGetDeviceProcAddr* pPacket = NULL;
    CREATE_TRACE_PACKET(vkGetDeviceProcAddr, ((funcName != NULL) ? ROUNDUP_TO_4(strlen(funcName) + 1) : 0));
    addr = __HOOKED_vkGetDeviceProcAddr(device, funcName);
    vktrace_set_packet_entrypoint_end_time(pHeader);
    pPacket = interpret_body_as_vkGetDeviceProcAddr(pHeader);
    pPacket->device = device;
    vktrace_add_buffer_to_trace_packet(pHeader, (void**)&(pPacket->pName), ((funcName != NULL) ? strlen(funcName) + 1 : 0),
                                       funcName);
    pPacket->result = addr;
    vktrace_finalize_buffer_address(pHeader, (void**)&(pPacket->pName));
    if (!g_trimEnabled) {
        FINISH_TRACE_PACKET();
    } else {
        vktrace_finalize_trace_packet(pHeader);
        if (g_trimIsInTrim) {
            trim::write_packet(pHeader);
        } else {
            vktrace_delete_trace_packet(&pHeader);
        }
    }
    return addr;
}

/* GDPA with no trace packet creation */
VKTRACER_EXPORT VKAPI_ATTR PFN_vkVoidFunction VKAPI_CALL __HOOKED_vkGetDeviceProcAddr(VkDevice device, const char* funcName) {
    trim::TrimLockGuard<std::mutex> lock(g_mutex_trim);
    if (!strcmp("vkGetDeviceProcAddr", funcName)) {
        if (gMessageStream != NULL) {
            return (PFN_vkVoidFunction)vktraceGetDeviceProcAddr;
        } else {
            return (PFN_vkVoidFunction)__HOOKED_vkGetDeviceProcAddr;
        }
    }

    layer_device_data* devData = mdd(device);
    if (gMessageStream != NULL) {
        PFN_vkVoidFunction addr;
        addr = layer_intercept_proc(funcName);
        if (addr) return addr;

        if (devData->KHRDeviceSwapchainEnabled) {
            if (!strcmp("vkCreateSwapchainKHR", funcName)) return (PFN_vkVoidFunction)__HOOKED_vkCreateSwapchainKHR;
            if (!strcmp("vkDestroySwapchainKHR", funcName)) return (PFN_vkVoidFunction)__HOOKED_vkDestroySwapchainKHR;
            if (!strcmp("vkGetSwapchainImagesKHR", funcName)) return (PFN_vkVoidFunction)__HOOKED_vkGetSwapchainImagesKHR;
            if (!strcmp("vkAcquireNextImageKHR", funcName)) return (PFN_vkVoidFunction)__HOOKED_vkAcquireNextImageKHR;
            if (!strcmp("vkQueuePresentKHR", funcName)) return (PFN_vkVoidFunction)__HOOKED_vkQueuePresentKHR;
        }
    }

    if (device == VK_NULL_HANDLE) {
        return NULL;
    }

    VkLayerDispatchTable* pDisp = &devData->devTable;
    if (pDisp->GetDeviceProcAddr == NULL) return NULL;
    return pDisp->GetDeviceProcAddr(device, funcName);
}

/**
 * Want trace packets created for GetInstanceProcAddr that is app initiated
 * but not for loader initiated calls to GIPA. Thus need two versions of GIPA.
 */
VKTRACER_EXPORT VKAPI_ATTR PFN_vkVoidFunction VKAPI_CALL vktraceGetInstanceProcAddr(VkInstance instance, const char* funcName) {
    trim::TrimLockGuard<std::mutex> lock(g_mutex_trim);
    PFN_vkVoidFunction addr;
    vktrace_trace_packet_header* pHeader;
    packet_vkGetInstanceProcAddr* pPacket = NULL;
    // assert(strcmp("vkGetInstanceProcAddr", funcName));
    CREATE_TRACE_PACKET(vkGetInstanceProcAddr, ((funcName != NULL) ? ROUNDUP_TO_4(strlen(funcName) + 1) : 0));
    addr = __HOOKED_vkGetInstanceProcAddr(instance, funcName);
    vktrace_set_packet_entrypoint_end_time(pHeader);
    pPacket = interpret_body_as_vkGetInstanceProcAddr(pHeader);
    pPacket->instance = instance;
    vktrace_add_buffer_to_trace_packet(pHeader, (void**)&(pPacket->pName), ((funcName != NULL) ? strlen(funcName) + 1 : 0),
                                       funcName);
    pPacket->result = addr;
    vktrace_finalize_buffer_address(pHeader, (void**)&(pPacket->pName));
    if (!g_trimEnabled) {
        FINISH_TRACE_PACKET();
    } else {
        vktrace_finalize_trace_packet(pHeader);
        if (g_trimIsInTrim) {
            trim::write_packet(pHeader);
        } else {
            vktrace_delete_trace_packet(&pHeader);
        }
    }

    return addr;
}

/* GIPA with no trace packet creation */
VKTRACER_EXPORT VKAPI_ATTR PFN_vkVoidFunction VKAPI_CALL __HOOKED_vkGetInstanceProcAddr(VkInstance instance, const char* funcName) {
    trim::TrimLockGuard<std::mutex> lock(g_mutex_trim);
    PFN_vkVoidFunction addr;
    layer_instance_data* instData;

    vktrace_platform_thread_once((void*)&gInitOnce, InitTracer);
    if (!strcmp("vkGetInstanceProcAddr", funcName)) {
        if (gMessageStream != NULL) {
            return (PFN_vkVoidFunction)vktraceGetInstanceProcAddr;
        } else {
            return (PFN_vkVoidFunction)__HOOKED_vkGetInstanceProcAddr;
        }
    }

    if (gMessageStream != NULL) {
        addr = layer_intercept_instance_proc(funcName);
        if (addr) return addr;

        if (instance == VK_NULL_HANDLE) {
            return NULL;
        }

        instData = mid(instance);
        if (instData->LunargDebugReportEnabled) {
            if (!strcmp("vkCreateDebugReportCallbackEXT", funcName))
                return (PFN_vkVoidFunction)__HOOKED_vkCreateDebugReportCallbackEXT;
            if (!strcmp("vkDestroyDebugReportCallbackEXT", funcName))
                return (PFN_vkVoidFunction)__HOOKED_vkDestroyDebugReportCallbackEXT;
        }
        if (instData->KHRSurfaceEnabled) {
            if (!strcmp("vkGetPhysicalDeviceSurfaceSupportKHR", funcName))
                return (PFN_vkVoidFunction)__HOOKED_vkGetPhysicalDeviceSurfaceSupportKHR;
            if (!strcmp("vkDestroySurfaceKHR", funcName)) return (PFN_vkVoidFunction)__HOOKED_vkDestroySurfaceKHR;
            if (!strcmp("vkGetPhysicalDeviceSurfaceCapabilitiesKHR", funcName))
                return (PFN_vkVoidFunction)__HOOKED_vkGetPhysicalDeviceSurfaceCapabilitiesKHR;
            if (!strcmp("vkGetPhysicalDeviceSurfaceFormatsKHR", funcName))
                return (PFN_vkVoidFunction)__HOOKED_vkGetPhysicalDeviceSurfaceFormatsKHR;
            if (!strcmp("vkGetPhysicalDeviceSurfacePresentModesKHR", funcName))
                return (PFN_vkVoidFunction)__HOOKED_vkGetPhysicalDeviceSurfacePresentModesKHR;
        }
#if defined(VK_USE_PLATFORM_XLIB_KHR)
        if (instData->KHRXlibSurfaceEnabled) {
            if (!strcmp("vkCreateXlibSurfaceKHR", funcName)) return (PFN_vkVoidFunction)__HOOKED_vkCreateXlibSurfaceKHR;
            if (!strcmp("vkGetPhysicalDeviceXlibPresentationSupportKHR", funcName))
                return (PFN_vkVoidFunction)__HOOKED_vkGetPhysicalDeviceXlibPresentationSupportKHR;
        }
#endif
#if defined(VK_USE_PLATFORM_XCB_KHR)
        if (instData->KHRXcbSurfaceEnabled) {
            if (!strcmp("vkCreateXcbSurfaceKHR", funcName)) return (PFN_vkVoidFunction)__HOOKED_vkCreateXcbSurfaceKHR;
            if (!strcmp("vkGetPhysicalDeviceXcbPresentationSupportKHR", funcName))
                return (PFN_vkVoidFunction)__HOOKED_vkGetPhysicalDeviceXcbPresentationSupportKHR;
        }
#endif
#if defined(VK_USE_PLATFORM_WAYLAND_KHR)
        if (instData->KHRWaylandSurfaceEnabled) {
            if (!strcmp("vkCreateWaylandSurfaceKHR", funcName)) return (PFN_vkVoidFunction)__HOOKED_vkCreateWaylandSurfaceKHR;
            if (!strcmp("vkGetPhysicalDeviceWaylandPresentationSupportKHR", funcName))
                return (PFN_vkVoidFunction)__HOOKED_vkGetPhysicalDeviceWaylandPresentationSupportKHR;
        }
#endif
#if defined(VK_USE_PLATFORM_WIN32_KHR)
        if (instData->KHRWin32SurfaceEnabled) {
            if (!strcmp("vkCreateWin32SurfaceKHR", funcName)) return (PFN_vkVoidFunction)__HOOKED_vkCreateWin32SurfaceKHR;
            if (!strcmp("vkGetPhysicalDeviceWin32PresentationSupportKHR", funcName))
                return (PFN_vkVoidFunction)__HOOKED_vkGetPhysicalDeviceWin32PresentationSupportKHR;
        }
#endif
#if defined(VK_USE_PLATFORM_ANDROID_KHR)
        if (instData->KHRAndroidSurfaceEnabled) {
            if (!strcmp("vkCreateAndroidSurfaceKHR", funcName)) return (PFN_vkVoidFunction)__HOOKED_vkCreateAndroidSurfaceKHR;
        }
#endif
    } else {
        if (instance == VK_NULL_HANDLE) {
            return NULL;
        }
        instData = mid(instance);
    }
    VkLayerInstanceDispatchTable* pTable = &instData->instTable;
    if (pTable->GetInstanceProcAddr == NULL) return NULL;

    return pTable->GetInstanceProcAddr(instance, funcName);
}

static const VkLayerProperties layerProps = {
    "VK_LAYER_LUNARG_vktrace", VK_MAKE_VERSION(1, 0, VK_HEADER_VERSION), 1, "LunarG tracing layer",
};

template <typename T>
VkResult EnumerateProperties(uint32_t src_count, const T* src_props, uint32_t* dst_count, T* dst_props) {
    if (!dst_props || !src_props) {
        *dst_count = src_count;
        return VK_SUCCESS;
    }

    uint32_t copy_count = (*dst_count < src_count) ? *dst_count : src_count;
    memcpy(dst_props, src_props, sizeof(T) * copy_count);
    *dst_count = copy_count;

    return (copy_count == src_count) ? VK_SUCCESS : VK_INCOMPLETE;
}

// LoaderLayerInterface V0
// https://github.com/KhronosGroup/Vulkan-Loader/blob/master/loader/LoaderAndLayerInterface.md

VK_LAYER_EXPORT VKAPI_ATTR VkResult VKAPI_CALL vkEnumerateInstanceLayerProperties(uint32_t* pPropertyCount,
                                                                                  VkLayerProperties* pProperties) {
    return EnumerateProperties(1, &layerProps, pPropertyCount, pProperties);
}

VK_LAYER_EXPORT VKAPI_ATTR VkResult VKAPI_CALL vkEnumerateInstanceExtensionProperties(const char* pLayerName,
                                                                                      uint32_t* pPropertyCount,
                                                                                      VkExtensionProperties* pProperties) {
    if (pLayerName && !strcmp(pLayerName, layerProps.layerName))
        return EnumerateProperties(0, (VkExtensionProperties*)nullptr, pPropertyCount, pProperties);

    return VK_ERROR_LAYER_NOT_PRESENT;
}

VKTRACER_EXPORT VKAPI_ATTR VkResult VKAPI_CALL __HOOKED_vkEnumerateInstanceExtensionProperties(const char* pLayerName,
                                                                                               uint32_t* pPropertyCount,
                                                                                               VkExtensionProperties* pProperties) {
    trim::TrimLockGuard<std::mutex> lock(g_mutex_trim);
    return vkEnumerateInstanceExtensionProperties(pLayerName, pPropertyCount, pProperties);
}

VKTRACER_EXPORT VKAPI_ATTR VkResult VKAPI_CALL __HOOKED_vkEnumerateInstanceLayerProperties(uint32_t* pPropertyCount,
                                                                                           VkLayerProperties* pProperties) {
    trim::TrimLockGuard<std::mutex> lock(g_mutex_trim);
    return vkEnumerateInstanceLayerProperties(pPropertyCount, pProperties);
}

VK_LAYER_EXPORT VKAPI_ATTR VkResult VKAPI_CALL vkEnumerateDeviceLayerProperties(VkPhysicalDevice physicalDevice,
                                                                                uint32_t* pPropertyCount,
                                                                                VkLayerProperties* pProperties) {
    trim::TrimLockGuard<std::mutex> lock(g_mutex_trim);
    return EnumerateProperties(1, &layerProps, pPropertyCount, pProperties);
}

VK_LAYER_EXPORT VKAPI_ATTR VkResult VKAPI_CALL vkEnumerateDeviceExtensionProperties(const char* pLayerName,
                                                                                    uint32_t* pPropertyCount,
                                                                                    VkExtensionProperties* pProperties) {
    if (pLayerName && !strcmp(pLayerName, layerProps.layerName))
        return EnumerateProperties(0, (VkExtensionProperties*)nullptr, pPropertyCount, pProperties);

    return VK_ERROR_LAYER_NOT_PRESENT;
}

VK_LAYER_EXPORT VKAPI_ATTR PFN_vkVoidFunction VKAPI_CALL VK_LAYER_LUNARG_vktraceGetInstanceProcAddr(VkInstance instance,
                                                                                                    const char* funcName) {
    return __HOOKED_vkGetInstanceProcAddr(instance, funcName);
}

VK_LAYER_EXPORT VKAPI_ATTR PFN_vkVoidFunction VKAPI_CALL VK_LAYER_LUNARG_vktraceGetDeviceProcAddr(VkDevice device,
                                                                                                  const char* funcName) {
    return __HOOKED_vkGetDeviceProcAddr(device, funcName);
}<|MERGE_RESOLUTION|>--- conflicted
+++ resolved
@@ -4270,39 +4270,7 @@
 
 VKTRACER_EXPORT VKAPI_ATTR void VKAPI_CALL __HOOKED_vkUpdateDescriptorSetWithTemplate(
     VkDevice device, VkDescriptorSet descriptorSet, VkDescriptorUpdateTemplate descriptorUpdateTemplate, const void* pData) {
-<<<<<<< HEAD
-    trim::TrimLockGuard<std::mutex> lock(g_mutex_trim);
-    vktrace_trace_packet_header* pHeader;
-    packet_vkUpdateDescriptorSetWithTemplate* pPacket = NULL;
-    size_t dataSize;
-
-    // TODO: We're saving all the data, from pData to the end of the last item, including data before offset and skipped data.
-    // This could be optimized to save only the data chunks that are actually needed.
-    dataSize = getDescriptorSetDataSize(descriptorUpdateTemplate);
-
-    CREATE_TRACE_PACKET(vkUpdateDescriptorSetWithTemplate, dataSize);
-    mdd(device)->devTable.UpdateDescriptorSetWithTemplate(device, descriptorSet, descriptorUpdateTemplate, pData);
-    vktrace_set_packet_entrypoint_end_time(pHeader);
-    pPacket = interpret_body_as_vkUpdateDescriptorSetWithTemplate(pHeader);
-    pPacket->device = device;
-    pPacket->descriptorSet = descriptorSet;
-    pPacket->descriptorUpdateTemplate = descriptorUpdateTemplate;
-    vktrace_add_buffer_to_trace_packet(pHeader, (void**)&(pPacket->pData), dataSize, pData);
-    vktrace_finalize_buffer_address(pHeader, (void**)&(pPacket->pData));
-    if (!g_trimEnabled) {
-        FINISH_TRACE_PACKET();
-    } else {
-        vktrace_finalize_trace_packet(pHeader);
-        if (g_trimIsInTrim) {
-            trim::mark_DescriptorSet_reference(descriptorSet);
-            trim::write_packet(pHeader);
-        } else {
-            vktrace_delete_trace_packet(&pHeader);
-        }
-    }
-=======
     __HOOKED_vkUpdateDescriptorSetWithTemplateKHR(device, descriptorSet, descriptorUpdateTemplate, pData);
->>>>>>> 58a7f88b
 }
 
 VKTRACER_EXPORT VKAPI_ATTR void VKAPI_CALL __HOOKED_vkUpdateDescriptorSetWithTemplateKHR(

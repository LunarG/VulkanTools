--- conflicted
+++ resolved
@@ -237,7 +237,7 @@
         vktrace_set_global_var("_VK_SCREENSHOT","");
     }
 
-<<<<<<< HEAD
+    vktrace_set_global_var("_VKTRACE_OPTIMIZE_PMB", g_settings.enable_pmb?"1":"0");
     if (g_settings.traceTrigger)
     {
         // Export list to screenshot layer
@@ -248,9 +248,6 @@
         vktrace_set_global_var("VKTRACE_TRIM_TRIGGER", "");
     }
 
-=======
-    vktrace_set_global_var("_VKTRACE_OPTIMIZE_PMB", g_settings.enable_pmb?"1":"0");
->>>>>>> e29f48d2
 
     unsigned int serverIndex = 0;
     do {

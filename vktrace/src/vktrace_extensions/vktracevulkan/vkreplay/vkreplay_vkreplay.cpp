<<<<<<< HEAD
/*
 *
 * Copyright (C) 2015-2016 Valve Corporation
 * Copyright (C) 2015-2016 LunarG, Inc.
 * All Rights Reserved
 *
 * Licensed under the Apache License, Version 2.0 (the "License");
 * you may not use this file except in compliance with the License.
 * You may obtain a copy of the License at
 *
 *     http://www.apache.org/licenses/LICENSE-2.0
 *
 * Unless required by applicable law or agreed to in writing, software
 * distributed under the License is distributed on an "AS IS" BASIS,
 * WITHOUT WARRANTIES OR CONDITIONS OF ANY KIND, either express or implied.
 * See the License for the specific language governing permissions and
 * limitations under the License.
 *
 * Author: Peter Lohrmann <peterl@valvesoftware.com>
 * Author: Jon Ashburn <jon@lunarg.com>
 * Author: Courtney Goeltzenleuchter <courtney@LunarG.com>
 * Author: Mark Lobodzinski <mark@lunarg.com>
 * Author: Tobin Ehlis <tobin@lunarg.com>
 */

#include "vulkan/vulkan.h"
#include "vkreplay_vkreplay.h"
#include "vkreplay.h"
#include "vkreplay_settings.h"

#include <algorithm>

#include "vktrace_vk_vk_packets.h"
#include "vk_enum_string_helper.h"

using namespace std;
#include "vktrace_pageguard_memorycopy.h"

vkreplayer_settings *g_pReplaySettings;

vkReplay::vkReplay(vkreplayer_settings *pReplaySettings)
{
    g_pReplaySettings = pReplaySettings;
    m_display = new vkDisplay();
    m_pDSDump = NULL;
    m_pCBDump = NULL;
//    m_pVktraceSnapshotPrint = NULL;
    m_objMapper.m_adjustForGPU = false;

    m_frameNumber = 0;
}

vkReplay::~vkReplay()
{
    delete m_display;
    vktrace_platform_close_library(m_vkFuncs.m_libHandle);
}

int vkReplay::init(vktrace_replay::ReplayDisplay & disp)
{
    int err;
#if defined PLATFORM_LINUX
    void * handle = dlopen("libvulkan.so", RTLD_LAZY);
#else
    HMODULE handle = LoadLibrary("vulkan-1.dll" );
#endif

    if (handle == NULL) {
        vktrace_LogError("Failed to open vulkan library.");
        return -1;
    }
    m_vkFuncs.init_funcs(handle);
    disp.set_implementation(m_display);
    if ((err = m_display->init(disp.get_gpu())) != 0) {
        vktrace_LogError("Failed to init vulkan display.");
        return err;
    }
    if (disp.get_window_handle() == 0)
    {
        if ((err = m_display->create_window(disp.get_width(), disp.get_height())) != 0) {
            vktrace_LogError("Failed to create Window");
            return err;
        }
    }
    else
    {
        if ((err = m_display->set_window(disp.get_window_handle(), disp.get_width(), disp.get_height())) != 0)
        {
            vktrace_LogError("Failed to set Window");
            return err;
        }
    }
    return 0;
}

vktrace_replay::VKTRACE_REPLAY_RESULT vkReplay::handle_replay_errors(const char* entrypointName, const VkResult resCall, const VkResult resTrace, const vktrace_replay::VKTRACE_REPLAY_RESULT resIn)
{
    vktrace_replay::VKTRACE_REPLAY_RESULT res = resIn;
    if (resCall != resTrace) {
        vktrace_LogError("Return value %s from API call (%s) does not match return value from trace file %s.",
                string_VkResult((VkResult)resCall), entrypointName, string_VkResult((VkResult)resTrace));
        res = vktrace_replay::VKTRACE_REPLAY_BAD_RETURN;
    }
    if (resCall != VK_SUCCESS  && resCall != VK_NOT_READY) {
        vktrace_LogWarning("API call (%s) returned failed result %s", entrypointName, string_VkResult(resCall));
    }
    return res;
}
void vkReplay::push_validation_msg(VkFlags msgFlags, VkDebugReportObjectTypeEXT objType, uint64_t srcObjectHandle, size_t location, int32_t msgCode, const char* pLayerPrefix, const char* pMsg, const void* pUserData)
{
    struct ValidationMsg msgObj;
    msgObj.msgFlags = msgFlags;
    msgObj.objType = objType;
    msgObj.srcObjectHandle = srcObjectHandle;
    msgObj.location = location;
    strncpy(msgObj.layerPrefix, pLayerPrefix, 256);
    msgObj.layerPrefix[255] = '\0';
    msgObj.msgCode = msgCode;
    strncpy(msgObj.msg, pMsg, 256);
    msgObj.msg[255] = '\0';
    msgObj.pUserData = (void *) pUserData;
    m_validationMsgs.push_back(msgObj);
}

vktrace_replay::VKTRACE_REPLAY_RESULT vkReplay::pop_validation_msgs()
{
    if (m_validationMsgs.size() == 0)
        return vktrace_replay::VKTRACE_REPLAY_SUCCESS;
    m_validationMsgs.clear();
    return vktrace_replay::VKTRACE_REPLAY_VALIDATION_ERROR;
}

int vkReplay::dump_validation_data()
{
    if  (m_pDSDump && m_pCBDump)
    {
        m_pDSDump((char *) "pipeline_dump.dot");
        m_pCBDump((char *) "cb_dump.dot");
    }
//    if (m_pVktraceSnapshotPrint != NULL)
//    {
//        m_pVktraceSnapshotPrint();
//    }
   return 0;
}

VkResult vkReplay::manually_replay_vkCreateInstance(packet_vkCreateInstance* pPacket)
{
    VkResult replayResult = VK_ERROR_VALIDATION_FAILED_EXT;
    VkInstanceCreateInfo *pCreateInfo;
    char **ppEnabledLayerNames = NULL, **saved_ppLayers;
    if (!m_display->m_initedVK)
    {
        VkInstance inst;

        const char strScreenShot[] = "VK_LAYER_LUNARG_screenshot";
        pCreateInfo = (VkInstanceCreateInfo *) pPacket->pCreateInfo;
        if (g_pReplaySettings->screenshotList != NULL) {
            // enable screenshot layer if it is available and not already in list
            bool found_ss = false;
            for (uint32_t i = 0; i < pCreateInfo->enabledLayerCount; i++) {
                if (!strcmp(pCreateInfo->ppEnabledLayerNames[i], strScreenShot)) {
                    found_ss = true;
                    break;
                }
            }
            if (!found_ss) {
                uint32_t count;

                // query to find if ScreenShot layer is available
                m_vkFuncs.real_vkEnumerateInstanceLayerProperties(&count, NULL);
                VkLayerProperties *props = (VkLayerProperties *) vktrace_malloc(count * sizeof (VkLayerProperties));
                if (props && count > 0)
                    m_vkFuncs.real_vkEnumerateInstanceLayerProperties(&count, props);
                for (uint32_t i = 0; i < count; i++) {
                    if (!strcmp(props[i].layerName, strScreenShot)) {
                        found_ss = true;
                        break;
                    }
                }
                if (found_ss) {
                    // screenshot layer is available so enable it
                    ppEnabledLayerNames = (char **) vktrace_malloc((pCreateInfo->enabledLayerCount + 1) * sizeof (char *));
                    for (uint32_t i = 0; i < pCreateInfo->enabledLayerCount && ppEnabledLayerNames; i++) {
                        ppEnabledLayerNames[i] = (char *) pCreateInfo->ppEnabledLayerNames[i];
                    }
                    ppEnabledLayerNames[pCreateInfo->enabledLayerCount] = (char *) vktrace_malloc(strlen(strScreenShot) + 1);
                    strcpy(ppEnabledLayerNames[pCreateInfo->enabledLayerCount++], strScreenShot);
                    saved_ppLayers = (char **) pCreateInfo->ppEnabledLayerNames;
                    pCreateInfo->ppEnabledLayerNames = ppEnabledLayerNames;
                }
                vktrace_free(props);
            }
        }

        char **saved_ppExtensions = (char **)pCreateInfo->ppEnabledExtensionNames;
        int savedExtensionCount = pCreateInfo->enabledExtensionCount;
        vector<const char *> extension_names;
        vector<string> outlist;

#if defined PLATFORM_LINUX
        extension_names.push_back(VK_KHR_XCB_SURFACE_EXTENSION_NAME);
        outlist.push_back("VK_KHR_win32_surface");
#else
        extension_names.push_back(VK_KHR_WIN32_SURFACE_EXTENSION_NAME);
        outlist.push_back("VK_KHR_xlib_surface");
        outlist.push_back("VK_KHR_xcb_surface");
        outlist.push_back("VK_KHR_wayland_surface");
        outlist.push_back("VK_KHR_mir_surface");
#endif

        for (uint32_t i = 0; i < pCreateInfo->enabledExtensionCount; i++) {
            if ( find(outlist.begin(), outlist.end(), pCreateInfo->ppEnabledExtensionNames[i]) == outlist.end() ) {
                extension_names.push_back(pCreateInfo->ppEnabledExtensionNames[i]);
            }
        }
        pCreateInfo->ppEnabledExtensionNames = extension_names.data();
        pCreateInfo->enabledExtensionCount = (uint32_t)extension_names.size();

        replayResult = m_vkFuncs.real_vkCreateInstance(pPacket->pCreateInfo, NULL, &inst);

        pCreateInfo->ppEnabledExtensionNames = saved_ppExtensions;
        pCreateInfo->enabledExtensionCount = savedExtensionCount;

        if (ppEnabledLayerNames) {
            // restore the packets CreateInfo struct
            vktrace_free(ppEnabledLayerNames[pCreateInfo->enabledLayerCount - 1]);
            vktrace_free(ppEnabledLayerNames);
            pCreateInfo->ppEnabledLayerNames = saved_ppLayers;
        }

        if (replayResult == VK_SUCCESS) {
            m_objMapper.add_to_instances_map(*(pPacket->pInstance), inst);
        }
    }
    return replayResult;
}

bool vkReplay::getQueueFamilyIdx(VkPhysicalDevice tracePhysicalDevice,
                                 VkPhysicalDevice replayPhysicalDevice,
                                 uint32_t traceIdx,
                                 uint32_t* pReplayIdx)
{
    if  (traceIdx == VK_QUEUE_FAMILY_IGNORED)
    {
        *pReplayIdx = VK_QUEUE_FAMILY_IGNORED;
        return true;
    }

    if (traceQueueFamilyProperties.find(tracePhysicalDevice) == traceQueueFamilyProperties.end() ||
        replayQueueFamilyProperties.find(replayPhysicalDevice) == replayQueueFamilyProperties.end())
    {
        return false;
    }

    if (min(traceQueueFamilyProperties[tracePhysicalDevice].count, replayQueueFamilyProperties[replayPhysicalDevice].count) == 0)
    {
        return false;
    }

    for (uint32_t i = 0; i < min(traceQueueFamilyProperties[tracePhysicalDevice].count, replayQueueFamilyProperties[replayPhysicalDevice].count); i++)
    {
        if (traceQueueFamilyProperties[tracePhysicalDevice].queueFamilyProperties[traceIdx].queueFlags == replayQueueFamilyProperties[replayPhysicalDevice].queueFamilyProperties[i].queueFlags)
        {
            *pReplayIdx = i;
            return true;
        }
    }

    // Didn't find an exact match, search for a superset
    for (uint32_t i = 0; i < min(traceQueueFamilyProperties[tracePhysicalDevice].count, replayQueueFamilyProperties[replayPhysicalDevice].count); i++)
    {
        if (traceQueueFamilyProperties[tracePhysicalDevice].queueFamilyProperties[traceIdx].queueFlags ==
            (traceQueueFamilyProperties[tracePhysicalDevice].queueFamilyProperties[traceIdx].queueFlags & replayQueueFamilyProperties[replayPhysicalDevice].queueFamilyProperties[i].queueFlags))
        {
            *pReplayIdx = i;
            return true;
        }
    }

    // Didn't find a match
    return false;
}

bool vkReplay::getQueueFamilyIdx(VkDevice traceDevice,
                                 VkDevice replayDevice,
                                 uint32_t traceIdx,
                                 uint32_t* pReplayIdx)
{
    VkPhysicalDevice tracePhysicalDevice;
    VkPhysicalDevice replayPhysicalDevice;

    if (tracePhysicalDevices.find(traceDevice) == tracePhysicalDevices.end() ||
        replayPhysicalDevices.find(replayDevice) == replayPhysicalDevices.end())
    {
        vktrace_LogWarning("Cannot determine queue family index - has vkGetPhysicalDeviceQueueFamilyProperties been called?");
        return false;
    }

    tracePhysicalDevice = tracePhysicalDevices[traceDevice];
    replayPhysicalDevice = replayPhysicalDevices[replayDevice];

    return getQueueFamilyIdx(tracePhysicalDevice,
                             replayPhysicalDevice,
                             traceIdx,
                             pReplayIdx);
}

VkResult vkReplay::manually_replay_vkCreateDevice(packet_vkCreateDevice* pPacket)
{
    VkResult replayResult = VK_ERROR_VALIDATION_FAILED_EXT;
    if (!m_display->m_initedVK)
    {
        VkDevice device;
        VkPhysicalDevice remappedPhysicalDevice = m_objMapper.remap_physicaldevices(pPacket->physicalDevice);
        VkDeviceCreateInfo *pCreateInfo;
        char **ppEnabledLayerNames = NULL, **saved_ppLayers;
        if (remappedPhysicalDevice == VK_NULL_HANDLE)
        {
            vktrace_LogError("Skipping vkCreateDevice() due to invalid remapped VkPhysicalDevice.");
            return VK_ERROR_VALIDATION_FAILED_EXT;
        }
        const char strScreenShot[] = "VK_LAYER_LUNARG_screenshot";
        //char *strScreenShotEnv = vktrace_get_global_var("_VK_SCREENSHOT");

        pCreateInfo = (VkDeviceCreateInfo *) pPacket->pCreateInfo;
        if (g_pReplaySettings->screenshotList != NULL) {
            // enable screenshot layer if it is available and not already in list
            bool found_ss = false;
            for (uint32_t i = 0; i < pCreateInfo->enabledLayerCount; i++) {
                if (!strcmp(pCreateInfo->ppEnabledLayerNames[i], strScreenShot)) {
                    found_ss = true;
                    break;
                }
            }
            if (!found_ss) {
                uint32_t count;

                // query to find if ScreenShot layer is available
                m_vkFuncs.real_vkEnumerateDeviceLayerProperties(remappedPhysicalDevice, &count, NULL);
                VkLayerProperties *props = (VkLayerProperties *) vktrace_malloc(count * sizeof (VkLayerProperties));
                if (props && count > 0)
                    m_vkFuncs.real_vkEnumerateDeviceLayerProperties(remappedPhysicalDevice, &count, props);
                for (uint32_t i = 0; i < count; i++) {
                    if (!strcmp(props[i].layerName, strScreenShot)) {
                        found_ss = true;
                        break;
                    }
                }
                if (found_ss) {
                    // screenshot layer is available so enable it
                    ppEnabledLayerNames = (char **) vktrace_malloc((pCreateInfo->enabledLayerCount+1) * sizeof(char *));
                    for (uint32_t i = 0; i < pCreateInfo->enabledLayerCount && ppEnabledLayerNames; i++)
                    {
                        ppEnabledLayerNames[i] = (char *) pCreateInfo->ppEnabledLayerNames[i];
                    }
                    ppEnabledLayerNames[pCreateInfo->enabledLayerCount] = (char *) vktrace_malloc(strlen(strScreenShot) + 1);
                    strcpy(ppEnabledLayerNames[pCreateInfo->enabledLayerCount++], strScreenShot);
                    saved_ppLayers = (char **) pCreateInfo->ppEnabledLayerNames;
                    pCreateInfo->ppEnabledLayerNames = ppEnabledLayerNames;
                }
                vktrace_free(props);
            }
        }

        // Convert all instances of queueFamilyIndex in structure
        for (uint32_t i = 0; i < pPacket->pCreateInfo->queueCreateInfoCount; i++) {
            uint32_t replayIdx;
            if (pPacket->pCreateInfo->pQueueCreateInfos &&
                getQueueFamilyIdx(pPacket->physicalDevice,
                                  remappedPhysicalDevice,
                                  pPacket->pCreateInfo->pQueueCreateInfos->queueFamilyIndex,
                                  &replayIdx))
            {
                *((uint32_t *)&pPacket->pCreateInfo->pQueueCreateInfos->queueFamilyIndex) = replayIdx;
            }
            else
            {
                vktrace_LogError("vkCreateDevice failed, bad queueFamilyIndex");
                return VK_ERROR_VALIDATION_FAILED_EXT;
            }
        }

        replayResult = m_vkFuncs.real_vkCreateDevice(remappedPhysicalDevice, pPacket->pCreateInfo, NULL, &device);
        if (ppEnabledLayerNames)
        {
            // restore the packets CreateInfo struct
            vktrace_free(ppEnabledLayerNames[pCreateInfo->enabledLayerCount-1]);
            vktrace_free(ppEnabledLayerNames);
            pCreateInfo->ppEnabledLayerNames = saved_ppLayers;
        }
        if (replayResult == VK_SUCCESS)
        {
            m_objMapper.add_to_devices_map(*(pPacket->pDevice), device);
            tracePhysicalDevices[*(pPacket->pDevice)] = pPacket->physicalDevice;
            replayPhysicalDevices[device] = remappedPhysicalDevice;
        }
    }
    return replayResult;
}

VkResult vkReplay::manually_replay_vkCreateBuffer(packet_vkCreateBuffer* pPacket)
{
    VkResult replayResult = VK_ERROR_VALIDATION_FAILED_EXT;
    bufferObj local_bufferObj;
    VkDevice remappedDevice = m_objMapper.remap_devices(pPacket->device);
    if (remappedDevice == VK_NULL_HANDLE)
    {
        return VK_ERROR_VALIDATION_FAILED_EXT;
    }

    // Convert queueFamilyIndices
    if (pPacket->pCreateInfo)
    {
        for (uint32_t i = 0; i < pPacket->pCreateInfo->queueFamilyIndexCount; i++)
        {
            uint32_t replayIdx;
            if (pPacket->pCreateInfo->pQueueFamilyIndices &&
                getQueueFamilyIdx(pPacket->device,
                                  remappedDevice,
                                  pPacket->pCreateInfo->pQueueFamilyIndices[i],
                                  &replayIdx))
            {
                *((uint32_t*)&pPacket->pCreateInfo->pQueueFamilyIndices[i]) = replayIdx;
            } else {
                vktrace_LogError("vkCreateBuffer failed, bad queueFamilyIndex");
               return VK_ERROR_VALIDATION_FAILED_EXT;
            }
        }
    }

    replayResult = m_vkFuncs.real_vkCreateBuffer(remappedDevice, pPacket->pCreateInfo, NULL, &local_bufferObj.replayBuffer);
    if (replayResult == VK_SUCCESS)
    {
        traceBufferToDevice[*pPacket->pBuffer] = pPacket->device;
        replayBufferToDevice[local_bufferObj.replayBuffer] = remappedDevice;
        m_objMapper.add_to_buffers_map(*(pPacket->pBuffer), local_bufferObj);
    }
    return replayResult;
}

VkResult vkReplay::manually_replay_vkCreateImage(packet_vkCreateImage* pPacket)
{
    VkResult replayResult = VK_ERROR_VALIDATION_FAILED_EXT;
    imageObj local_imageObj;
    VkDevice remappedDevice = m_objMapper.remap_devices(pPacket->device);
    if (remappedDevice == VK_NULL_HANDLE)
    {
        return VK_ERROR_VALIDATION_FAILED_EXT;
    }

    // Convert queueFamilyIndices
    if (pPacket->pCreateInfo)
    {
        for (uint32_t i = 0; i < pPacket->pCreateInfo->queueFamilyIndexCount; i++)
        {
            uint32_t replayIdx;
            if (pPacket->pCreateInfo->pQueueFamilyIndices &&
                getQueueFamilyIdx(pPacket->device,
                                  remappedDevice,
                                  pPacket->pCreateInfo->pQueueFamilyIndices[i],
                                  &replayIdx))
            {
                *((uint32_t*)&pPacket->pCreateInfo->pQueueFamilyIndices[i]) = replayIdx;
            } else {
                vktrace_LogError("vkCreateImage failed, bad queueFamilyIndex");
               return VK_ERROR_VALIDATION_FAILED_EXT;
            }
        }
    }

    replayResult = m_vkFuncs.real_vkCreateImage(remappedDevice, pPacket->pCreateInfo, NULL, &local_imageObj.replayImage);
    if (replayResult == VK_SUCCESS)
    {
        traceImageToDevice[*pPacket->pImage] = pPacket->device;
        replayImageToDevice[local_imageObj.replayImage] = remappedDevice;
        m_objMapper.add_to_images_map(*(pPacket->pImage), local_imageObj);
    }
    return replayResult;
}

VkResult vkReplay::manually_replay_vkCreateCommandPool(packet_vkCreateCommandPool* pPacket)
{
    VkResult replayResult = VK_ERROR_VALIDATION_FAILED_EXT;
    VkCommandPool local_pCommandPool;
    VkDevice remappeddevice = m_objMapper.remap_devices(pPacket->device);
    if (pPacket->device != VK_NULL_HANDLE && remappeddevice == VK_NULL_HANDLE)
    {
        return VK_ERROR_VALIDATION_FAILED_EXT;
    }

    // No need to remap pAllocator

    // Convert queueFamilyIndex
    if (pPacket->pCreateInfo)
    {
        uint32_t replayIdx;
        if (getQueueFamilyIdx(pPacket->device,
                              remappeddevice,
                              pPacket->pCreateInfo->queueFamilyIndex,
                              &replayIdx))
        {
            *((uint32_t*)&pPacket->pCreateInfo->queueFamilyIndex) = replayIdx;
        } else {
            vktrace_LogError("vkCreateCommandPool failed, bad queueFamilyIndex");
           return VK_ERROR_VALIDATION_FAILED_EXT;
        }
    }

    replayResult = m_vkFuncs.real_vkCreateCommandPool(remappeddevice, pPacket->pCreateInfo, pPacket->pAllocator, &local_pCommandPool);
    if (replayResult == VK_SUCCESS)
    {
        m_objMapper.add_to_commandpools_map(*(pPacket->pCommandPool), local_pCommandPool);
    }
    return replayResult;
}


VkResult vkReplay::manually_replay_vkEnumeratePhysicalDevices(packet_vkEnumeratePhysicalDevices* pPacket)
{
    VkResult replayResult = VK_ERROR_VALIDATION_FAILED_EXT;
    if (!m_display->m_initedVK)
    {
        uint32_t deviceCount = *(pPacket->pPhysicalDeviceCount);
        VkPhysicalDevice *pDevices = pPacket->pPhysicalDevices;

        VkInstance remappedInstance = m_objMapper.remap_instances(pPacket->instance);
        if (remappedInstance == VK_NULL_HANDLE)
        {
            vktrace_LogError("Skipping vkEnumeratePhysicalDevices() due to invalid remapped VkInstance.");
            return VK_ERROR_VALIDATION_FAILED_EXT;
        }
        if (pPacket->pPhysicalDevices != NULL)
            pDevices = VKTRACE_NEW_ARRAY(VkPhysicalDevice, deviceCount);
        replayResult = m_vkFuncs.real_vkEnumeratePhysicalDevices(remappedInstance, &deviceCount, pDevices);

        //TODO handle different number of physical devices in trace versus replay
        if (deviceCount != *(pPacket->pPhysicalDeviceCount))
        {
            vktrace_LogWarning("Number of physical devices mismatched in replay %u versus trace %u.", deviceCount, *(pPacket->pPhysicalDeviceCount));
        }
        else if (deviceCount == 0)
        {
             vktrace_LogError("vkEnumeratePhysicalDevices number of gpus is zero.");
        }
        else if (pDevices != NULL)
        {
            vktrace_LogVerbose("Enumerated %d physical devices in the system.", deviceCount);
        }
        // TODO handle enumeration results in a different order from trace to replay
        for (uint32_t i = 0; i < deviceCount; i++)
        {
            if (pDevices != NULL)
            {
                m_objMapper.add_to_physicaldevices_map(pPacket->pPhysicalDevices[i], pDevices[i]);
            }
        }
        VKTRACE_DELETE(pDevices);
    }
    return replayResult;
}

// TODO138 : Some of these functions have been renamed/changed in v138, need to scrub them and update as appropriate
//VkResult vkReplay::manually_replay_vkGetPhysicalDeviceInfo(packet_vkGetPhysicalDeviceInfo* pPacket)
//{
//    VkResult replayResult = VK_ERROR_VALIDATION_FAILED_EXT;
//
//    if (!m_display->m_initedVK)
//    {
//        VkPhysicalDevice remappedPhysicalDevice = m_objMapper.remap(pPacket->physicalDevice);
//        if (remappedPhysicalDevice == VK_NULL_HANDLE)
//            return VK_ERROR_VALIDATION_FAILED_EXT;
//
//        switch (pPacket->infoType) {
//        case VK_PHYSICAL_DEVICE_INFO_TYPE_PROPERTIES:
//        {
//            VkPhysicalDeviceProperties deviceProps;
//            size_t dataSize = sizeof(VkPhysicalDeviceProperties);
//            replayResult = m_vkFuncs.real_vkGetPhysicalDeviceInfo(remappedPhysicalDevice, pPacket->infoType, &dataSize,
//                            (pPacket->pData == NULL) ? NULL : &deviceProps);
//            if (pPacket->pData != NULL)
//            {
//                vktrace_LogVerbose("Replay Physical Device Properties");
//                vktrace_LogVerbose("Vendor ID %x, Device ID %x, name %s", deviceProps.vendorId, deviceProps.deviceId, deviceProps.deviceName);
//                vktrace_LogVerbose("API version %u, Driver version %u, gpu Type %u", deviceProps.apiVersion, deviceProps.driverVersion, deviceProps.deviceType);
//                vktrace_LogVerbose("Max Descriptor Sets: %u", deviceProps.maxDescriptorSets);
//                vktrace_LogVerbose("Max Bound Descriptor Sets: %u", deviceProps.maxBoundDescriptorSets);
//                vktrace_LogVerbose("Max Thread Group Size: %u", deviceProps.maxThreadGroupSize);
//                vktrace_LogVerbose("Max Color Attachments: %u", deviceProps.maxColorAttachments);
//                vktrace_LogVerbose("Max Inline Memory Update Size: %llu", deviceProps.maxInlineMemoryUpdateSize);
//            }
//            break;
//        }
//        case VK_PHYSICAL_DEVICE_INFO_TYPE_PERFORMANCE:
//        {
//            VkPhysicalDevicePerformance devicePerfs;
//            size_t dataSize = sizeof(VkPhysicalDevicePerformance);
//            replayResult = m_vkFuncs.real_vkGetPhysicalDeviceInfo(remappedPhysicalDevice, pPacket->infoType, &dataSize,
//                            (pPacket->pData == NULL) ? NULL : &devicePerfs);
//            if (pPacket->pData != NULL)
//            {
//                vktrace_LogVerbose("Replay Physical Device Performance");
//                vktrace_LogVerbose("Max device clock %f, max shader ALUs/clock %f, max texel fetches/clock %f", devicePerfs.maxDeviceClock, devicePerfs.aluPerClock, devicePerfs.texPerClock);
//                vktrace_LogVerbose("Max primitives/clock %f, Max pixels/clock %f",devicePerfs.primsPerClock, devicePerfs.pixelsPerClock);
//            }
//            break;
//        }
//        case VK_PHYSICAL_DEVICE_INFO_TYPE_QUEUE_PROPERTIES:
//        {
//            VkPhysicalDeviceQueueProperties *pGpuQueue, *pQ;
//            size_t dataSize = sizeof(VkPhysicalDeviceQueueProperties);
//            size_t numQueues = 1;
//            assert(pPacket->pDataSize);
//            if ((*(pPacket->pDataSize) % dataSize) != 0)
//                vktrace_LogWarning("vkGetPhysicalDeviceInfo() for QUEUE_PROPERTIES not an integral data size assuming 1");
//            else
//                numQueues = *(pPacket->pDataSize) / dataSize;
//            dataSize = numQueues * dataSize;
//            pQ = static_cast < VkPhysicalDeviceQueueProperties *> (vktrace_malloc(dataSize));
//            pGpuQueue = pQ;
//            replayResult = m_vkFuncs.real_vkGetPhysicalDeviceInfo(remappedPhysicalDevice, pPacket->infoType, &dataSize,
//                            (pPacket->pData == NULL) ? NULL : pGpuQueue);
//            if (pPacket->pData != NULL)
//            {
//                for (unsigned int i = 0; i < numQueues; i++)
//                {
//                    vktrace_LogVerbose("Replay Physical Device Queue Property for index %d, flags %u.", i, pGpuQueue->queueFlags);
//                    vktrace_LogVerbose("Max available count %u, max atomic counters %u, supports timestamps %u.",pGpuQueue->queueCount, pGpuQueue->maxAtomicCounters, pGpuQueue->supportsTimestamps);
//                    pGpuQueue++;
//                }
//            }
//            vktrace_free(pQ);
//            break;
//        }
//        default:
//        {
//            size_t size = 0;
//            void* pData = NULL;
//            if (pPacket->pData != NULL && pPacket->pDataSize != NULL)
//            {
//                size = *pPacket->pDataSize;
//                pData = vktrace_malloc(*pPacket->pDataSize);
//            }
//            replayResult = m_vkFuncs.real_vkGetPhysicalDeviceInfo(remappedPhysicalDevice, pPacket->infoType, &size, pData);
//            if (replayResult == VK_SUCCESS)
//            {
///*                // TODO : We could pull this out into its own case of switch, and also may want to perform some
////                //   validation between the trace values and replay values
//                else*/ if (size != *pPacket->pDataSize && pData != NULL)
//                {
//                    vktrace_LogWarning("vkGetPhysicalDeviceInfo returned a differing data size: replay (%d bytes) vs trace (%d bytes)", size, *pPacket->pDataSize);
//                }
//                else if (pData != NULL && memcmp(pData, pPacket->pData, size) != 0)
//                {
//                    vktrace_LogWarning("vkGetPhysicalDeviceInfo returned differing data contents than the trace file contained.");
//                }
//            }
//            vktrace_free(pData);
//            break;
//        }
//        };
//    }
//    return replayResult;
//}

//VkResult vkReplay::manually_replay_vkGetGlobalExtensionInfo(packet_vkGetGlobalExtensionInfo* pPacket)
//{
//    VkResult replayResult = VK_ERROR_VALIDATION_FAILED_EXT;
//
//    if (!m_display->m_initedVK) {
//        replayResult = m_vkFuncs.real_vkGetGlobalExtensionInfo(pPacket->infoType, pPacket->extensionIndex, pPacket->pDataSize, pPacket->pData);
//// TODO: Confirm that replay'd properties match with traced properties to ensure compatibility.
////        if (replayResult == VK_SUCCESS) {
////            for (unsigned int ext = 0; ext < sizeof(g_extensions) / sizeof(g_extensions[0]); ext++)
////            {
////                if (!strncmp(g_extensions[ext], pPacket->pExtName, strlen(g_extensions[ext]))) {
////                    bool extInList = false;
////                    for (unsigned int j = 0; j < m_display->m_extensions.size(); ++j) {
////                        if (!strncmp(m_display->m_extensions[j], g_extensions[ext], strlen(g_extensions[ext])))
////                            extInList = true;
////                        break;
////                    }
////                    if (!extInList)
////                        m_display->m_extensions.push_back((char *) g_extensions[ext]);
////                    break;
////                }
////            }
////        }
//    }
//    return replayResult;
//}

//VkResult vkReplay::manually_replay_vkGetPhysicalDeviceExtensionInfo(packet_vkGetPhysicalDeviceExtensionInfo* pPacket)
//{
//    VkResult replayResult = VK_ERROR_VALIDATION_FAILED_EXT;
//
//    if (!m_display->m_initedVK) {
//        VkPhysicalDevice remappedPhysicalDevice = m_objMapper.remap(pPacket->physicalDevice);
//        if (remappedPhysicalDevice == VK_NULL_HANDLE)
//            return VK_ERROR_VALIDATION_FAILED_EXT;
//
//        replayResult = m_vkFuncs.real_vkGetPhysicalDeviceExtensionInfo(remappedPhysicalDevice, pPacket->infoType, pPacket->extensionIndex, pPacket->pDataSize, pPacket->pData);
//// TODO: Confirm that replay'd properties match with traced properties to ensure compatibility.
////        if (replayResult == VK_SUCCESS) {
////            for (unsigned int ext = 0; ext < sizeof(g_extensions) / sizeof(g_extensions[0]); ext++)
////            {
////                if (!strncmp(g_extensions[ext], pPacket->pExtName, strlen(g_extensions[ext]))) {
////                    bool extInList = false;
////                    for (unsigned int j = 0; j < m_display->m_extensions.size(); ++j) {
////                        if (!strncmp(m_display->m_extensions[j], g_extensions[ext], strlen(g_extensions[ext])))
////                            extInList = true;
////                        break;
////                    }
////                    if (!extInList)
////                        m_display->m_extensions.push_back((char *) g_extensions[ext]);
////                    break;
////                }
////            }
////        }
//    }
//    return replayResult;
//}

//VkResult vkReplay::manually_replay_vkGetSwapchainInfoWSI(packet_vkGetSwapchainInfoWSI* pPacket)
//{
//    VkResult replayResult = VK_ERROR_VALIDATION_FAILED_EXT;
//
//    size_t dataSize = *pPacket->pDataSize;
//    void* pData = vktrace_malloc(dataSize);
//    VkSwapchainWSI remappedSwapchain = m_objMapper.remap_swapchainwsis(pPacket->swapchain);
//    if (remappedSwapchain == VK_NULL_HANDLE)
//    {
//        vktrace_LogError("Skipping vkGetSwapchainInfoWSI() due to invalid remapped VkSwapchainWSI.");
//        return VK_ERROR_VALIDATION_FAILED_EXT;
//    }
//    replayResult = m_vkFuncs.real_vkGetSwapchainInfoWSI(remappedSwapchain, pPacket->infoType, &dataSize, pData);
//    if (replayResult == VK_SUCCESS)
//    {
//        if (dataSize != *pPacket->pDataSize)
//        {
//            vktrace_LogWarning("SwapchainInfo dataSize differs between trace (%d bytes) and replay (%d bytes)", *pPacket->pDataSize, dataSize);
//        }
//        if (pPacket->infoType == VK_SWAP_CHAIN_INFO_TYPE_IMAGES_WSI)
//        {
//            VkSwapchainImageInfoWSI* pImageInfoReplay = (VkSwapchainImageInfoWSI*)pData;
//            VkSwapchainImageInfoWSI* pImageInfoTrace = (VkSwapchainImageInfoWSI*)pPacket->pData;
//            size_t imageCountReplay = dataSize / sizeof(VkSwapchainImageInfoWSI);
//            size_t imageCountTrace = *pPacket->pDataSize / sizeof(VkSwapchainImageInfoWSI);
//            for (size_t i = 0; i < imageCountReplay && i < imageCountTrace; i++)
//            {
//                imageObj imgObj;
//                imgObj.replayImage = pImageInfoReplay[i].image;
//                m_objMapper.add_to_map(&pImageInfoTrace[i].image, &imgObj);
//
//                gpuMemObj memObj;
//                memObj.replayGpuMem = pImageInfoReplay[i].memory;
//                m_objMapper.add_to_map(&pImageInfoTrace[i].memory, &memObj);
//            }
//        }
//    }
//    vktrace_free(pData);
//    return replayResult;
//}

VkResult vkReplay::manually_replay_vkQueueSubmit(packet_vkQueueSubmit* pPacket)
{
    VkResult replayResult = VK_ERROR_VALIDATION_FAILED_EXT;

    VkQueue remappedQueue = m_objMapper.remap_queues(pPacket->queue);
    if (remappedQueue == VK_NULL_HANDLE)
    {
        vktrace_LogError("Skipping vkQueueSubmit() due to invalid remapped VkQueue.");
        return VK_ERROR_VALIDATION_FAILED_EXT;
    }

    VkFence remappedFence = m_objMapper.remap_fences(pPacket->fence);
    if (pPacket->fence != VK_NULL_HANDLE && remappedFence == VK_NULL_HANDLE)
    {
        vktrace_LogError("Skipping vkQueueSubmit() due to invalid remapped VkPhysicalDevice.");
        return VK_ERROR_VALIDATION_FAILED_EXT;
    }

    VkSubmitInfo *remappedSubmits = NULL;
    remappedSubmits = VKTRACE_NEW_ARRAY( VkSubmitInfo, pPacket->submitCount);
    VkCommandBuffer *pRemappedBuffers = NULL;
    VkSemaphore *pRemappedWaitSems = NULL, *pRemappedSignalSems = NULL;
    for (uint32_t submit_idx = 0; submit_idx < pPacket->submitCount; submit_idx++) {
        const VkSubmitInfo *submit = &pPacket->pSubmits[submit_idx];
        VkSubmitInfo *remappedSubmit = &remappedSubmits[submit_idx];
        memset(remappedSubmit, 0, sizeof(VkSubmitInfo));
        remappedSubmit->sType = submit->sType;
        remappedSubmit->pNext = submit->pNext;
        remappedSubmit->pWaitDstStageMask = submit->pWaitDstStageMask;
        // Remap Semaphores & CommandBuffers for this submit
        uint32_t i = 0;
        if (submit->pCommandBuffers != NULL) {
            pRemappedBuffers = VKTRACE_NEW_ARRAY( VkCommandBuffer, submit->commandBufferCount);
            remappedSubmit->pCommandBuffers = pRemappedBuffers;
            remappedSubmit->commandBufferCount = submit->commandBufferCount;
            for (i = 0; i < submit->commandBufferCount; i++) {
                *(pRemappedBuffers + i) = m_objMapper.remap_commandbuffers(*(submit->pCommandBuffers + i));
                if (*(pRemappedBuffers + i) == VK_NULL_HANDLE) {
                    vktrace_LogError("Skipping vkQueueSubmit() due to invalid remapped VkCommandBuffer.");
                    VKTRACE_DELETE(remappedSubmits);
                    VKTRACE_DELETE(pRemappedBuffers);
                    return replayResult;
                }
            }
        }
        if (submit->pWaitSemaphores != NULL) {
            pRemappedWaitSems = VKTRACE_NEW_ARRAY(VkSemaphore, submit->waitSemaphoreCount);
            remappedSubmit->pWaitSemaphores = pRemappedWaitSems;
            remappedSubmit->waitSemaphoreCount = submit->waitSemaphoreCount;
            for (i = 0; i < submit->waitSemaphoreCount; i++) {
                (*(pRemappedWaitSems + i)) = m_objMapper.remap_semaphores((*(submit->pWaitSemaphores + i)));
                if (*(pRemappedWaitSems + i) == VK_NULL_HANDLE) {
                    vktrace_LogError("Skipping vkQueueSubmit() due to invalid remapped wait VkSemaphore.");
                    VKTRACE_DELETE(remappedSubmits);
                    VKTRACE_DELETE(pRemappedBuffers);
                    VKTRACE_DELETE(pRemappedWaitSems);
                    return replayResult;
                }
            }
        }
        if (submit->pSignalSemaphores != NULL) {
            pRemappedSignalSems = VKTRACE_NEW_ARRAY(VkSemaphore, submit->signalSemaphoreCount);
            remappedSubmit->pSignalSemaphores = pRemappedSignalSems;
            remappedSubmit->signalSemaphoreCount = submit->signalSemaphoreCount;
            for (i = 0; i < submit->signalSemaphoreCount; i++) {
                (*(pRemappedSignalSems + i)) = m_objMapper.remap_semaphores((*(submit->pSignalSemaphores + i)));
                if (*(pRemappedSignalSems + i) == VK_NULL_HANDLE) {
                    vktrace_LogError("Skipping vkQueueSubmit() due to invalid remapped signal VkSemaphore.");
                    VKTRACE_DELETE(remappedSubmits);
                    VKTRACE_DELETE(pRemappedBuffers);
                    VKTRACE_DELETE(pRemappedWaitSems);
                    VKTRACE_DELETE(pRemappedSignalSems);
                    return replayResult;
                }
            }
        }
    }
    replayResult = m_vkFuncs.real_vkQueueSubmit(remappedQueue,
                                                pPacket->submitCount,
                                                remappedSubmits,
                                                remappedFence);
    VKTRACE_DELETE(pRemappedBuffers);
    VKTRACE_DELETE(pRemappedWaitSems);
    VKTRACE_DELETE(pRemappedSignalSems);
    VKTRACE_DELETE(remappedSubmits);
    return replayResult;
}

VkResult vkReplay::manually_replay_vkQueueBindSparse(packet_vkQueueBindSparse* pPacket)
{
    VkResult replayResult = VK_ERROR_VALIDATION_FAILED_EXT;

    VkQueue remappedQueue = m_objMapper.remap_queues(pPacket->queue);
    if (remappedQueue == VK_NULL_HANDLE)
    {
        vktrace_LogError("Skipping vkQueueBindSparse() due to invalid remapped VkQueue.");
        return VK_ERROR_VALIDATION_FAILED_EXT;
    }

    VkFence remappedFence = m_objMapper.remap_fences(pPacket->fence);
    if (pPacket->fence != VK_NULL_HANDLE && remappedFence == VK_NULL_HANDLE)
    {
        vktrace_LogError("Skipping vkQueueBindSparse() due to invalid remapped VkPhysicalDevice.");
        return VK_ERROR_VALIDATION_FAILED_EXT;
    }

    VkBindSparseInfo* remappedBindSparseInfos = VKTRACE_NEW_ARRAY(VkBindSparseInfo, pPacket->bindInfoCount);
    VkSparseImageMemoryBind *pRemappedImageMemories = NULL;
    VkSparseMemoryBind *pRemappedBufferMemories = NULL;
    VkSparseMemoryBind *pRemappedImageOpaqueMemories = NULL;
    VkSemaphore *pRemappedWaitSems = NULL;
    VkSemaphore	*pRemappedSignalSems = NULL;
    VkSparseImageMemoryBindInfo* sIMBinf = NULL;
    VkSparseBufferMemoryBindInfo* sBMBinf = NULL;
    VkSparseImageOpaqueMemoryBindInfo* sIMOBinf = NULL;

    memcpy((void*)remappedBindSparseInfos, (void*)(pPacket->pBindInfo), sizeof(VkBindSparseInfo)*pPacket->bindInfoCount);

    for (uint32_t bindInfo_idx = 0; bindInfo_idx < pPacket->bindInfoCount; bindInfo_idx++) {
        if (remappedBindSparseInfos[bindInfo_idx].pBufferBinds)
        {
            sBMBinf = VKTRACE_NEW_ARRAY(VkSparseBufferMemoryBindInfo, remappedBindSparseInfos[bindInfo_idx].bufferBindCount);
            remappedBindSparseInfos[bindInfo_idx].pBufferBinds = (const VkSparseBufferMemoryBindInfo*)(vktrace_trace_packet_interpret_buffer_pointer(pPacket->header, (intptr_t)remappedBindSparseInfos[bindInfo_idx].pBufferBinds));
            memcpy((void*)sBMBinf, (void*)remappedBindSparseInfos[bindInfo_idx].pBufferBinds, sizeof(VkSparseBufferMemoryBindInfo)*remappedBindSparseInfos[bindInfo_idx].bufferBindCount);

            sBMBinf->buffer = m_objMapper.remap_buffers(sBMBinf->buffer);

            if (sBMBinf->buffer == VK_NULL_HANDLE)
            {
                vktrace_LogError("Skipping vkQueueBindSparse() due to invalid remapped VkBuffer.");
                goto FAILURE;
            }

            if (sBMBinf->bindCount > 0 && sBMBinf->pBinds)
            {
                pRemappedBufferMemories = (VkSparseMemoryBind*)(vktrace_trace_packet_interpret_buffer_pointer(pPacket->header, (intptr_t)remappedBindSparseInfos[bindInfo_idx].pBufferBinds->pBinds));
            }

            for (uint32_t bindCountIdx = 0; bindCountIdx < sBMBinf->bindCount; bindCountIdx++)
            {
                gpuMemObj local_mem = m_objMapper.m_devicememorys.find(pRemappedBufferMemories[bindCountIdx].memory)->second;
                VkDeviceMemory replay_mem = m_objMapper.remap_devicememorys(pRemappedBufferMemories[bindCountIdx].memory);

                if (replay_mem == VK_NULL_HANDLE || local_mem.pGpuMem == NULL)
                {
                    vktrace_LogError("Skipping vkQueueBindSparse() due to invalid remapped VkDeviceMemory.");
                    goto FAILURE;
                }
                pRemappedBufferMemories[bindCountIdx].memory = replay_mem;
            }
            sBMBinf->pBinds = pRemappedBufferMemories;
            remappedBindSparseInfos[bindInfo_idx].pBufferBinds = sBMBinf;
        }

        if (remappedBindSparseInfos[bindInfo_idx].pImageBinds)
        {
            sIMBinf = VKTRACE_NEW_ARRAY(VkSparseImageMemoryBindInfo, remappedBindSparseInfos[bindInfo_idx].imageBindCount);
            remappedBindSparseInfos[bindInfo_idx].pImageBinds = (const VkSparseImageMemoryBindInfo*)(vktrace_trace_packet_interpret_buffer_pointer(pPacket->header, (intptr_t)remappedBindSparseInfos[bindInfo_idx].pImageBinds));
            memcpy((void*)sIMBinf, (void*)remappedBindSparseInfos[bindInfo_idx].pImageBinds, sizeof(VkSparseImageMemoryBindInfo)*remappedBindSparseInfos[bindInfo_idx].imageBindCount);

            sIMBinf->image = m_objMapper.remap_images(sIMBinf->image);

            if(sIMBinf->image == VK_NULL_HANDLE)
            {
                vktrace_LogError("Skipping vkQueueBindSparse() due to invalid remapped VkImage.");
                goto FAILURE;
            }

            if (sIMBinf->bindCount > 0 && sIMBinf->pBinds)
            {
                pRemappedImageMemories = (VkSparseImageMemoryBind*)(vktrace_trace_packet_interpret_buffer_pointer(pPacket->header, (intptr_t)remappedBindSparseInfos[bindInfo_idx].pImageBinds->pBinds));
            }
            for (uint32_t bindCountIdx = 0; bindCountIdx < sIMBinf->bindCount; bindCountIdx++)
            {
                gpuMemObj local_mem = m_objMapper.m_devicememorys.find(pRemappedImageMemories[bindCountIdx].memory)->second;
                VkDeviceMemory replay_mem = m_objMapper.remap_devicememorys(pRemappedImageMemories[bindCountIdx].memory);

                if (replay_mem == VK_NULL_HANDLE || local_mem.pGpuMem == NULL)
                {
                    vktrace_LogError("Skipping vkQueueBindSparse() due to invalid remapped VkDeviceMemory.");
                    goto FAILURE;
                }
                pRemappedImageMemories[bindCountIdx].memory = replay_mem;
            }
            sIMBinf->pBinds = pRemappedImageMemories;
            remappedBindSparseInfos[bindInfo_idx].pImageBinds = sIMBinf;
        }

        if (remappedBindSparseInfos[bindInfo_idx].pImageOpaqueBinds)
        {
            sIMOBinf = VKTRACE_NEW_ARRAY(VkSparseImageOpaqueMemoryBindInfo, remappedBindSparseInfos[bindInfo_idx].imageOpaqueBindCount);
            remappedBindSparseInfos[bindInfo_idx].pImageOpaqueBinds = (const VkSparseImageOpaqueMemoryBindInfo*)(vktrace_trace_packet_interpret_buffer_pointer(pPacket->header, (intptr_t)remappedBindSparseInfos[bindInfo_idx].pImageOpaqueBinds));
            memcpy((void*)sIMOBinf, (void*)remappedBindSparseInfos[bindInfo_idx].pImageOpaqueBinds, sizeof(VkSparseImageOpaqueMemoryBindInfo)*remappedBindSparseInfos[bindInfo_idx].imageOpaqueBindCount);

            sIMOBinf->image = m_objMapper.remap_images(sIMOBinf->image);

            if (sIMOBinf->image == VK_NULL_HANDLE)
            {
                vktrace_LogError("Skipping vkQueueBindSparse() due to invalid remapped VkImage.");
                goto FAILURE;
            }

            if (sIMOBinf->bindCount > 0 && sIMOBinf->pBinds)
            {
                pRemappedImageOpaqueMemories = (VkSparseMemoryBind*)(vktrace_trace_packet_interpret_buffer_pointer(pPacket->header, (intptr_t)remappedBindSparseInfos[bindInfo_idx].pImageOpaqueBinds->pBinds));
            }
            for (uint32_t bindCountIdx = 0; bindCountIdx < sIMOBinf->bindCount; bindCountIdx++)
            {
                gpuMemObj local_mem = m_objMapper.m_devicememorys.find(pRemappedImageOpaqueMemories[bindCountIdx].memory)->second;
                VkDeviceMemory replay_mem = m_objMapper.remap_devicememorys(pRemappedImageOpaqueMemories[bindCountIdx].memory);

                if (replay_mem == VK_NULL_HANDLE || local_mem.pGpuMem == NULL)
                {
                    vktrace_LogError("Skipping vkQueueBindSparse() due to invalid remapped VkDeviceMemory.");
                    goto FAILURE;
                }
                pRemappedImageOpaqueMemories[bindCountIdx].memory = replay_mem;
            }
            sIMOBinf->pBinds = pRemappedImageOpaqueMemories;
            remappedBindSparseInfos[bindInfo_idx].pImageOpaqueBinds = sIMOBinf;
        }

        if (remappedBindSparseInfos[bindInfo_idx].pWaitSemaphores != NULL) {
            pRemappedWaitSems = VKTRACE_NEW_ARRAY(VkSemaphore, remappedBindSparseInfos[bindInfo_idx].waitSemaphoreCount);
            remappedBindSparseInfos[bindInfo_idx].pWaitSemaphores = pRemappedWaitSems;
	        for (uint32_t i = 0; i < remappedBindSparseInfos[bindInfo_idx].waitSemaphoreCount; i++) {
                (*(pRemappedWaitSems + i)) = m_objMapper.remap_semaphores((*(remappedBindSparseInfos[bindInfo_idx].pWaitSemaphores + i)));
                if (*(pRemappedWaitSems + i) == VK_NULL_HANDLE) {
                    vktrace_LogError("Skipping vkQueueSubmit() due to invalid remapped wait VkSemaphore.");
                    goto FAILURE;
                }
            }
        }
        if (remappedBindSparseInfos[bindInfo_idx].pSignalSemaphores != NULL) {
            pRemappedSignalSems = VKTRACE_NEW_ARRAY(VkSemaphore, remappedBindSparseInfos[bindInfo_idx].signalSemaphoreCount);
            remappedBindSparseInfos[bindInfo_idx].pSignalSemaphores = pRemappedSignalSems;
            for (uint32_t i = 0; i < remappedBindSparseInfos[bindInfo_idx].signalSemaphoreCount; i++) {
                (*(pRemappedSignalSems + i)) = m_objMapper.remap_semaphores((*(remappedBindSparseInfos[bindInfo_idx].pSignalSemaphores + i)));
                if (*(pRemappedSignalSems + i) == VK_NULL_HANDLE) {
                    vktrace_LogError("Skipping vkQueueSubmit() due to invalid remapped signal VkSemaphore.");
                    goto FAILURE;
                }
            }
        }
    }

    replayResult = m_vkFuncs.real_vkQueueBindSparse(remappedQueue,
        pPacket->bindInfoCount,
        remappedBindSparseInfos,
        remappedFence);

FAILURE:
    VKTRACE_DELETE(remappedBindSparseInfos);
    VKTRACE_DELETE(sIMBinf);
    VKTRACE_DELETE(sBMBinf);
    VKTRACE_DELETE(sIMOBinf);
    VKTRACE_DELETE(pRemappedSignalSems);
    VKTRACE_DELETE(pRemappedWaitSems);
    return replayResult;
}


//VkResult vkReplay::manually_replay_vkGetObjectInfo(packet_vkGetObjectInfo* pPacket)
//{
//    VkResult replayResult = VK_ERROR_VALIDATION_FAILED_EXT;
//
//    VkDevice remappedDevice = m_objMapper.remap_devices(pPacket->device);
//    if (remappedDevice == VK_NULL_HANDLE)
//    {
//        vktrace_LogError("Skipping vkGetObjectInfo() due to invalid remapped VkDevice.");
//        return VK_ERROR_VALIDATION_FAILED_EXT;
//    }
//
//    VkObject remappedObject = m_objMapper.remap(pPacket->object, pPacket->objType);
//    if (remappedObject == VK_NULL_HANDLE)
//    {
//        vktrace_LogError("Skipping vkGetObjectInfo() due to invalid remapped VkObject.");
//        return VK_ERROR_VALIDATION_FAILED_EXT;
//    }
//
//    size_t size = 0;
//    void* pData = NULL;
//    if (pPacket->pData != NULL && pPacket->pDataSize != NULL)
//    {
//        size = *pPacket->pDataSize;
//        pData = vktrace_malloc(*pPacket->pDataSize);
//        memcpy(pData, pPacket->pData, *pPacket->pDataSize);
//    }
//    // TODO only search for object once rather than at remap() and init_objMemXXX()
//    replayResult = m_vkFuncs.real_vkGetObjectInfo(remappedDevice, pPacket->objType, remappedObject, pPacket->infoType, &size, pData);
//    if (replayResult == VK_SUCCESS)
//    {
//        if (size != *pPacket->pDataSize && pData != NULL)
//        {
//            vktrace_LogWarning("vkGetObjectInfo returned a differing data size: replay (%d bytes) vs trace (%d bytes).", size, *pPacket->pDataSize);
//        }
//        else if (pData != NULL)
//        {
//            switch (pPacket->infoType)
//            {
//                case VK_OBJECT_INFO_TYPE_MEMORY_REQUIREMENTS:
//                {
//                    VkMemoryRequirements *traceReqs = (VkMemoryRequirements *) pPacket->pData;
//                    VkMemoryRequirements *replayReqs = (VkMemoryRequirements *) pData;
//                    size_t num = size / sizeof(VkMemoryRequirements);
//                    for (unsigned int i = 0; i < num; i++)
//                    {
//                        if (traceReqs->size != replayReqs->size)
//                            vktrace_LogWarning("vkGetObjectInfo(INFO_TYPE_MEMORY_REQUIREMENTS) mismatch: trace size %u, replay size %u.", traceReqs->size, replayReqs->size);
//                        if (traceReqs->alignment != replayReqs->alignment)
//                            vktrace_LogWarning("vkGetObjectInfo(INFO_TYPE_MEMORY_REQUIREMENTS) mismatch: trace alignment %u, replay aligmnent %u.", traceReqs->alignment, replayReqs->alignment);
//                        if (traceReqs->granularity != replayReqs->granularity)
//                            vktrace_LogWarning("vkGetObjectInfo(INFO_TYPE_MEMORY_REQUIREMENTS) mismatch: trace granularity %u, replay granularity %u.", traceReqs->granularity, replayReqs->granularity);
//                        if (traceReqs->memPropsAllowed != replayReqs->memPropsAllowed)
//                            vktrace_LogWarning("vkGetObjectInfo(INFO_TYPE_MEMORY_REQUIREMENTS) mismatch: trace memPropsAllowed %u, replay memPropsAllowed %u.", traceReqs->memPropsAllowed, replayReqs->memPropsAllowed);
//                        if (traceReqs->memPropsRequired != replayReqs->memPropsRequired)
//                            vktrace_LogWarning("vkGetObjectInfo(INFO_TYPE_MEMORY_REQUIREMENTS) mismatch: trace memPropsRequired %u, replay memPropsRequired %u.", traceReqs->memPropsRequired, replayReqs->memPropsRequired);
//                        traceReqs++;
//                        replayReqs++;
//                    }
//                    if (m_objMapper.m_adjustForGPU)
//                        m_objMapper.init_objMemReqs(pPacket->object, replayReqs - num, num);
//                    break;
//                }
//                default:
//                    if (memcmp(pData, pPacket->pData, size) != 0)
//                        vktrace_LogWarning("vkGetObjectInfo() mismatch on *pData: between trace and replay *pDataSize %u.", size);
//            }
//        }
//    }
//    vktrace_free(pData);
//    return replayResult;
//}

//VkResult vkReplay::manually_replay_vkGetImageSubresourceInfo(packet_vkGetImageSubresourceInfo* pPacket)
//{
//    VkResult replayResult = VK_ERROR_VALIDATION_FAILED_EXT;
//
//    VkDevice remappedDevice = m_objMapper.remap_devices(pPacket->device);
//    if (remappedDevice == VK_NULL_HANDLE)
//    {
//        vktrace_LogError("Skipping vkGetImageSubresourceInfo() due to invalid remapped VkDevice.");
//        return VK_ERROR_VALIDATION_FAILED_EXT;
//    }
//
//    VkImage remappedImage = m_objMapper.remap(pPacket->image);
//    if (remappedImage == VK_NULL_HANDLE)
//    {
//        vktrace_LogError("Skipping vkGetImageSubresourceInfo() due to invalid remapped VkImage.");
//        return VK_ERROR_VALIDATION_FAILED_EXT;
//    }
//
//    size_t size = 0;
//    void* pData = NULL;
//    if (pPacket->pData != NULL && pPacket->pDataSize != NULL)
//    {
//        size = *pPacket->pDataSize;
//        pData = vktrace_malloc(*pPacket->pDataSize);
//    }
//    replayResult = m_vkFuncs.real_vkGetImageSubresourceInfo(remappedDevice, remappedImage, pPacket->pSubresource, pPacket->infoType, &size, pData);
//    if (replayResult == VK_SUCCESS)
//    {
//        if (size != *pPacket->pDataSize && pData != NULL)
//        {
//            vktrace_LogWarning("vkGetImageSubresourceInfo returned a differing data size: replay (%d bytes) vs trace (%d bytes).", size, *pPacket->pDataSize);
//        }
//        else if (pData != NULL && memcmp(pData, pPacket->pData, size) != 0)
//        {
//            vktrace_LogWarning("vkGetImageSubresourceInfo returned differing data contents than the trace file contained.");
//        }
//    }
//    vktrace_free(pData);
//    return replayResult;
//}

void vkReplay::manually_replay_vkUpdateDescriptorSets(packet_vkUpdateDescriptorSets* pPacket)
{
    // We have to remap handles internal to the structures so save the handles prior to remap and then restore
    // Rather than doing a deep memcpy of the entire struct and fixing any intermediate pointers, do save and restores via STL queue

    VkDevice remappedDevice = m_objMapper.remap_devices(pPacket->device);
    if (remappedDevice == VK_NULL_HANDLE)
    {
        vktrace_LogError("Skipping vkUpdateDescriptorSets() due to invalid remapped VkDevice.");
        return;
    }

    VkWriteDescriptorSet* pRemappedWrites = VKTRACE_NEW_ARRAY(VkWriteDescriptorSet, pPacket->descriptorWriteCount);
    memcpy(pRemappedWrites, pPacket->pDescriptorWrites, pPacket->descriptorWriteCount * sizeof(VkWriteDescriptorSet));

    VkCopyDescriptorSet* pRemappedCopies = VKTRACE_NEW_ARRAY(VkCopyDescriptorSet, pPacket->descriptorCopyCount);
    memcpy(pRemappedCopies, pPacket->pDescriptorCopies, pPacket->descriptorCopyCount * sizeof(VkCopyDescriptorSet));

    bool errorBadRemap = false;

    for (uint32_t i = 0; i < pPacket->descriptorWriteCount && !errorBadRemap; i++)
    {
        pRemappedWrites[i].dstSet = m_objMapper.remap_descriptorsets(pPacket->pDescriptorWrites[i].dstSet);
        if (pRemappedWrites[i].dstSet == VK_NULL_HANDLE)
        {
            vktrace_LogError("Skipping vkUpdateDescriptorSets() due to invalid remapped write VkDescriptorSet.");
            errorBadRemap = true;
            break;
        }

        switch (pPacket->pDescriptorWrites[i].descriptorType) {
        case VK_DESCRIPTOR_TYPE_SAMPLER:
            pRemappedWrites[i].pImageInfo = VKTRACE_NEW_ARRAY(VkDescriptorImageInfo, pPacket->pDescriptorWrites[i].descriptorCount);
            memcpy((void*)pRemappedWrites[i].pImageInfo, pPacket->pDescriptorWrites[i].pImageInfo, pPacket->pDescriptorWrites[i].descriptorCount * sizeof(VkDescriptorImageInfo));
            for (uint32_t j = 0; j < pPacket->pDescriptorWrites[i].descriptorCount; j++)
            {
                if (pPacket->pDescriptorWrites[i].pImageInfo[j].sampler != VK_NULL_HANDLE)
                {
                    const_cast<VkDescriptorImageInfo*>(pRemappedWrites[i].pImageInfo)[j].sampler = m_objMapper.remap_samplers(pPacket->pDescriptorWrites[i].pImageInfo[j].sampler);
                    if (pRemappedWrites[i].pImageInfo[j].sampler == VK_NULL_HANDLE)
                    {
                        vktrace_LogError("Skipping vkUpdateDescriptorSets() due to invalid remapped VkSampler.");
                        errorBadRemap = true;
                        break;
                    }
                }
            }
            break;
        case VK_DESCRIPTOR_TYPE_SAMPLED_IMAGE:
        case VK_DESCRIPTOR_TYPE_STORAGE_IMAGE:
        case VK_DESCRIPTOR_TYPE_INPUT_ATTACHMENT:
            pRemappedWrites[i].pImageInfo = VKTRACE_NEW_ARRAY(VkDescriptorImageInfo, pPacket->pDescriptorWrites[i].descriptorCount);
            memcpy((void*)pRemappedWrites[i].pImageInfo, pPacket->pDescriptorWrites[i].pImageInfo, pPacket->pDescriptorWrites[i].descriptorCount * sizeof(VkDescriptorImageInfo));
            for (uint32_t j = 0; j < pPacket->pDescriptorWrites[i].descriptorCount; j++)
            {
                if (pPacket->pDescriptorWrites[i].pImageInfo[j].imageView != VK_NULL_HANDLE)
                {
                    const_cast<VkDescriptorImageInfo*>(pRemappedWrites[i].pImageInfo)[j].imageView = m_objMapper.remap_imageviews(pPacket->pDescriptorWrites[i].pImageInfo[j].imageView);
                    if (pRemappedWrites[i].pImageInfo[j].imageView == VK_NULL_HANDLE)
                    {
                        vktrace_LogError("Skipping vkUpdateDescriptorSets() due to invalid remapped VkImageView.");
                        errorBadRemap = true;
                        break;
                    }
                }
            }
            break;
        case VK_DESCRIPTOR_TYPE_COMBINED_IMAGE_SAMPLER:
            pRemappedWrites[i].pImageInfo = VKTRACE_NEW_ARRAY(VkDescriptorImageInfo, pPacket->pDescriptorWrites[i].descriptorCount);
            memcpy((void*)pRemappedWrites[i].pImageInfo, pPacket->pDescriptorWrites[i].pImageInfo, pPacket->pDescriptorWrites[i].descriptorCount * sizeof(VkDescriptorImageInfo));
            for (uint32_t j = 0; j < pPacket->pDescriptorWrites[i].descriptorCount; j++)
            {
                if (pPacket->pDescriptorWrites[i].pImageInfo[j].sampler != VK_NULL_HANDLE)
                {
                    const_cast<VkDescriptorImageInfo*>(pRemappedWrites[i].pImageInfo)[j].sampler = m_objMapper.remap_samplers(pPacket->pDescriptorWrites[i].pImageInfo[j].sampler);
                    if (pRemappedWrites[i].pImageInfo[j].sampler == VK_NULL_HANDLE)
                    {
                        vktrace_LogError("Skipping vkUpdateDescriptorSets() due to invalid remapped VkSampler.");
                        errorBadRemap = true;
                        break;
                    }
                }
                if (pPacket->pDescriptorWrites[i].pImageInfo[j].imageView != VK_NULL_HANDLE)
                {
                    const_cast<VkDescriptorImageInfo*>(pRemappedWrites[i].pImageInfo)[j].imageView = m_objMapper.remap_imageviews(pPacket->pDescriptorWrites[i].pImageInfo[j].imageView);
                    if (pRemappedWrites[i].pImageInfo[j].imageView == VK_NULL_HANDLE)
                    {
                        vktrace_LogError("Skipping vkUpdateDescriptorSets() due to invalid remapped VkImageView.");
                        errorBadRemap = true;
                        break;
                    }
                }
            }
            break;
        case VK_DESCRIPTOR_TYPE_UNIFORM_TEXEL_BUFFER:
        case VK_DESCRIPTOR_TYPE_STORAGE_TEXEL_BUFFER:
            pRemappedWrites[i].pTexelBufferView = VKTRACE_NEW_ARRAY(VkBufferView, pPacket->pDescriptorWrites[i].descriptorCount);
            memcpy((void*)pRemappedWrites[i].pTexelBufferView, pPacket->pDescriptorWrites[i].pTexelBufferView, pPacket->pDescriptorWrites[i].descriptorCount * sizeof(VkBufferView));
            for (uint32_t j = 0; j < pPacket->pDescriptorWrites[i].descriptorCount; j++)
            {
                if (pPacket->pDescriptorWrites[i].pTexelBufferView[j] != VK_NULL_HANDLE)
                {
                    const_cast<VkBufferView*>(pRemappedWrites[i].pTexelBufferView)[j] = m_objMapper.remap_bufferviews(pPacket->pDescriptorWrites[i].pTexelBufferView[j]);
                    if (pRemappedWrites[i].pTexelBufferView[j] == VK_NULL_HANDLE)
                    {
                        vktrace_LogError("Skipping vkUpdateDescriptorSets() due to invalid remapped VkBufferView.");
                        errorBadRemap = true;
                        break;
                    }
                }
            }
            break;
        case VK_DESCRIPTOR_TYPE_UNIFORM_BUFFER:
        case VK_DESCRIPTOR_TYPE_STORAGE_BUFFER:
        case VK_DESCRIPTOR_TYPE_UNIFORM_BUFFER_DYNAMIC:
        case VK_DESCRIPTOR_TYPE_STORAGE_BUFFER_DYNAMIC:
            pRemappedWrites[i].pBufferInfo = VKTRACE_NEW_ARRAY(VkDescriptorBufferInfo, pPacket->pDescriptorWrites[i].descriptorCount);
            memcpy((void*)pRemappedWrites[i].pBufferInfo, pPacket->pDescriptorWrites[i].pBufferInfo, pPacket->pDescriptorWrites[i].descriptorCount * sizeof(VkDescriptorBufferInfo));
            for (uint32_t j = 0; j < pPacket->pDescriptorWrites[i].descriptorCount; j++)
            {
                if (pPacket->pDescriptorWrites[i].pBufferInfo[j].buffer != VK_NULL_HANDLE)
                {
                    const_cast<VkDescriptorBufferInfo*>(pRemappedWrites[i].pBufferInfo)[j].buffer = m_objMapper.remap_buffers(pPacket->pDescriptorWrites[i].pBufferInfo[j].buffer);
                    if (pRemappedWrites[i].pBufferInfo[j].buffer == VK_NULL_HANDLE)
                    {
                        vktrace_LogError("Skipping vkUpdateDescriptorSets() due to invalid remapped VkBufferView.");
                        errorBadRemap = true;
                        break;
                    }
                }
            }
            /* Nothing to do, already copied the constant values into the new descriptor info */
        default:
            break;
        }
    }

    for (uint32_t i = 0; i < pPacket->descriptorCopyCount && !errorBadRemap; i++)
    {
        pRemappedCopies[i].dstSet = m_objMapper.remap_descriptorsets(pPacket->pDescriptorCopies[i].dstSet);
        if (pRemappedCopies[i].dstSet == VK_NULL_HANDLE)
        {
            vktrace_LogError("Skipping vkUpdateDescriptorSets() due to invalid remapped destination VkDescriptorSet.");
            errorBadRemap = true;
            break;
        }

        pRemappedCopies[i].srcSet = m_objMapper.remap_descriptorsets(pPacket->pDescriptorCopies[i].srcSet);
        if (pRemappedCopies[i].srcSet == VK_NULL_HANDLE)
        {
            vktrace_LogError("Skipping vkUpdateDescriptorSets() due to invalid remapped source VkDescriptorSet.");
            errorBadRemap = true;
            break;
        }
    }

    if (!errorBadRemap)
    {
        // If an error occurred, don't call the real function, but skip ahead so that memory is cleaned up!

        m_vkFuncs.real_vkUpdateDescriptorSets(remappedDevice, pPacket->descriptorWriteCount, pRemappedWrites, pPacket->descriptorCopyCount, pRemappedCopies);
    }

    for (uint32_t d = 0; d < pPacket->descriptorWriteCount; d++)
    {
        if (pRemappedWrites[d].pImageInfo != NULL) {
            VKTRACE_DELETE((void*)pRemappedWrites[d].pImageInfo);
            pRemappedWrites[d].pImageInfo = NULL;
        }
        if (pRemappedWrites[d].pBufferInfo != NULL) {
            VKTRACE_DELETE((void*)pRemappedWrites[d].pBufferInfo);
            pRemappedWrites[d].pImageInfo = NULL;
        }
        if (pRemappedWrites[d].pTexelBufferView != NULL) {
            VKTRACE_DELETE((void*)pRemappedWrites[d].pTexelBufferView);
            pRemappedWrites[d].pTexelBufferView = NULL;
        }
    }
    VKTRACE_DELETE(pRemappedWrites);
    VKTRACE_DELETE(pRemappedCopies);
}

VkResult vkReplay::manually_replay_vkCreateDescriptorSetLayout(packet_vkCreateDescriptorSetLayout* pPacket)
{
    VkResult replayResult = VK_ERROR_VALIDATION_FAILED_EXT;

    VkDevice remappedDevice = m_objMapper.remap_devices(pPacket->device);
    if (remappedDevice == VK_NULL_HANDLE)
    {
        vktrace_LogError("Skipping vkCreateDescriptorSetLayout() due to invalid remapped VkDevice.");
        return VK_ERROR_VALIDATION_FAILED_EXT;
    }

    VkDescriptorSetLayoutCreateInfo *pInfo = (VkDescriptorSetLayoutCreateInfo*) pPacket->pCreateInfo;
    if (pInfo != NULL)
    {
        if (pInfo->pBindings != NULL)
        {
            for (unsigned int i = 0; i < pInfo->bindingCount; i++)
            {
                VkDescriptorSetLayoutBinding *pBindings = (VkDescriptorSetLayoutBinding *) &pInfo->pBindings[i];
                if (pBindings->pImmutableSamplers != NULL)
                {
                    for (unsigned int j = 0; j < pBindings->descriptorCount; j++)
                    {
                        VkSampler* pSampler = (VkSampler*)&pBindings->pImmutableSamplers[j];
                        *pSampler = m_objMapper.remap_samplers(pBindings->pImmutableSamplers[j]);
                        if (*pSampler == VK_NULL_HANDLE)
                        {
                            vktrace_LogError("Skipping vkCreateDescriptorSetLayout() due to invalid remapped VkSampler.");
                            return VK_ERROR_VALIDATION_FAILED_EXT;
                        }
                    }
                }
            }
        }
    }
    VkDescriptorSetLayout setLayout;
    replayResult = m_vkFuncs.real_vkCreateDescriptorSetLayout(remappedDevice, pPacket->pCreateInfo, NULL, &setLayout);
    if (replayResult == VK_SUCCESS)
    {
        m_objMapper.add_to_descriptorsetlayouts_map(*(pPacket->pSetLayout), setLayout);
    }
    return replayResult;
}

void vkReplay::manually_replay_vkDestroyDescriptorSetLayout(packet_vkDestroyDescriptorSetLayout* pPacket)
{
    VkDevice remappedDevice = m_objMapper.remap_devices(pPacket->device);
    if (remappedDevice == VK_NULL_HANDLE) {
        vktrace_LogError("Skipping vkDestroyDescriptorSetLayout() due to invalid remapped VkDevice.");
        return;
    }

    m_vkFuncs.real_vkDestroyDescriptorSetLayout(remappedDevice, pPacket->descriptorSetLayout, NULL);
    m_objMapper.rm_from_descriptorsetlayouts_map(pPacket->descriptorSetLayout);
}

VkResult vkReplay::manually_replay_vkAllocateDescriptorSets(packet_vkAllocateDescriptorSets* pPacket)
{
    VkResult replayResult = VK_ERROR_VALIDATION_FAILED_EXT;

    VkDevice remappedDevice = m_objMapper.remap_devices(pPacket->device);
    if (remappedDevice == VK_NULL_HANDLE)
    {
        vktrace_LogError("Skipping vkAllocateDescriptorSets() due to invalid remapped VkDevice.");
        return VK_ERROR_VALIDATION_FAILED_EXT;
    }

    VkDescriptorPool remappedPool = m_objMapper.remap_descriptorpools(pPacket->pAllocateInfo->descriptorPool);
    if (remappedPool == VK_NULL_HANDLE)
    {
        vktrace_LogError("Skipping vkAllocateDescriptorSets() due to invalid remapped VkDescriptorPool.");
        return VK_ERROR_VALIDATION_FAILED_EXT;
    }

    VkDescriptorSetLayout* pRemappedSetLayouts = VKTRACE_NEW_ARRAY(VkDescriptorSetLayout, pPacket->pAllocateInfo->descriptorSetCount);

    VkDescriptorSetAllocateInfo allocateInfo;
    allocateInfo.pNext = NULL;
    allocateInfo.sType = VK_STRUCTURE_TYPE_DESCRIPTOR_SET_ALLOCATE_INFO;
    allocateInfo.descriptorPool = remappedPool;
    allocateInfo.descriptorSetCount = pPacket->pAllocateInfo->descriptorSetCount;
    allocateInfo.pSetLayouts = pRemappedSetLayouts;

    for (uint32_t i = 0; i < allocateInfo.descriptorSetCount; i++)
    {
        pRemappedSetLayouts[i] = m_objMapper.remap_descriptorsetlayouts(pPacket->pAllocateInfo->pSetLayouts[i]);
        if (pRemappedSetLayouts[i] == VK_NULL_HANDLE)
        {
            vktrace_LogError("Skipping vkAllocateDescriptorSets() due to invalid remapped VkDescriptorSetLayout.");
            VKTRACE_DELETE(pRemappedSetLayouts);
            return VK_ERROR_VALIDATION_FAILED_EXT;
        }
    }

    VkDescriptorSet* pDescriptorSets = NULL;
    replayResult = m_vkFuncs.real_vkAllocateDescriptorSets(
                       remappedDevice,
                       pPacket->pAllocateInfo,
                       pDescriptorSets);
    if(replayResult == VK_SUCCESS)
    {
        for(uint32_t i = 0; i < pPacket->pAllocateInfo->descriptorSetCount; ++i)
        {
           m_objMapper.add_to_descriptorsets_map(pPacket->pDescriptorSets[i], pDescriptorSets[i]);
        }
    }

    VKTRACE_DELETE(pRemappedSetLayouts);

    return replayResult;
}

VkResult vkReplay::manually_replay_vkFreeDescriptorSets(packet_vkFreeDescriptorSets* pPacket)
{
    VkResult replayResult = VK_ERROR_VALIDATION_FAILED_EXT;

    VkDevice remappedDevice = m_objMapper.remap_devices(pPacket->device);
    if (remappedDevice == VK_NULL_HANDLE)
    {
        vktrace_LogError("Skipping vkFreeDescriptorSets() due to invalid remapped VkDevice.");
        return VK_ERROR_VALIDATION_FAILED_EXT;
    }

    VkDescriptorPool remappedDescriptorPool;
    remappedDescriptorPool = m_objMapper.remap_descriptorpools(pPacket->descriptorPool);
    if (remappedDescriptorPool == VK_NULL_HANDLE)
    {
        vktrace_LogError("Skipping vkFreeDescriptorSets() due to invalid remapped VkDescriptorPool.");
        return VK_ERROR_VALIDATION_FAILED_EXT;
    }

    VkDescriptorSet* localDSs = VKTRACE_NEW_ARRAY(VkDescriptorSet, pPacket->descriptorSetCount);
    uint32_t i;
    for (i = 0; i < pPacket->descriptorSetCount; ++i) {
        localDSs[i] = m_objMapper.remap_descriptorsets(pPacket->pDescriptorSets[i]);
        if (localDSs[i] == VK_NULL_HANDLE && pPacket->pDescriptorSets[i] != VK_NULL_HANDLE)
        {
            vktrace_LogError("Skipping vkFreeDescriptorSets() due to invalid remapped VkDescriptorSet.");
            VKTRACE_DELETE(localDSs);
            return VK_ERROR_VALIDATION_FAILED_EXT;
        }
    }

    replayResult = m_vkFuncs.real_vkFreeDescriptorSets(remappedDevice, remappedDescriptorPool, pPacket->descriptorSetCount, localDSs);
    if(replayResult == VK_SUCCESS)
    {
        for (i = 0; i < pPacket->descriptorSetCount; ++i) {
           m_objMapper.rm_from_descriptorsets_map(pPacket->pDescriptorSets[i]);
        }
    }
    VKTRACE_DELETE(localDSs);
    return replayResult;
}

void vkReplay::manually_replay_vkCmdBindDescriptorSets(packet_vkCmdBindDescriptorSets* pPacket)
{
    VkCommandBuffer remappedCommandBuffer = m_objMapper.remap_commandbuffers(pPacket->commandBuffer);
    if (remappedCommandBuffer == VK_NULL_HANDLE)
    {
        vktrace_LogError("Skipping vkCmdBindDescriptorSets() due to invalid remapped VkCommandBuffer.");
        return;
    }

    VkPipelineLayout remappedLayout = m_objMapper.remap_pipelinelayouts(pPacket->layout);
    if (remappedLayout == VK_NULL_HANDLE)
    {
        vktrace_LogError("Skipping vkCmdBindDescriptorSets() due to invalid remapped VkPipelineLayout.");
        return;
    }

    VkDescriptorSet* pRemappedSets = (VkDescriptorSet *) vktrace_malloc(sizeof(VkDescriptorSet) * pPacket->descriptorSetCount);
    if (pRemappedSets == NULL)
    {
        vktrace_LogError("Replay of CmdBindDescriptorSets out of memory.");
        return;
    }

    for (uint32_t idx = 0; idx < pPacket->descriptorSetCount && pPacket->pDescriptorSets != NULL; idx++)
    {
        pRemappedSets[idx] = m_objMapper.remap_descriptorsets(pPacket->pDescriptorSets[idx]);
        if (pRemappedSets[idx] == VK_NULL_HANDLE && pPacket->pDescriptorSets[idx] != VK_NULL_HANDLE)
        {
            vktrace_LogError("Skipping vkCmdBindDescriptorSets() due to invalid remapped VkDescriptorSet.");
            vktrace_free(pRemappedSets);
            return;
        }
    }

    m_vkFuncs.real_vkCmdBindDescriptorSets(remappedCommandBuffer, pPacket->pipelineBindPoint, remappedLayout, pPacket->firstSet, pPacket->descriptorSetCount, pRemappedSets, pPacket->dynamicOffsetCount, pPacket->pDynamicOffsets);
    vktrace_free(pRemappedSets);
    return;
}

void vkReplay::manually_replay_vkCmdBindVertexBuffers(packet_vkCmdBindVertexBuffers* pPacket)
{
    VkCommandBuffer remappedCommandBuffer = m_objMapper.remap_commandbuffers(pPacket->commandBuffer);
    if (remappedCommandBuffer == VK_NULL_HANDLE)
    {
        vktrace_LogError("Skipping vkCmdBindVertexBuffers() due to invalid remapped VkCommandBuffer.");
        return;
    }

    VkBuffer *pSaveBuff = VKTRACE_NEW_ARRAY(VkBuffer, pPacket->bindingCount);
    if (pSaveBuff == NULL && pPacket->bindingCount > 0)
    {
        vktrace_LogError("Replay of CmdBindVertexBuffers out of memory.");
        return;
    }
    uint32_t i = 0;
    if (pPacket->pBuffers != NULL) {
        for (i = 0; i < pPacket->bindingCount; i++)
        {
            VkBuffer *pBuff = (VkBuffer*) &(pPacket->pBuffers[i]);
            pSaveBuff[i] = pPacket->pBuffers[i];
            *pBuff = m_objMapper.remap_buffers(pPacket->pBuffers[i]);
            if (*pBuff == VK_NULL_HANDLE && pPacket->pBuffers[i] != VK_NULL_HANDLE)
            {
                vktrace_LogError("Skipping vkCmdBindVertexBuffers() due to invalid remapped VkBuffer.");
                VKTRACE_DELETE(pSaveBuff);
                return;
            }
        }
    }
    m_vkFuncs.real_vkCmdBindVertexBuffers(remappedCommandBuffer, pPacket->firstBinding, pPacket->bindingCount, pPacket->pBuffers, pPacket->pOffsets);
    for (uint32_t k = 0; k < i; k++)
    {
        VkBuffer *pBuff = (VkBuffer*) &(pPacket->pBuffers[k]);
        *pBuff = pSaveBuff[k];
    }
    VKTRACE_DELETE(pSaveBuff);
    return;
}

//VkResult vkReplay::manually_replay_vkCreateGraphicsPipeline(packet_vkCreateGraphicsPipeline* pPacket)
//{
//    VkResult replayResult = VK_ERROR_VALIDATION_FAILED_EXT;
//
//    VkDevice remappedDevice = m_objMapper.remap_devices(pPacket->device);
//    if (remappedDevice == VK_NULL_HANDLE)
//    {
//        vktrace_LogError("Skipping vkCreateGraphicsPipeline() due to invalid remapped VkDevice.");
//        return VK_ERROR_VALIDATION_FAILED_EXT;
//    }
//
//    // remap shaders from each stage
//    VkPipelineShaderStageCreateInfo* pRemappedStages = VKTRACE_NEW_ARRAY(VkPipelineShaderStageCreateInfo, pPacket->pCreateInfo->stageCount);
//    memcpy(pRemappedStages, pPacket->pCreateInfo->pStages, sizeof(VkPipelineShaderStageCreateInfo) * pPacket->pCreateInfo->stageCount);
//    for (uint32_t i = 0; i < pPacket->pCreateInfo->stageCount; i++)
//    {
//        pRemappedStages[i].shader = m_objMapper.remap(pRemappedStages[i].shader);
//        if (pRemappedStages[i].shader == VK_NULL_HANDLE)
//        {
//            vktrace_LogError("Skipping vkCreateGraphicsPipeline() due to invalid remapped VkShader.");
//            return VK_ERROR_VALIDATION_FAILED_EXT;
//        }
//    }
//
//    VkGraphicsPipelineCreateInfo createInfo = {
//        .sType = pPacket->pCreateInfo->sType,
//        .pNext = pPacket->pCreateInfo->pNext,
//        .stageCount = pPacket->pCreateInfo->stageCount,
//        .pStages = pRemappedStages,
//        .pVertexInputState = pPacket->pCreateInfo->pVertexInputState,
//        .pIaState = pPacket->pCreateInfo->pIaState,
//        .pTessState = pPacket->pCreateInfo->pTessState,
//        .pVpState = pPacket->pCreateInfo->pVpState,
//        .pRsState = pPacket->pCreateInfo->pRsState,
//        .pMsState = pPacket->pCreateInfo->pMsState,
//        .pDsState = pPacket->pCreateInfo->pDsState,
//        .pCbState = pPacket->pCreateInfo->pCbState,
//        .flags = pPacket->pCreateInfo->flags,
//        .layout = m_objMapper.remap(pPacket->pCreateInfo->layout)
//    };
//
//    VkPipeline pipeline;
//    replayResult = m_vkFuncs.real_vkCreateGraphicsPipeline(remappedDevice, &createInfo, &pipeline);
//    if (replayResult == VK_SUCCESS)
//    {
//        m_objMapper.add_to_map(pPacket->pPipeline, &pipeline);
//    }
//
//    VKTRACE_DELETE(pRemappedStages);
//
//    return replayResult;
//}

VkResult vkReplay::manually_replay_vkGetPipelineCacheData(packet_vkGetPipelineCacheData* pPacket)
{
    VkResult replayResult = VK_ERROR_VALIDATION_FAILED_EXT;
    size_t dataSize;
    VkDevice remappeddevice = m_objMapper.remap_devices(pPacket->device);
    if (remappeddevice == VK_NULL_HANDLE)
    {
        vktrace_LogError("Skipping vkGetPipelineCacheData() due to invalid remapped VkDevice.");
        return VK_ERROR_VALIDATION_FAILED_EXT;
    }

    VkPipelineCache remappedpipelineCache = m_objMapper.remap_pipelinecaches(pPacket->pipelineCache);
    if (pPacket->pipelineCache != VK_NULL_HANDLE && remappedpipelineCache == VK_NULL_HANDLE)
    {
        vktrace_LogError("Skipping vkGetPipelineCacheData() due to invalid remapped VkPipelineCache.");
        return VK_ERROR_VALIDATION_FAILED_EXT;
    }

    // Since the returned data size may not be equal to size of the buffer in the trace packet allocate a local buffer as needed
    replayResult = m_vkFuncs.real_vkGetPipelineCacheData(remappeddevice, remappedpipelineCache, &dataSize, NULL);
    if (replayResult != VK_SUCCESS)
        return replayResult;
    if (pPacket->pData) {
        uint8_t *pData = VKTRACE_NEW_ARRAY(uint8_t, dataSize);
        replayResult = m_vkFuncs.real_vkGetPipelineCacheData(remappeddevice, remappedpipelineCache, pPacket->pDataSize, pData);
        VKTRACE_DELETE(pData);
    }
    return replayResult;
}

VkResult vkReplay::manually_replay_vkCreateComputePipelines(packet_vkCreateComputePipelines* pPacket)
=======
/*
 *
 * Copyright (C) 2015-2016 Valve Corporation
 * Copyright (C) 2015-2016 LunarG, Inc.
 * All Rights Reserved
 *
 * Licensed under the Apache License, Version 2.0 (the "License");
 * you may not use this file except in compliance with the License.
 * You may obtain a copy of the License at
 *
 *     http://www.apache.org/licenses/LICENSE-2.0
 *
 * Unless required by applicable law or agreed to in writing, software
 * distributed under the License is distributed on an "AS IS" BASIS,
 * WITHOUT WARRANTIES OR CONDITIONS OF ANY KIND, either express or implied.
 * See the License for the specific language governing permissions and
 * limitations under the License.
 *
 * Author: Peter Lohrmann <peterl@valvesoftware.com>
 * Author: Jon Ashburn <jon@lunarg.com>
 * Author: Courtney Goeltzenleuchter <courtney@LunarG.com>
 * Author: Mark Lobodzinski <mark@lunarg.com>
 * Author: Tobin Ehlis <tobin@lunarg.com>
 */

#include "vulkan/vulkan.h"
#include "vkreplay_vkreplay.h"
#include "vkreplay.h"
#include "vkreplay_settings.h"

#include <algorithm>

#include "vktrace_vk_vk_packets.h"
#include "vk_enum_string_helper.h"

using namespace std;
#include "vktrace_pageguard_memorycopy.h"

vkreplayer_settings *g_pReplaySettings;

vkReplay::vkReplay(vkreplayer_settings *pReplaySettings)
{
    g_pReplaySettings = pReplaySettings;
    m_display = new vkDisplay();
    m_pDSDump = NULL;
    m_pCBDump = NULL;
//    m_pVktraceSnapshotPrint = NULL;
    m_objMapper.m_adjustForGPU = false;

    m_frameNumber = 0;
}

vkReplay::~vkReplay()
{
    delete m_display;
    vktrace_platform_close_library(m_vkFuncs.m_libHandle);
}

int vkReplay::init(vktrace_replay::ReplayDisplay & disp)
{
    int err;
#if defined PLATFORM_LINUX
    void * handle = dlopen("libvulkan.so", RTLD_LAZY);
#else
    HMODULE handle = LoadLibrary("vulkan-1.dll" );
#endif

    if (handle == NULL) {
        vktrace_LogError("Failed to open vulkan library.");
        return -1;
    }
    m_vkFuncs.init_funcs(handle);
    disp.set_implementation(m_display);
    if ((err = m_display->init(disp.get_gpu())) != 0) {
        vktrace_LogError("Failed to init vulkan display.");
        return err;
    }
    if (disp.get_window_handle() == 0)
    {
        if ((err = m_display->create_window(disp.get_width(), disp.get_height())) != 0) {
            vktrace_LogError("Failed to create Window");
            return err;
        }
    }
    else
    {
        if ((err = m_display->set_window(disp.get_window_handle(), disp.get_width(), disp.get_height())) != 0)
        {
            vktrace_LogError("Failed to set Window");
            return err;
        }
    }
    return 0;
}

vktrace_replay::VKTRACE_REPLAY_RESULT vkReplay::handle_replay_errors(const char* entrypointName, const VkResult resCall, const VkResult resTrace, const vktrace_replay::VKTRACE_REPLAY_RESULT resIn)
{
    vktrace_replay::VKTRACE_REPLAY_RESULT res = resIn;
    if (resCall != resTrace) {
        vktrace_LogError("Return value %s from API call (%s) does not match return value from trace file %s.",
                string_VkResult((VkResult)resCall), entrypointName, string_VkResult((VkResult)resTrace));
        res = vktrace_replay::VKTRACE_REPLAY_BAD_RETURN;
    }
    if (resCall != VK_SUCCESS  && resCall != VK_NOT_READY) {
        vktrace_LogWarning("API call (%s) returned failed result %s", entrypointName, string_VkResult(resCall));
    }
    return res;
}
void vkReplay::push_validation_msg(VkFlags msgFlags, VkDebugReportObjectTypeEXT objType, uint64_t srcObjectHandle, size_t location, int32_t msgCode, const char* pLayerPrefix, const char* pMsg, const void* pUserData)
{
    struct ValidationMsg msgObj;
    msgObj.msgFlags = msgFlags;
    msgObj.objType = objType;
    msgObj.srcObjectHandle = srcObjectHandle;
    msgObj.location = location;
    strncpy(msgObj.layerPrefix, pLayerPrefix, 256);
    msgObj.layerPrefix[255] = '\0';
    msgObj.msgCode = msgCode;
    strncpy(msgObj.msg, pMsg, 256);
    msgObj.msg[255] = '\0';
    msgObj.pUserData = (void *) pUserData;
    m_validationMsgs.push_back(msgObj);
}

vktrace_replay::VKTRACE_REPLAY_RESULT vkReplay::pop_validation_msgs()
{
    if (m_validationMsgs.size() == 0)
        return vktrace_replay::VKTRACE_REPLAY_SUCCESS;
    m_validationMsgs.clear();
    return vktrace_replay::VKTRACE_REPLAY_VALIDATION_ERROR;
}

int vkReplay::dump_validation_data()
{
    if  (m_pDSDump && m_pCBDump)
    {
        m_pDSDump((char *) "pipeline_dump.dot");
        m_pCBDump((char *) "cb_dump.dot");
    }
//    if (m_pVktraceSnapshotPrint != NULL)
//    {
//        m_pVktraceSnapshotPrint();
//    }
   return 0;
}

VkResult vkReplay::manually_replay_vkCreateInstance(packet_vkCreateInstance* pPacket)
{
    VkResult replayResult = VK_ERROR_VALIDATION_FAILED_EXT;
    VkInstanceCreateInfo *pCreateInfo;
    char **ppEnabledLayerNames = NULL, **saved_ppLayers;
    if (!m_display->m_initedVK)
    {
        VkInstance inst;

        const char strScreenShot[] = "VK_LAYER_LUNARG_screenshot";
        pCreateInfo = (VkInstanceCreateInfo *) pPacket->pCreateInfo;
        if (g_pReplaySettings->screenshotList != NULL) {
            // enable screenshot layer if it is available and not already in list
            bool found_ss = false;
            for (uint32_t i = 0; i < pCreateInfo->enabledLayerCount; i++) {
                if (!strcmp(pCreateInfo->ppEnabledLayerNames[i], strScreenShot)) {
                    found_ss = true;
                    break;
                }
            }
            if (!found_ss) {
                uint32_t count;

                // query to find if ScreenShot layer is available
                m_vkFuncs.real_vkEnumerateInstanceLayerProperties(&count, NULL);
                VkLayerProperties *props = (VkLayerProperties *) vktrace_malloc(count * sizeof (VkLayerProperties));
                if (props && count > 0)
                    m_vkFuncs.real_vkEnumerateInstanceLayerProperties(&count, props);
                for (uint32_t i = 0; i < count; i++) {
                    if (!strcmp(props[i].layerName, strScreenShot)) {
                        found_ss = true;
                        break;
                    }
                }
                if (found_ss) {
                    // screenshot layer is available so enable it
                    ppEnabledLayerNames = (char **) vktrace_malloc((pCreateInfo->enabledLayerCount + 1) * sizeof (char *));
                    for (uint32_t i = 0; i < pCreateInfo->enabledLayerCount && ppEnabledLayerNames; i++) {
                        ppEnabledLayerNames[i] = (char *) pCreateInfo->ppEnabledLayerNames[i];
                    }
                    ppEnabledLayerNames[pCreateInfo->enabledLayerCount] = (char *) vktrace_malloc(strlen(strScreenShot) + 1);
                    strcpy(ppEnabledLayerNames[pCreateInfo->enabledLayerCount++], strScreenShot);
                    saved_ppLayers = (char **) pCreateInfo->ppEnabledLayerNames;
                    pCreateInfo->ppEnabledLayerNames = ppEnabledLayerNames;
                }
                vktrace_free(props);
            }
        }

        char **saved_ppExtensions = (char **)pCreateInfo->ppEnabledExtensionNames;
        int savedExtensionCount = pCreateInfo->enabledExtensionCount;
        vector<const char *> extension_names;
        vector<string> outlist;

#if defined PLATFORM_LINUX
        extension_names.push_back(VK_KHR_XCB_SURFACE_EXTENSION_NAME);
        outlist.push_back("VK_KHR_win32_surface");
#else
        extension_names.push_back(VK_KHR_WIN32_SURFACE_EXTENSION_NAME);
        outlist.push_back("VK_KHR_xlib_surface");
        outlist.push_back("VK_KHR_xcb_surface");
        outlist.push_back("VK_KHR_wayland_surface");
        outlist.push_back("VK_KHR_mir_surface");
#endif

        for (uint32_t i = 0; i < pCreateInfo->enabledExtensionCount; i++) {
            if ( find(outlist.begin(), outlist.end(), pCreateInfo->ppEnabledExtensionNames[i]) == outlist.end() ) {
                extension_names.push_back(pCreateInfo->ppEnabledExtensionNames[i]);
            }
        }
        pCreateInfo->ppEnabledExtensionNames = extension_names.data();
        pCreateInfo->enabledExtensionCount = (uint32_t)extension_names.size();

        replayResult = m_vkFuncs.real_vkCreateInstance(pPacket->pCreateInfo, NULL, &inst);

        pCreateInfo->ppEnabledExtensionNames = saved_ppExtensions;
        pCreateInfo->enabledExtensionCount = savedExtensionCount;

        if (ppEnabledLayerNames) {
            // restore the packets CreateInfo struct
            vktrace_free(ppEnabledLayerNames[pCreateInfo->enabledLayerCount - 1]);
            vktrace_free(ppEnabledLayerNames);
            pCreateInfo->ppEnabledLayerNames = saved_ppLayers;
        }

        if (replayResult == VK_SUCCESS) {
            m_objMapper.add_to_instances_map(*(pPacket->pInstance), inst);
        }
    }
    return replayResult;
}

bool vkReplay::getQueueFamilyIdx(VkPhysicalDevice tracePhysicalDevice,
                                 VkPhysicalDevice replayPhysicalDevice,
                                 uint32_t traceIdx,
                                 uint32_t* pReplayIdx)
{
    if  (traceIdx == VK_QUEUE_FAMILY_IGNORED)
    {
        *pReplayIdx = VK_QUEUE_FAMILY_IGNORED;
        return true;
    }

    if (traceQueueFamilyProperties.find(tracePhysicalDevice) == traceQueueFamilyProperties.end() ||
        replayQueueFamilyProperties.find(replayPhysicalDevice) == replayQueueFamilyProperties.end())
    {
        goto fail;
    }

    if (min(traceQueueFamilyProperties[tracePhysicalDevice].count, replayQueueFamilyProperties[replayPhysicalDevice].count) == 0)
    {
        goto fail;
    }

    for (uint32_t i = 0; i < min(traceQueueFamilyProperties[tracePhysicalDevice].count, replayQueueFamilyProperties[replayPhysicalDevice].count); i++)
    {
        if (traceQueueFamilyProperties[tracePhysicalDevice].queueFamilyProperties[traceIdx].queueFlags == replayQueueFamilyProperties[replayPhysicalDevice].queueFamilyProperties[i].queueFlags)
        {
            *pReplayIdx = i;
            return true;
        }
    }

    // Didn't find an exact match, search for a superset
    for (uint32_t i = 0; i < min(traceQueueFamilyProperties[tracePhysicalDevice].count, replayQueueFamilyProperties[replayPhysicalDevice].count); i++)
    {
        if (traceQueueFamilyProperties[tracePhysicalDevice].queueFamilyProperties[traceIdx].queueFlags ==
            (traceQueueFamilyProperties[tracePhysicalDevice].queueFamilyProperties[traceIdx].queueFlags & replayQueueFamilyProperties[replayPhysicalDevice].queueFamilyProperties[i].queueFlags))
        {
            *pReplayIdx = i;
            return true;
        }
    }

fail:
    vktrace_LogError("Cannot determine queue family index - has vkGetPhysicalDeviceQueueFamilyProperties been called?");
    // Didn't find a match
    return false;
}

bool vkReplay::getQueueFamilyIdx(VkDevice traceDevice,
                                 VkDevice replayDevice,
                                 uint32_t traceIdx,
                                 uint32_t* pReplayIdx)
{
    VkPhysicalDevice tracePhysicalDevice;
    VkPhysicalDevice replayPhysicalDevice;

    if (tracePhysicalDevices.find(traceDevice) == tracePhysicalDevices.end() ||
        replayPhysicalDevices.find(replayDevice) == replayPhysicalDevices.end())
    {
        vktrace_LogWarning("Cannot determine queue family index - has vkGetPhysicalDeviceQueueFamilyProperties been called?");
        return false;
    }

    tracePhysicalDevice = tracePhysicalDevices[traceDevice];
    replayPhysicalDevice = replayPhysicalDevices[replayDevice];

    return getQueueFamilyIdx(tracePhysicalDevice,
                             replayPhysicalDevice,
                             traceIdx,
                             pReplayIdx);
}

VkResult vkReplay::manually_replay_vkCreateDevice(packet_vkCreateDevice* pPacket)
{
    VkResult replayResult = VK_ERROR_VALIDATION_FAILED_EXT;
    if (!m_display->m_initedVK)
    {
        VkDevice device;
        VkPhysicalDevice remappedPhysicalDevice = m_objMapper.remap_physicaldevices(pPacket->physicalDevice);
        VkDeviceCreateInfo *pCreateInfo;
        char **ppEnabledLayerNames = NULL, **saved_ppLayers;
        if (remappedPhysicalDevice == VK_NULL_HANDLE)
        {
            vktrace_LogError("Skipping vkCreateDevice() due to invalid remapped VkPhysicalDevice.");
            return VK_ERROR_VALIDATION_FAILED_EXT;
        }
        const char strScreenShot[] = "VK_LAYER_LUNARG_screenshot";
        //char *strScreenShotEnv = vktrace_get_global_var("_VK_SCREENSHOT");

        pCreateInfo = (VkDeviceCreateInfo *) pPacket->pCreateInfo;
        if (g_pReplaySettings->screenshotList != NULL) {
            // enable screenshot layer if it is available and not already in list
            bool found_ss = false;
            for (uint32_t i = 0; i < pCreateInfo->enabledLayerCount; i++) {
                if (!strcmp(pCreateInfo->ppEnabledLayerNames[i], strScreenShot)) {
                    found_ss = true;
                    break;
                }
            }
            if (!found_ss) {
                uint32_t count;

                // query to find if ScreenShot layer is available
                m_vkFuncs.real_vkEnumerateDeviceLayerProperties(remappedPhysicalDevice, &count, NULL);
                VkLayerProperties *props = (VkLayerProperties *) vktrace_malloc(count * sizeof (VkLayerProperties));
                if (props && count > 0)
                    m_vkFuncs.real_vkEnumerateDeviceLayerProperties(remappedPhysicalDevice, &count, props);
                for (uint32_t i = 0; i < count; i++) {
                    if (!strcmp(props[i].layerName, strScreenShot)) {
                        found_ss = true;
                        break;
                    }
                }
                if (found_ss) {
                    // screenshot layer is available so enable it
                    ppEnabledLayerNames = (char **) vktrace_malloc((pCreateInfo->enabledLayerCount+1) * sizeof(char *));
                    for (uint32_t i = 0; i < pCreateInfo->enabledLayerCount && ppEnabledLayerNames; i++)
                    {
                        ppEnabledLayerNames[i] = (char *) pCreateInfo->ppEnabledLayerNames[i];
                    }
                    ppEnabledLayerNames[pCreateInfo->enabledLayerCount] = (char *) vktrace_malloc(strlen(strScreenShot) + 1);
                    strcpy(ppEnabledLayerNames[pCreateInfo->enabledLayerCount++], strScreenShot);
                    saved_ppLayers = (char **) pCreateInfo->ppEnabledLayerNames;
                    pCreateInfo->ppEnabledLayerNames = ppEnabledLayerNames;
                }
                vktrace_free(props);
            }
        }

        // Convert all instances of queueFamilyIndex in structure
        for (uint32_t i = 0; i < pPacket->pCreateInfo->queueCreateInfoCount; i++) {
            uint32_t replayIdx;
            if (pPacket->pCreateInfo->pQueueCreateInfos &&
                getQueueFamilyIdx(pPacket->physicalDevice,
                                  remappedPhysicalDevice,
                                  pPacket->pCreateInfo->pQueueCreateInfos->queueFamilyIndex,
                                  &replayIdx))
            {
                *((uint32_t *)&pPacket->pCreateInfo->pQueueCreateInfos->queueFamilyIndex) = replayIdx;
            }
            else
            {
                vktrace_LogError("vkCreateDevice failed, bad queueFamilyIndex");
                return VK_ERROR_VALIDATION_FAILED_EXT;
            }
        }

        replayResult = m_vkFuncs.real_vkCreateDevice(remappedPhysicalDevice, pPacket->pCreateInfo, NULL, &device);
        if (ppEnabledLayerNames)
        {
            // restore the packets CreateInfo struct
            vktrace_free(ppEnabledLayerNames[pCreateInfo->enabledLayerCount-1]);
            vktrace_free(ppEnabledLayerNames);
            pCreateInfo->ppEnabledLayerNames = saved_ppLayers;
        }
        if (replayResult == VK_SUCCESS)
        {
            m_objMapper.add_to_devices_map(*(pPacket->pDevice), device);
            tracePhysicalDevices[*(pPacket->pDevice)] = pPacket->physicalDevice;
            replayPhysicalDevices[device] = remappedPhysicalDevice;
        }
    }
    return replayResult;
}

VkResult vkReplay::manually_replay_vkCreateBuffer(packet_vkCreateBuffer* pPacket)
{
    VkResult replayResult = VK_ERROR_VALIDATION_FAILED_EXT;
    bufferObj local_bufferObj;
    VkDevice remappedDevice = m_objMapper.remap_devices(pPacket->device);
    if (remappedDevice == VK_NULL_HANDLE)
    {
        return VK_ERROR_VALIDATION_FAILED_EXT;
    }

    // Convert queueFamilyIndices
    if (pPacket->pCreateInfo)
    {
        for (uint32_t i = 0; i < pPacket->pCreateInfo->queueFamilyIndexCount; i++)
        {
            uint32_t replayIdx;
            if (pPacket->pCreateInfo->pQueueFamilyIndices &&
                getQueueFamilyIdx(pPacket->device,
                                  remappedDevice,
                                  pPacket->pCreateInfo->pQueueFamilyIndices[i],
                                  &replayIdx))
            {
                *((uint32_t*)&pPacket->pCreateInfo->pQueueFamilyIndices[i]) = replayIdx;
            } else {
                vktrace_LogError("vkCreateBuffer failed, bad queueFamilyIndex");
               return VK_ERROR_VALIDATION_FAILED_EXT;
            }
        }
    }

    replayResult = m_vkFuncs.real_vkCreateBuffer(remappedDevice, pPacket->pCreateInfo, NULL, &local_bufferObj.replayBuffer);
    if (replayResult == VK_SUCCESS)
    {
        traceBufferToDevice[*pPacket->pBuffer] = pPacket->device;
        replayBufferToDevice[local_bufferObj.replayBuffer] = remappedDevice;
        m_objMapper.add_to_buffers_map(*(pPacket->pBuffer), local_bufferObj);
    }
    return replayResult;
}

VkResult vkReplay::manually_replay_vkCreateImage(packet_vkCreateImage* pPacket)
{
    VkResult replayResult = VK_ERROR_VALIDATION_FAILED_EXT;
    imageObj local_imageObj;
    VkDevice remappedDevice = m_objMapper.remap_devices(pPacket->device);
    if (remappedDevice == VK_NULL_HANDLE)
    {
        return VK_ERROR_VALIDATION_FAILED_EXT;
    }

    // Convert queueFamilyIndices
    if (pPacket->pCreateInfo)
    {
        for (uint32_t i = 0; i < pPacket->pCreateInfo->queueFamilyIndexCount; i++)
        {
            uint32_t replayIdx;
            if (pPacket->pCreateInfo->pQueueFamilyIndices &&
                getQueueFamilyIdx(pPacket->device,
                                  remappedDevice,
                                  pPacket->pCreateInfo->pQueueFamilyIndices[i],
                                  &replayIdx))
            {
                *((uint32_t*)&pPacket->pCreateInfo->pQueueFamilyIndices[i]) = replayIdx;
            } else {
                vktrace_LogError("vkCreateImage failed, bad queueFamilyIndex");
               return VK_ERROR_VALIDATION_FAILED_EXT;
            }
        }
    }

    replayResult = m_vkFuncs.real_vkCreateImage(remappedDevice, pPacket->pCreateInfo, NULL, &local_imageObj.replayImage);
    if (replayResult == VK_SUCCESS)
    {
        traceImageToDevice[*pPacket->pImage] = pPacket->device;
        replayImageToDevice[local_imageObj.replayImage] = remappedDevice;
        m_objMapper.add_to_images_map(*(pPacket->pImage), local_imageObj);
    }
    return replayResult;
}

VkResult vkReplay::manually_replay_vkCreateCommandPool(packet_vkCreateCommandPool* pPacket)
{
    VkResult replayResult = VK_ERROR_VALIDATION_FAILED_EXT;
    VkCommandPool local_pCommandPool;
    VkDevice remappeddevice = m_objMapper.remap_devices(pPacket->device);
    if (pPacket->device != VK_NULL_HANDLE && remappeddevice == VK_NULL_HANDLE)
    {
        return VK_ERROR_VALIDATION_FAILED_EXT;
    }

    // No need to remap pAllocator

    // Convert queueFamilyIndex
    if (pPacket->pCreateInfo)
    {
        uint32_t replayIdx;
        if (getQueueFamilyIdx(pPacket->device,
                              remappeddevice,
                              pPacket->pCreateInfo->queueFamilyIndex,
                              &replayIdx))
        {
            *((uint32_t*)&pPacket->pCreateInfo->queueFamilyIndex) = replayIdx;
        } else {
            vktrace_LogError("vkCreateCommandPool failed, bad queueFamilyIndex");
           return VK_ERROR_VALIDATION_FAILED_EXT;
        }
    }

    replayResult = m_vkFuncs.real_vkCreateCommandPool(remappeddevice, pPacket->pCreateInfo, pPacket->pAllocator, &local_pCommandPool);
    if (replayResult == VK_SUCCESS)
    {
        m_objMapper.add_to_commandpools_map(*(pPacket->pCommandPool), local_pCommandPool);
    }
    return replayResult;
}


VkResult vkReplay::manually_replay_vkEnumeratePhysicalDevices(packet_vkEnumeratePhysicalDevices* pPacket)
{
    VkResult replayResult = VK_ERROR_VALIDATION_FAILED_EXT;
    if (!m_display->m_initedVK)
    {
        uint32_t deviceCount = *(pPacket->pPhysicalDeviceCount);
        VkPhysicalDevice *pDevices = pPacket->pPhysicalDevices;

        VkInstance remappedInstance = m_objMapper.remap_instances(pPacket->instance);
        if (remappedInstance == VK_NULL_HANDLE)
        {
            vktrace_LogError("Skipping vkEnumeratePhysicalDevices() due to invalid remapped VkInstance.");
            return VK_ERROR_VALIDATION_FAILED_EXT;
        }
        if (pPacket->pPhysicalDevices != NULL)
            pDevices = VKTRACE_NEW_ARRAY(VkPhysicalDevice, deviceCount);
        replayResult = m_vkFuncs.real_vkEnumeratePhysicalDevices(remappedInstance, &deviceCount, pDevices);

        //TODO handle different number of physical devices in trace versus replay
        if (deviceCount != *(pPacket->pPhysicalDeviceCount))
        {
            vktrace_LogWarning("Number of physical devices mismatched in replay %u versus trace %u.", deviceCount, *(pPacket->pPhysicalDeviceCount));
        }
        else if (deviceCount == 0)
        {
             vktrace_LogError("vkEnumeratePhysicalDevices number of gpus is zero.");
        }
        else if (pDevices != NULL)
        {
            vktrace_LogVerbose("Enumerated %d physical devices in the system.", deviceCount);
        }
        // TODO handle enumeration results in a different order from trace to replay
        for (uint32_t i = 0; i < deviceCount; i++)
        {
            if (pDevices != NULL)
            {
                m_objMapper.add_to_physicaldevices_map(pPacket->pPhysicalDevices[i], pDevices[i]);
            }
        }
        VKTRACE_DELETE(pDevices);
    }
    return replayResult;
}

// TODO138 : Some of these functions have been renamed/changed in v138, need to scrub them and update as appropriate
//VkResult vkReplay::manually_replay_vkGetPhysicalDeviceInfo(packet_vkGetPhysicalDeviceInfo* pPacket)
//{
//    VkResult replayResult = VK_ERROR_VALIDATION_FAILED_EXT;
//
//    if (!m_display->m_initedVK)
//    {
//        VkPhysicalDevice remappedPhysicalDevice = m_objMapper.remap(pPacket->physicalDevice);
//        if (remappedPhysicalDevice == VK_NULL_HANDLE)
//            return VK_ERROR_VALIDATION_FAILED_EXT;
//
//        switch (pPacket->infoType) {
//        case VK_PHYSICAL_DEVICE_INFO_TYPE_PROPERTIES:
//        {
//            VkPhysicalDeviceProperties deviceProps;
//            size_t dataSize = sizeof(VkPhysicalDeviceProperties);
//            replayResult = m_vkFuncs.real_vkGetPhysicalDeviceInfo(remappedPhysicalDevice, pPacket->infoType, &dataSize,
//                            (pPacket->pData == NULL) ? NULL : &deviceProps);
//            if (pPacket->pData != NULL)
//            {
//                vktrace_LogVerbose("Replay Physical Device Properties");
//                vktrace_LogVerbose("Vendor ID %x, Device ID %x, name %s", deviceProps.vendorId, deviceProps.deviceId, deviceProps.deviceName);
//                vktrace_LogVerbose("API version %u, Driver version %u, gpu Type %u", deviceProps.apiVersion, deviceProps.driverVersion, deviceProps.deviceType);
//                vktrace_LogVerbose("Max Descriptor Sets: %u", deviceProps.maxDescriptorSets);
//                vktrace_LogVerbose("Max Bound Descriptor Sets: %u", deviceProps.maxBoundDescriptorSets);
//                vktrace_LogVerbose("Max Thread Group Size: %u", deviceProps.maxThreadGroupSize);
//                vktrace_LogVerbose("Max Color Attachments: %u", deviceProps.maxColorAttachments);
//                vktrace_LogVerbose("Max Inline Memory Update Size: %llu", deviceProps.maxInlineMemoryUpdateSize);
//            }
//            break;
//        }
//        case VK_PHYSICAL_DEVICE_INFO_TYPE_PERFORMANCE:
//        {
//            VkPhysicalDevicePerformance devicePerfs;
//            size_t dataSize = sizeof(VkPhysicalDevicePerformance);
//            replayResult = m_vkFuncs.real_vkGetPhysicalDeviceInfo(remappedPhysicalDevice, pPacket->infoType, &dataSize,
//                            (pPacket->pData == NULL) ? NULL : &devicePerfs);
//            if (pPacket->pData != NULL)
//            {
//                vktrace_LogVerbose("Replay Physical Device Performance");
//                vktrace_LogVerbose("Max device clock %f, max shader ALUs/clock %f, max texel fetches/clock %f", devicePerfs.maxDeviceClock, devicePerfs.aluPerClock, devicePerfs.texPerClock);
//                vktrace_LogVerbose("Max primitives/clock %f, Max pixels/clock %f",devicePerfs.primsPerClock, devicePerfs.pixelsPerClock);
//            }
//            break;
//        }
//        case VK_PHYSICAL_DEVICE_INFO_TYPE_QUEUE_PROPERTIES:
//        {
//            VkPhysicalDeviceQueueProperties *pGpuQueue, *pQ;
//            size_t dataSize = sizeof(VkPhysicalDeviceQueueProperties);
//            size_t numQueues = 1;
//            assert(pPacket->pDataSize);
//            if ((*(pPacket->pDataSize) % dataSize) != 0)
//                vktrace_LogWarning("vkGetPhysicalDeviceInfo() for QUEUE_PROPERTIES not an integral data size assuming 1");
//            else
//                numQueues = *(pPacket->pDataSize) / dataSize;
//            dataSize = numQueues * dataSize;
//            pQ = static_cast < VkPhysicalDeviceQueueProperties *> (vktrace_malloc(dataSize));
//            pGpuQueue = pQ;
//            replayResult = m_vkFuncs.real_vkGetPhysicalDeviceInfo(remappedPhysicalDevice, pPacket->infoType, &dataSize,
//                            (pPacket->pData == NULL) ? NULL : pGpuQueue);
//            if (pPacket->pData != NULL)
//            {
//                for (unsigned int i = 0; i < numQueues; i++)
//                {
//                    vktrace_LogVerbose("Replay Physical Device Queue Property for index %d, flags %u.", i, pGpuQueue->queueFlags);
//                    vktrace_LogVerbose("Max available count %u, max atomic counters %u, supports timestamps %u.",pGpuQueue->queueCount, pGpuQueue->maxAtomicCounters, pGpuQueue->supportsTimestamps);
//                    pGpuQueue++;
//                }
//            }
//            vktrace_free(pQ);
//            break;
//        }
//        default:
//        {
//            size_t size = 0;
//            void* pData = NULL;
//            if (pPacket->pData != NULL && pPacket->pDataSize != NULL)
//            {
//                size = *pPacket->pDataSize;
//                pData = vktrace_malloc(*pPacket->pDataSize);
//            }
//            replayResult = m_vkFuncs.real_vkGetPhysicalDeviceInfo(remappedPhysicalDevice, pPacket->infoType, &size, pData);
//            if (replayResult == VK_SUCCESS)
//            {
///*                // TODO : We could pull this out into its own case of switch, and also may want to perform some
////                //   validation between the trace values and replay values
//                else*/ if (size != *pPacket->pDataSize && pData != NULL)
//                {
//                    vktrace_LogWarning("vkGetPhysicalDeviceInfo returned a differing data size: replay (%d bytes) vs trace (%d bytes)", size, *pPacket->pDataSize);
//                }
//                else if (pData != NULL && memcmp(pData, pPacket->pData, size) != 0)
//                {
//                    vktrace_LogWarning("vkGetPhysicalDeviceInfo returned differing data contents than the trace file contained.");
//                }
//            }
//            vktrace_free(pData);
//            break;
//        }
//        };
//    }
//    return replayResult;
//}

//VkResult vkReplay::manually_replay_vkGetGlobalExtensionInfo(packet_vkGetGlobalExtensionInfo* pPacket)
//{
//    VkResult replayResult = VK_ERROR_VALIDATION_FAILED_EXT;
//
//    if (!m_display->m_initedVK) {
//        replayResult = m_vkFuncs.real_vkGetGlobalExtensionInfo(pPacket->infoType, pPacket->extensionIndex, pPacket->pDataSize, pPacket->pData);
//// TODO: Confirm that replay'd properties match with traced properties to ensure compatibility.
////        if (replayResult == VK_SUCCESS) {
////            for (unsigned int ext = 0; ext < sizeof(g_extensions) / sizeof(g_extensions[0]); ext++)
////            {
////                if (!strncmp(g_extensions[ext], pPacket->pExtName, strlen(g_extensions[ext]))) {
////                    bool extInList = false;
////                    for (unsigned int j = 0; j < m_display->m_extensions.size(); ++j) {
////                        if (!strncmp(m_display->m_extensions[j], g_extensions[ext], strlen(g_extensions[ext])))
////                            extInList = true;
////                        break;
////                    }
////                    if (!extInList)
////                        m_display->m_extensions.push_back((char *) g_extensions[ext]);
////                    break;
////                }
////            }
////        }
//    }
//    return replayResult;
//}

//VkResult vkReplay::manually_replay_vkGetPhysicalDeviceExtensionInfo(packet_vkGetPhysicalDeviceExtensionInfo* pPacket)
//{
//    VkResult replayResult = VK_ERROR_VALIDATION_FAILED_EXT;
//
//    if (!m_display->m_initedVK) {
//        VkPhysicalDevice remappedPhysicalDevice = m_objMapper.remap(pPacket->physicalDevice);
//        if (remappedPhysicalDevice == VK_NULL_HANDLE)
//            return VK_ERROR_VALIDATION_FAILED_EXT;
//
//        replayResult = m_vkFuncs.real_vkGetPhysicalDeviceExtensionInfo(remappedPhysicalDevice, pPacket->infoType, pPacket->extensionIndex, pPacket->pDataSize, pPacket->pData);
//// TODO: Confirm that replay'd properties match with traced properties to ensure compatibility.
////        if (replayResult == VK_SUCCESS) {
////            for (unsigned int ext = 0; ext < sizeof(g_extensions) / sizeof(g_extensions[0]); ext++)
////            {
////                if (!strncmp(g_extensions[ext], pPacket->pExtName, strlen(g_extensions[ext]))) {
////                    bool extInList = false;
////                    for (unsigned int j = 0; j < m_display->m_extensions.size(); ++j) {
////                        if (!strncmp(m_display->m_extensions[j], g_extensions[ext], strlen(g_extensions[ext])))
////                            extInList = true;
////                        break;
////                    }
////                    if (!extInList)
////                        m_display->m_extensions.push_back((char *) g_extensions[ext]);
////                    break;
////                }
////            }
////        }
//    }
//    return replayResult;
//}

//VkResult vkReplay::manually_replay_vkGetSwapchainInfoWSI(packet_vkGetSwapchainInfoWSI* pPacket)
//{
//    VkResult replayResult = VK_ERROR_VALIDATION_FAILED_EXT;
//
//    size_t dataSize = *pPacket->pDataSize;
//    void* pData = vktrace_malloc(dataSize);
//    VkSwapchainWSI remappedSwapchain = m_objMapper.remap_swapchainwsis(pPacket->swapchain);
//    if (remappedSwapchain == VK_NULL_HANDLE)
//    {
//        vktrace_LogError("Skipping vkGetSwapchainInfoWSI() due to invalid remapped VkSwapchainWSI.");
//        return VK_ERROR_VALIDATION_FAILED_EXT;
//    }
//    replayResult = m_vkFuncs.real_vkGetSwapchainInfoWSI(remappedSwapchain, pPacket->infoType, &dataSize, pData);
//    if (replayResult == VK_SUCCESS)
//    {
//        if (dataSize != *pPacket->pDataSize)
//        {
//            vktrace_LogWarning("SwapchainInfo dataSize differs between trace (%d bytes) and replay (%d bytes)", *pPacket->pDataSize, dataSize);
//        }
//        if (pPacket->infoType == VK_SWAP_CHAIN_INFO_TYPE_IMAGES_WSI)
//        {
//            VkSwapchainImageInfoWSI* pImageInfoReplay = (VkSwapchainImageInfoWSI*)pData;
//            VkSwapchainImageInfoWSI* pImageInfoTrace = (VkSwapchainImageInfoWSI*)pPacket->pData;
//            size_t imageCountReplay = dataSize / sizeof(VkSwapchainImageInfoWSI);
//            size_t imageCountTrace = *pPacket->pDataSize / sizeof(VkSwapchainImageInfoWSI);
//            for (size_t i = 0; i < imageCountReplay && i < imageCountTrace; i++)
//            {
//                imageObj imgObj;
//                imgObj.replayImage = pImageInfoReplay[i].image;
//                m_objMapper.add_to_map(&pImageInfoTrace[i].image, &imgObj);
//
//                gpuMemObj memObj;
//                memObj.replayGpuMem = pImageInfoReplay[i].memory;
//                m_objMapper.add_to_map(&pImageInfoTrace[i].memory, &memObj);
//            }
//        }
//    }
//    vktrace_free(pData);
//    return replayResult;
//}

VkResult vkReplay::manually_replay_vkQueueSubmit(packet_vkQueueSubmit* pPacket)
{
    VkResult replayResult = VK_ERROR_VALIDATION_FAILED_EXT;

    VkQueue remappedQueue = m_objMapper.remap_queues(pPacket->queue);
    if (remappedQueue == VK_NULL_HANDLE)
    {
        vktrace_LogError("Skipping vkQueueSubmit() due to invalid remapped VkQueue.");
        return VK_ERROR_VALIDATION_FAILED_EXT;
    }

    VkFence remappedFence = m_objMapper.remap_fences(pPacket->fence);
    if (pPacket->fence != VK_NULL_HANDLE && remappedFence == VK_NULL_HANDLE)
    {
        vktrace_LogError("Skipping vkQueueSubmit() due to invalid remapped VkPhysicalDevice.");
        return VK_ERROR_VALIDATION_FAILED_EXT;
    }

    VkSubmitInfo *remappedSubmits = NULL;
    remappedSubmits = VKTRACE_NEW_ARRAY( VkSubmitInfo, pPacket->submitCount);
    VkCommandBuffer *pRemappedBuffers = NULL;
    VkSemaphore *pRemappedWaitSems = NULL, *pRemappedSignalSems = NULL;
    for (uint32_t submit_idx = 0; submit_idx < pPacket->submitCount; submit_idx++) {
        const VkSubmitInfo *submit = &pPacket->pSubmits[submit_idx];
        VkSubmitInfo *remappedSubmit = &remappedSubmits[submit_idx];
        memset(remappedSubmit, 0, sizeof(VkSubmitInfo));
        remappedSubmit->sType = submit->sType;
        remappedSubmit->pNext = submit->pNext;
        remappedSubmit->pWaitDstStageMask = submit->pWaitDstStageMask;
        // Remap Semaphores & CommandBuffers for this submit
        uint32_t i = 0;
        if (submit->pCommandBuffers != NULL) {
            pRemappedBuffers = VKTRACE_NEW_ARRAY( VkCommandBuffer, submit->commandBufferCount);
            remappedSubmit->pCommandBuffers = pRemappedBuffers;
            remappedSubmit->commandBufferCount = submit->commandBufferCount;
            for (i = 0; i < submit->commandBufferCount; i++) {
                *(pRemappedBuffers + i) = m_objMapper.remap_commandbuffers(*(submit->pCommandBuffers + i));
                if (*(pRemappedBuffers + i) == VK_NULL_HANDLE) {
                    vktrace_LogError("Skipping vkQueueSubmit() due to invalid remapped VkCommandBuffer.");
                    VKTRACE_DELETE(remappedSubmits);
                    VKTRACE_DELETE(pRemappedBuffers);
                    return replayResult;
                }
            }
        }
        if (submit->pWaitSemaphores != NULL) {
            pRemappedWaitSems = VKTRACE_NEW_ARRAY(VkSemaphore, submit->waitSemaphoreCount);
            remappedSubmit->pWaitSemaphores = pRemappedWaitSems;
            remappedSubmit->waitSemaphoreCount = submit->waitSemaphoreCount;
            for (i = 0; i < submit->waitSemaphoreCount; i++) {
                (*(pRemappedWaitSems + i)) = m_objMapper.remap_semaphores((*(submit->pWaitSemaphores + i)));
                if (*(pRemappedWaitSems + i) == VK_NULL_HANDLE) {
                    vktrace_LogError("Skipping vkQueueSubmit() due to invalid remapped wait VkSemaphore.");
                    VKTRACE_DELETE(remappedSubmits);
                    VKTRACE_DELETE(pRemappedBuffers);
                    VKTRACE_DELETE(pRemappedWaitSems);
                    return replayResult;
                }
            }
        }
        if (submit->pSignalSemaphores != NULL) {
            pRemappedSignalSems = VKTRACE_NEW_ARRAY(VkSemaphore, submit->signalSemaphoreCount);
            remappedSubmit->pSignalSemaphores = pRemappedSignalSems;
            remappedSubmit->signalSemaphoreCount = submit->signalSemaphoreCount;
            for (i = 0; i < submit->signalSemaphoreCount; i++) {
                (*(pRemappedSignalSems + i)) = m_objMapper.remap_semaphores((*(submit->pSignalSemaphores + i)));
                if (*(pRemappedSignalSems + i) == VK_NULL_HANDLE) {
                    vktrace_LogError("Skipping vkQueueSubmit() due to invalid remapped signal VkSemaphore.");
                    VKTRACE_DELETE(remappedSubmits);
                    VKTRACE_DELETE(pRemappedBuffers);
                    VKTRACE_DELETE(pRemappedWaitSems);
                    VKTRACE_DELETE(pRemappedSignalSems);
                    return replayResult;
                }
            }
        }
    }
    replayResult = m_vkFuncs.real_vkQueueSubmit(remappedQueue,
                                                pPacket->submitCount,
                                                remappedSubmits,
                                                remappedFence);
    VKTRACE_DELETE(pRemappedBuffers);
    VKTRACE_DELETE(pRemappedWaitSems);
    VKTRACE_DELETE(pRemappedSignalSems);
    VKTRACE_DELETE(remappedSubmits);
    return replayResult;
}

VkResult vkReplay::manually_replay_vkQueueBindSparse(packet_vkQueueBindSparse* pPacket)
{
    VkResult replayResult = VK_ERROR_VALIDATION_FAILED_EXT;

    VkQueue remappedQueue = m_objMapper.remap_queues(pPacket->queue);
    if (remappedQueue == VK_NULL_HANDLE)
    {
        vktrace_LogError("Skipping vkQueueBindSparse() due to invalid remapped VkQueue.");
        return VK_ERROR_VALIDATION_FAILED_EXT;
    }

    VkFence remappedFence = m_objMapper.remap_fences(pPacket->fence);
    if (pPacket->fence != VK_NULL_HANDLE && remappedFence == VK_NULL_HANDLE)
    {
        vktrace_LogError("Skipping vkQueueBindSparse() due to invalid remapped VkPhysicalDevice.");
        return VK_ERROR_VALIDATION_FAILED_EXT;
    }

    VkBindSparseInfo* remappedBindSparseInfos = VKTRACE_NEW_ARRAY(VkBindSparseInfo, pPacket->bindInfoCount);
    VkSparseImageMemoryBind *pRemappedImageMemories = NULL;
    VkSparseMemoryBind *pRemappedBufferMemories = NULL;
    VkSparseMemoryBind *pRemappedImageOpaqueMemories = NULL;
    VkSemaphore *pRemappedWaitSems = NULL;
    VkSemaphore	*pRemappedSignalSems = NULL;
    VkSparseImageMemoryBindInfo* sIMBinf = NULL;
    VkSparseBufferMemoryBindInfo* sBMBinf = NULL;
    VkSparseImageOpaqueMemoryBindInfo* sIMOBinf = NULL;

    memcpy((void*)remappedBindSparseInfos, (void*)(pPacket->pBindInfo), sizeof(VkBindSparseInfo)*pPacket->bindInfoCount);

    for (uint32_t bindInfo_idx = 0; bindInfo_idx < pPacket->bindInfoCount; bindInfo_idx++) {
        if (remappedBindSparseInfos[bindInfo_idx].pBufferBinds)
        {
            sBMBinf = VKTRACE_NEW_ARRAY(VkSparseBufferMemoryBindInfo, remappedBindSparseInfos[bindInfo_idx].bufferBindCount);
            remappedBindSparseInfos[bindInfo_idx].pBufferBinds = (const VkSparseBufferMemoryBindInfo*)(vktrace_trace_packet_interpret_buffer_pointer(pPacket->header, (intptr_t)remappedBindSparseInfos[bindInfo_idx].pBufferBinds));
            memcpy((void*)sBMBinf, (void*)remappedBindSparseInfos[bindInfo_idx].pBufferBinds, sizeof(VkSparseBufferMemoryBindInfo)*remappedBindSparseInfos[bindInfo_idx].bufferBindCount);

            sBMBinf->buffer = m_objMapper.remap_buffers(sBMBinf->buffer);

            if (sBMBinf->buffer == VK_NULL_HANDLE)
            {
                vktrace_LogError("Skipping vkQueueBindSparse() due to invalid remapped VkBuffer.");
                goto FAILURE;
            }

            if (sBMBinf->bindCount > 0 && sBMBinf->pBinds)
            {
                pRemappedBufferMemories = (VkSparseMemoryBind*)(vktrace_trace_packet_interpret_buffer_pointer(pPacket->header, (intptr_t)remappedBindSparseInfos[bindInfo_idx].pBufferBinds->pBinds));
            }

            for (uint32_t bindCountIdx = 0; bindCountIdx < sBMBinf->bindCount; bindCountIdx++)
            {
                gpuMemObj local_mem = m_objMapper.m_devicememorys.find(pRemappedBufferMemories[bindCountIdx].memory)->second;
                VkDeviceMemory replay_mem = m_objMapper.remap_devicememorys(pRemappedBufferMemories[bindCountIdx].memory);

                if (replay_mem == VK_NULL_HANDLE || local_mem.pGpuMem == NULL)
                {
                    vktrace_LogError("Skipping vkQueueBindSparse() due to invalid remapped VkDeviceMemory.");
                    goto FAILURE;
                }
                pRemappedBufferMemories[bindCountIdx].memory = replay_mem;
            }
            sBMBinf->pBinds = pRemappedBufferMemories;
            remappedBindSparseInfos[bindInfo_idx].pBufferBinds = sBMBinf;
        }

        if (remappedBindSparseInfos[bindInfo_idx].pImageBinds)
        {
            sIMBinf = VKTRACE_NEW_ARRAY(VkSparseImageMemoryBindInfo, remappedBindSparseInfos[bindInfo_idx].imageBindCount);
            remappedBindSparseInfos[bindInfo_idx].pImageBinds = (const VkSparseImageMemoryBindInfo*)(vktrace_trace_packet_interpret_buffer_pointer(pPacket->header, (intptr_t)remappedBindSparseInfos[bindInfo_idx].pImageBinds));
            memcpy((void*)sIMBinf, (void*)remappedBindSparseInfos[bindInfo_idx].pImageBinds, sizeof(VkSparseImageMemoryBindInfo)*remappedBindSparseInfos[bindInfo_idx].imageBindCount);

            sIMBinf->image = m_objMapper.remap_images(sIMBinf->image);

            if(sIMBinf->image == VK_NULL_HANDLE)
            {
                vktrace_LogError("Skipping vkQueueBindSparse() due to invalid remapped VkImage.");
                goto FAILURE;
            }

            if (sIMBinf->bindCount > 0 && sIMBinf->pBinds)
            {
                pRemappedImageMemories = (VkSparseImageMemoryBind*)(vktrace_trace_packet_interpret_buffer_pointer(pPacket->header, (intptr_t)remappedBindSparseInfos[bindInfo_idx].pImageBinds->pBinds));
            }
            for (uint32_t bindCountIdx = 0; bindCountIdx < sIMBinf->bindCount; bindCountIdx++)
            {
                gpuMemObj local_mem = m_objMapper.m_devicememorys.find(pRemappedImageMemories[bindCountIdx].memory)->second;
                VkDeviceMemory replay_mem = m_objMapper.remap_devicememorys(pRemappedImageMemories[bindCountIdx].memory);

                if (replay_mem == VK_NULL_HANDLE || local_mem.pGpuMem == NULL)
                {
                    vktrace_LogError("Skipping vkQueueBindSparse() due to invalid remapped VkDeviceMemory.");
                    goto FAILURE;
                }
                pRemappedImageMemories[bindCountIdx].memory = replay_mem;
            }
            sIMBinf->pBinds = pRemappedImageMemories;
            remappedBindSparseInfos[bindInfo_idx].pImageBinds = sIMBinf;
        }

        if (remappedBindSparseInfos[bindInfo_idx].pImageOpaqueBinds)
        {
            sIMOBinf = VKTRACE_NEW_ARRAY(VkSparseImageOpaqueMemoryBindInfo, remappedBindSparseInfos[bindInfo_idx].imageOpaqueBindCount);
            remappedBindSparseInfos[bindInfo_idx].pImageOpaqueBinds = (const VkSparseImageOpaqueMemoryBindInfo*)(vktrace_trace_packet_interpret_buffer_pointer(pPacket->header, (intptr_t)remappedBindSparseInfos[bindInfo_idx].pImageOpaqueBinds));
            memcpy((void*)sIMOBinf, (void*)remappedBindSparseInfos[bindInfo_idx].pImageOpaqueBinds, sizeof(VkSparseImageOpaqueMemoryBindInfo)*remappedBindSparseInfos[bindInfo_idx].imageOpaqueBindCount);

            sIMOBinf->image = m_objMapper.remap_images(sIMOBinf->image);

            if (sIMOBinf->image == VK_NULL_HANDLE)
            {
                vktrace_LogError("Skipping vkQueueBindSparse() due to invalid remapped VkImage.");
                goto FAILURE;
            }

            if (sIMOBinf->bindCount > 0 && sIMOBinf->pBinds)
            {
                pRemappedImageOpaqueMemories = (VkSparseMemoryBind*)(vktrace_trace_packet_interpret_buffer_pointer(pPacket->header, (intptr_t)remappedBindSparseInfos[bindInfo_idx].pImageOpaqueBinds->pBinds));
            }
            for (uint32_t bindCountIdx = 0; bindCountIdx < sIMOBinf->bindCount; bindCountIdx++)
            {
                gpuMemObj local_mem = m_objMapper.m_devicememorys.find(pRemappedImageOpaqueMemories[bindCountIdx].memory)->second;
                VkDeviceMemory replay_mem = m_objMapper.remap_devicememorys(pRemappedImageOpaqueMemories[bindCountIdx].memory);

                if (replay_mem == VK_NULL_HANDLE || local_mem.pGpuMem == NULL)
                {
                    vktrace_LogError("Skipping vkQueueBindSparse() due to invalid remapped VkDeviceMemory.");
                    goto FAILURE;
                }
                pRemappedImageOpaqueMemories[bindCountIdx].memory = replay_mem;
            }
            sIMOBinf->pBinds = pRemappedImageOpaqueMemories;
            remappedBindSparseInfos[bindInfo_idx].pImageOpaqueBinds = sIMOBinf;
        }

        if (remappedBindSparseInfos[bindInfo_idx].pWaitSemaphores != NULL) {
            pRemappedWaitSems = VKTRACE_NEW_ARRAY(VkSemaphore, remappedBindSparseInfos[bindInfo_idx].waitSemaphoreCount);
            remappedBindSparseInfos[bindInfo_idx].pWaitSemaphores = pRemappedWaitSems;
	        for (uint32_t i = 0; i < remappedBindSparseInfos[bindInfo_idx].waitSemaphoreCount; i++) {
                (*(pRemappedWaitSems + i)) = m_objMapper.remap_semaphores((*(remappedBindSparseInfos[bindInfo_idx].pWaitSemaphores + i)));
                if (*(pRemappedWaitSems + i) == VK_NULL_HANDLE) {
                    vktrace_LogError("Skipping vkQueueSubmit() due to invalid remapped wait VkSemaphore.");
                    goto FAILURE;
                }
            }
        }
        if (remappedBindSparseInfos[bindInfo_idx].pSignalSemaphores != NULL) {
            pRemappedSignalSems = VKTRACE_NEW_ARRAY(VkSemaphore, remappedBindSparseInfos[bindInfo_idx].signalSemaphoreCount);
            remappedBindSparseInfos[bindInfo_idx].pSignalSemaphores = pRemappedSignalSems;
            for (uint32_t i = 0; i < remappedBindSparseInfos[bindInfo_idx].signalSemaphoreCount; i++) {
                (*(pRemappedSignalSems + i)) = m_objMapper.remap_semaphores((*(remappedBindSparseInfos[bindInfo_idx].pSignalSemaphores + i)));
                if (*(pRemappedSignalSems + i) == VK_NULL_HANDLE) {
                    vktrace_LogError("Skipping vkQueueSubmit() due to invalid remapped signal VkSemaphore.");
                    goto FAILURE;
                }
            }
        }
    }

    replayResult = m_vkFuncs.real_vkQueueBindSparse(remappedQueue,
        pPacket->bindInfoCount,
        remappedBindSparseInfos,
        remappedFence);

FAILURE:
    VKTRACE_DELETE(remappedBindSparseInfos);
    VKTRACE_DELETE(sIMBinf);
    VKTRACE_DELETE(sBMBinf);
    VKTRACE_DELETE(sIMOBinf);
    VKTRACE_DELETE(pRemappedSignalSems);
    VKTRACE_DELETE(pRemappedWaitSems);
    return replayResult;
}


//VkResult vkReplay::manually_replay_vkGetObjectInfo(packet_vkGetObjectInfo* pPacket)
//{
//    VkResult replayResult = VK_ERROR_VALIDATION_FAILED_EXT;
//
//    VkDevice remappedDevice = m_objMapper.remap_devices(pPacket->device);
//    if (remappedDevice == VK_NULL_HANDLE)
//    {
//        vktrace_LogError("Skipping vkGetObjectInfo() due to invalid remapped VkDevice.");
//        return VK_ERROR_VALIDATION_FAILED_EXT;
//    }
//
//    VkObject remappedObject = m_objMapper.remap(pPacket->object, pPacket->objType);
//    if (remappedObject == VK_NULL_HANDLE)
//    {
//        vktrace_LogError("Skipping vkGetObjectInfo() due to invalid remapped VkObject.");
//        return VK_ERROR_VALIDATION_FAILED_EXT;
//    }
//
//    size_t size = 0;
//    void* pData = NULL;
//    if (pPacket->pData != NULL && pPacket->pDataSize != NULL)
//    {
//        size = *pPacket->pDataSize;
//        pData = vktrace_malloc(*pPacket->pDataSize);
//        memcpy(pData, pPacket->pData, *pPacket->pDataSize);
//    }
//    // TODO only search for object once rather than at remap() and init_objMemXXX()
//    replayResult = m_vkFuncs.real_vkGetObjectInfo(remappedDevice, pPacket->objType, remappedObject, pPacket->infoType, &size, pData);
//    if (replayResult == VK_SUCCESS)
//    {
//        if (size != *pPacket->pDataSize && pData != NULL)
//        {
//            vktrace_LogWarning("vkGetObjectInfo returned a differing data size: replay (%d bytes) vs trace (%d bytes).", size, *pPacket->pDataSize);
//        }
//        else if (pData != NULL)
//        {
//            switch (pPacket->infoType)
//            {
//                case VK_OBJECT_INFO_TYPE_MEMORY_REQUIREMENTS:
//                {
//                    VkMemoryRequirements *traceReqs = (VkMemoryRequirements *) pPacket->pData;
//                    VkMemoryRequirements *replayReqs = (VkMemoryRequirements *) pData;
//                    size_t num = size / sizeof(VkMemoryRequirements);
//                    for (unsigned int i = 0; i < num; i++)
//                    {
//                        if (traceReqs->size != replayReqs->size)
//                            vktrace_LogWarning("vkGetObjectInfo(INFO_TYPE_MEMORY_REQUIREMENTS) mismatch: trace size %u, replay size %u.", traceReqs->size, replayReqs->size);
//                        if (traceReqs->alignment != replayReqs->alignment)
//                            vktrace_LogWarning("vkGetObjectInfo(INFO_TYPE_MEMORY_REQUIREMENTS) mismatch: trace alignment %u, replay aligmnent %u.", traceReqs->alignment, replayReqs->alignment);
//                        if (traceReqs->granularity != replayReqs->granularity)
//                            vktrace_LogWarning("vkGetObjectInfo(INFO_TYPE_MEMORY_REQUIREMENTS) mismatch: trace granularity %u, replay granularity %u.", traceReqs->granularity, replayReqs->granularity);
//                        if (traceReqs->memPropsAllowed != replayReqs->memPropsAllowed)
//                            vktrace_LogWarning("vkGetObjectInfo(INFO_TYPE_MEMORY_REQUIREMENTS) mismatch: trace memPropsAllowed %u, replay memPropsAllowed %u.", traceReqs->memPropsAllowed, replayReqs->memPropsAllowed);
//                        if (traceReqs->memPropsRequired != replayReqs->memPropsRequired)
//                            vktrace_LogWarning("vkGetObjectInfo(INFO_TYPE_MEMORY_REQUIREMENTS) mismatch: trace memPropsRequired %u, replay memPropsRequired %u.", traceReqs->memPropsRequired, replayReqs->memPropsRequired);
//                        traceReqs++;
//                        replayReqs++;
//                    }
//                    if (m_objMapper.m_adjustForGPU)
//                        m_objMapper.init_objMemReqs(pPacket->object, replayReqs - num, num);
//                    break;
//                }
//                default:
//                    if (memcmp(pData, pPacket->pData, size) != 0)
//                        vktrace_LogWarning("vkGetObjectInfo() mismatch on *pData: between trace and replay *pDataSize %u.", size);
//            }
//        }
//    }
//    vktrace_free(pData);
//    return replayResult;
//}

//VkResult vkReplay::manually_replay_vkGetImageSubresourceInfo(packet_vkGetImageSubresourceInfo* pPacket)
//{
//    VkResult replayResult = VK_ERROR_VALIDATION_FAILED_EXT;
//
//    VkDevice remappedDevice = m_objMapper.remap_devices(pPacket->device);
//    if (remappedDevice == VK_NULL_HANDLE)
//    {
//        vktrace_LogError("Skipping vkGetImageSubresourceInfo() due to invalid remapped VkDevice.");
//        return VK_ERROR_VALIDATION_FAILED_EXT;
//    }
//
//    VkImage remappedImage = m_objMapper.remap(pPacket->image);
//    if (remappedImage == VK_NULL_HANDLE)
//    {
//        vktrace_LogError("Skipping vkGetImageSubresourceInfo() due to invalid remapped VkImage.");
//        return VK_ERROR_VALIDATION_FAILED_EXT;
//    }
//
//    size_t size = 0;
//    void* pData = NULL;
//    if (pPacket->pData != NULL && pPacket->pDataSize != NULL)
//    {
//        size = *pPacket->pDataSize;
//        pData = vktrace_malloc(*pPacket->pDataSize);
//    }
//    replayResult = m_vkFuncs.real_vkGetImageSubresourceInfo(remappedDevice, remappedImage, pPacket->pSubresource, pPacket->infoType, &size, pData);
//    if (replayResult == VK_SUCCESS)
//    {
//        if (size != *pPacket->pDataSize && pData != NULL)
//        {
//            vktrace_LogWarning("vkGetImageSubresourceInfo returned a differing data size: replay (%d bytes) vs trace (%d bytes).", size, *pPacket->pDataSize);
//        }
//        else if (pData != NULL && memcmp(pData, pPacket->pData, size) != 0)
//        {
//            vktrace_LogWarning("vkGetImageSubresourceInfo returned differing data contents than the trace file contained.");
//        }
//    }
//    vktrace_free(pData);
//    return replayResult;
//}

void vkReplay::manually_replay_vkUpdateDescriptorSets(packet_vkUpdateDescriptorSets* pPacket)
{
    // We have to remap handles internal to the structures so save the handles prior to remap and then restore
    // Rather than doing a deep memcpy of the entire struct and fixing any intermediate pointers, do save and restores via STL queue

    VkDevice remappedDevice = m_objMapper.remap_devices(pPacket->device);
    if (remappedDevice == VK_NULL_HANDLE)
    {
        vktrace_LogError("Skipping vkUpdateDescriptorSets() due to invalid remapped VkDevice.");
        return;
    }

    VkWriteDescriptorSet* pRemappedWrites = VKTRACE_NEW_ARRAY(VkWriteDescriptorSet, pPacket->descriptorWriteCount);
    memcpy(pRemappedWrites, pPacket->pDescriptorWrites, pPacket->descriptorWriteCount * sizeof(VkWriteDescriptorSet));

    VkCopyDescriptorSet* pRemappedCopies = VKTRACE_NEW_ARRAY(VkCopyDescriptorSet, pPacket->descriptorCopyCount);
    memcpy(pRemappedCopies, pPacket->pDescriptorCopies, pPacket->descriptorCopyCount * sizeof(VkCopyDescriptorSet));

    bool errorBadRemap = false;

    for (uint32_t i = 0; i < pPacket->descriptorWriteCount && !errorBadRemap; i++)
    {
        pRemappedWrites[i].dstSet = m_objMapper.remap_descriptorsets(pPacket->pDescriptorWrites[i].dstSet);
        if (pRemappedWrites[i].dstSet == VK_NULL_HANDLE)
        {
            vktrace_LogError("Skipping vkUpdateDescriptorSets() due to invalid remapped write VkDescriptorSet.");
            errorBadRemap = true;
            break;
        }

        switch (pPacket->pDescriptorWrites[i].descriptorType) {
        case VK_DESCRIPTOR_TYPE_SAMPLER:
            pRemappedWrites[i].pImageInfo = VKTRACE_NEW_ARRAY(VkDescriptorImageInfo, pPacket->pDescriptorWrites[i].descriptorCount);
            memcpy((void*)pRemappedWrites[i].pImageInfo, pPacket->pDescriptorWrites[i].pImageInfo, pPacket->pDescriptorWrites[i].descriptorCount * sizeof(VkDescriptorImageInfo));
            for (uint32_t j = 0; j < pPacket->pDescriptorWrites[i].descriptorCount; j++)
            {
                if (pPacket->pDescriptorWrites[i].pImageInfo[j].sampler != VK_NULL_HANDLE)
                {
                    const_cast<VkDescriptorImageInfo*>(pRemappedWrites[i].pImageInfo)[j].sampler = m_objMapper.remap_samplers(pPacket->pDescriptorWrites[i].pImageInfo[j].sampler);
                    if (pRemappedWrites[i].pImageInfo[j].sampler == VK_NULL_HANDLE)
                    {
                        vktrace_LogError("Skipping vkUpdateDescriptorSets() due to invalid remapped VkSampler.");
                        errorBadRemap = true;
                        break;
                    }
                }
            }
            break;
        case VK_DESCRIPTOR_TYPE_SAMPLED_IMAGE:
        case VK_DESCRIPTOR_TYPE_STORAGE_IMAGE:
        case VK_DESCRIPTOR_TYPE_INPUT_ATTACHMENT:
            pRemappedWrites[i].pImageInfo = VKTRACE_NEW_ARRAY(VkDescriptorImageInfo, pPacket->pDescriptorWrites[i].descriptorCount);
            memcpy((void*)pRemappedWrites[i].pImageInfo, pPacket->pDescriptorWrites[i].pImageInfo, pPacket->pDescriptorWrites[i].descriptorCount * sizeof(VkDescriptorImageInfo));
            for (uint32_t j = 0; j < pPacket->pDescriptorWrites[i].descriptorCount; j++)
            {
                if (pPacket->pDescriptorWrites[i].pImageInfo[j].imageView != VK_NULL_HANDLE)
                {
                    const_cast<VkDescriptorImageInfo*>(pRemappedWrites[i].pImageInfo)[j].imageView = m_objMapper.remap_imageviews(pPacket->pDescriptorWrites[i].pImageInfo[j].imageView);
                    if (pRemappedWrites[i].pImageInfo[j].imageView == VK_NULL_HANDLE)
                    {
                        vktrace_LogError("Skipping vkUpdateDescriptorSets() due to invalid remapped VkImageView.");
                        errorBadRemap = true;
                        break;
                    }
                }
            }
            break;
        case VK_DESCRIPTOR_TYPE_COMBINED_IMAGE_SAMPLER:
            pRemappedWrites[i].pImageInfo = VKTRACE_NEW_ARRAY(VkDescriptorImageInfo, pPacket->pDescriptorWrites[i].descriptorCount);
            memcpy((void*)pRemappedWrites[i].pImageInfo, pPacket->pDescriptorWrites[i].pImageInfo, pPacket->pDescriptorWrites[i].descriptorCount * sizeof(VkDescriptorImageInfo));
            for (uint32_t j = 0; j < pPacket->pDescriptorWrites[i].descriptorCount; j++)
            {
                if (pPacket->pDescriptorWrites[i].pImageInfo[j].sampler != VK_NULL_HANDLE)
                {
                    const_cast<VkDescriptorImageInfo*>(pRemappedWrites[i].pImageInfo)[j].sampler = m_objMapper.remap_samplers(pPacket->pDescriptorWrites[i].pImageInfo[j].sampler);
                    if (pRemappedWrites[i].pImageInfo[j].sampler == VK_NULL_HANDLE)
                    {
                        vktrace_LogError("Skipping vkUpdateDescriptorSets() due to invalid remapped VkSampler.");
                        errorBadRemap = true;
                        break;
                    }
                }
                if (pPacket->pDescriptorWrites[i].pImageInfo[j].imageView != VK_NULL_HANDLE)
                {
                    const_cast<VkDescriptorImageInfo*>(pRemappedWrites[i].pImageInfo)[j].imageView = m_objMapper.remap_imageviews(pPacket->pDescriptorWrites[i].pImageInfo[j].imageView);
                    if (pRemappedWrites[i].pImageInfo[j].imageView == VK_NULL_HANDLE)
                    {
                        vktrace_LogError("Skipping vkUpdateDescriptorSets() due to invalid remapped VkImageView.");
                        errorBadRemap = true;
                        break;
                    }
                }
            }
            break;
        case VK_DESCRIPTOR_TYPE_UNIFORM_TEXEL_BUFFER:
        case VK_DESCRIPTOR_TYPE_STORAGE_TEXEL_BUFFER:
            pRemappedWrites[i].pTexelBufferView = VKTRACE_NEW_ARRAY(VkBufferView, pPacket->pDescriptorWrites[i].descriptorCount);
            memcpy((void*)pRemappedWrites[i].pTexelBufferView, pPacket->pDescriptorWrites[i].pTexelBufferView, pPacket->pDescriptorWrites[i].descriptorCount * sizeof(VkBufferView));
            for (uint32_t j = 0; j < pPacket->pDescriptorWrites[i].descriptorCount; j++)
            {
                if (pPacket->pDescriptorWrites[i].pTexelBufferView[j] != VK_NULL_HANDLE)
                {
                    const_cast<VkBufferView*>(pRemappedWrites[i].pTexelBufferView)[j] = m_objMapper.remap_bufferviews(pPacket->pDescriptorWrites[i].pTexelBufferView[j]);
                    if (pRemappedWrites[i].pTexelBufferView[j] == VK_NULL_HANDLE)
                    {
                        vktrace_LogError("Skipping vkUpdateDescriptorSets() due to invalid remapped VkBufferView.");
                        errorBadRemap = true;
                        break;
                    }
                }
            }
            break;
        case VK_DESCRIPTOR_TYPE_UNIFORM_BUFFER:
        case VK_DESCRIPTOR_TYPE_STORAGE_BUFFER:
        case VK_DESCRIPTOR_TYPE_UNIFORM_BUFFER_DYNAMIC:
        case VK_DESCRIPTOR_TYPE_STORAGE_BUFFER_DYNAMIC:
            pRemappedWrites[i].pBufferInfo = VKTRACE_NEW_ARRAY(VkDescriptorBufferInfo, pPacket->pDescriptorWrites[i].descriptorCount);
            memcpy((void*)pRemappedWrites[i].pBufferInfo, pPacket->pDescriptorWrites[i].pBufferInfo, pPacket->pDescriptorWrites[i].descriptorCount * sizeof(VkDescriptorBufferInfo));
            for (uint32_t j = 0; j < pPacket->pDescriptorWrites[i].descriptorCount; j++)
            {
                if (pPacket->pDescriptorWrites[i].pBufferInfo[j].buffer != VK_NULL_HANDLE)
                {
                    const_cast<VkDescriptorBufferInfo*>(pRemappedWrites[i].pBufferInfo)[j].buffer = m_objMapper.remap_buffers(pPacket->pDescriptorWrites[i].pBufferInfo[j].buffer);
                    if (pRemappedWrites[i].pBufferInfo[j].buffer == VK_NULL_HANDLE)
                    {
                        vktrace_LogError("Skipping vkUpdateDescriptorSets() due to invalid remapped VkBufferView.");
                        errorBadRemap = true;
                        break;
                    }
                }
            }
            /* Nothing to do, already copied the constant values into the new descriptor info */
        default:
            break;
        }
    }

    for (uint32_t i = 0; i < pPacket->descriptorCopyCount && !errorBadRemap; i++)
    {
        pRemappedCopies[i].dstSet = m_objMapper.remap_descriptorsets(pPacket->pDescriptorCopies[i].dstSet);
        if (pRemappedCopies[i].dstSet == VK_NULL_HANDLE)
        {
            vktrace_LogError("Skipping vkUpdateDescriptorSets() due to invalid remapped destination VkDescriptorSet.");
            errorBadRemap = true;
            break;
        }

        pRemappedCopies[i].srcSet = m_objMapper.remap_descriptorsets(pPacket->pDescriptorCopies[i].srcSet);
        if (pRemappedCopies[i].srcSet == VK_NULL_HANDLE)
        {
            vktrace_LogError("Skipping vkUpdateDescriptorSets() due to invalid remapped source VkDescriptorSet.");
            errorBadRemap = true;
            break;
        }
    }

    if (!errorBadRemap)
    {
        // If an error occurred, don't call the real function, but skip ahead so that memory is cleaned up!

        m_vkFuncs.real_vkUpdateDescriptorSets(remappedDevice, pPacket->descriptorWriteCount, pRemappedWrites, pPacket->descriptorCopyCount, pRemappedCopies);
    }

    for (uint32_t d = 0; d < pPacket->descriptorWriteCount; d++)
    {
        if (pRemappedWrites[d].pImageInfo != NULL) {
            VKTRACE_DELETE((void*)pRemappedWrites[d].pImageInfo);
            pRemappedWrites[d].pImageInfo = NULL;
        }
        if (pRemappedWrites[d].pBufferInfo != NULL) {
            VKTRACE_DELETE((void*)pRemappedWrites[d].pBufferInfo);
            pRemappedWrites[d].pImageInfo = NULL;
        }
        if (pRemappedWrites[d].pTexelBufferView != NULL) {
            VKTRACE_DELETE((void*)pRemappedWrites[d].pTexelBufferView);
            pRemappedWrites[d].pTexelBufferView = NULL;
        }
    }
    VKTRACE_DELETE(pRemappedWrites);
    VKTRACE_DELETE(pRemappedCopies);
}

VkResult vkReplay::manually_replay_vkCreateDescriptorSetLayout(packet_vkCreateDescriptorSetLayout* pPacket)
{
    VkResult replayResult = VK_ERROR_VALIDATION_FAILED_EXT;

    VkDevice remappedDevice = m_objMapper.remap_devices(pPacket->device);
    if (remappedDevice == VK_NULL_HANDLE)
    {
        vktrace_LogError("Skipping vkCreateDescriptorSetLayout() due to invalid remapped VkDevice.");
        return VK_ERROR_VALIDATION_FAILED_EXT;
    }

    VkDescriptorSetLayoutCreateInfo *pInfo = (VkDescriptorSetLayoutCreateInfo*) pPacket->pCreateInfo;
    if (pInfo != NULL)
    {
        if (pInfo->pBindings != NULL)
        {
            for (unsigned int i = 0; i < pInfo->bindingCount; i++)
            {
                VkDescriptorSetLayoutBinding *pBindings = (VkDescriptorSetLayoutBinding *) &pInfo->pBindings[i];
                if (pBindings->pImmutableSamplers != NULL)
                {
                    for (unsigned int j = 0; j < pBindings->descriptorCount; j++)
                    {
                        VkSampler* pSampler = (VkSampler*)&pBindings->pImmutableSamplers[j];
                        *pSampler = m_objMapper.remap_samplers(pBindings->pImmutableSamplers[j]);
                        if (*pSampler == VK_NULL_HANDLE)
                        {
                            vktrace_LogError("Skipping vkCreateDescriptorSetLayout() due to invalid remapped VkSampler.");
                            return VK_ERROR_VALIDATION_FAILED_EXT;
                        }
                    }
                }
            }
        }
    }
    VkDescriptorSetLayout setLayout;
    replayResult = m_vkFuncs.real_vkCreateDescriptorSetLayout(remappedDevice, pPacket->pCreateInfo, NULL, &setLayout);
    if (replayResult == VK_SUCCESS)
    {
        m_objMapper.add_to_descriptorsetlayouts_map(*(pPacket->pSetLayout), setLayout);
    }
    return replayResult;
}

void vkReplay::manually_replay_vkDestroyDescriptorSetLayout(packet_vkDestroyDescriptorSetLayout* pPacket)
{
    VkDevice remappedDevice = m_objMapper.remap_devices(pPacket->device);
    if (remappedDevice == VK_NULL_HANDLE) {
        vktrace_LogError("Skipping vkDestroyDescriptorSetLayout() due to invalid remapped VkDevice.");
        return;
    }

    m_vkFuncs.real_vkDestroyDescriptorSetLayout(remappedDevice, pPacket->descriptorSetLayout, NULL);
    m_objMapper.rm_from_descriptorsetlayouts_map(pPacket->descriptorSetLayout);
}

VkResult vkReplay::manually_replay_vkAllocateDescriptorSets(packet_vkAllocateDescriptorSets* pPacket)
{
    VkResult replayResult = VK_ERROR_VALIDATION_FAILED_EXT;

    VkDevice remappedDevice = m_objMapper.remap_devices(pPacket->device);
    if (remappedDevice == VK_NULL_HANDLE)
    {
        vktrace_LogError("Skipping vkAllocateDescriptorSets() due to invalid remapped VkDevice.");
        return VK_ERROR_VALIDATION_FAILED_EXT;
    }

    VkDescriptorPool remappedPool = m_objMapper.remap_descriptorpools(pPacket->pAllocateInfo->descriptorPool);
    if (remappedPool == VK_NULL_HANDLE)
    {
        vktrace_LogError("Skipping vkAllocateDescriptorSets() due to invalid remapped VkDescriptorPool.");
        return VK_ERROR_VALIDATION_FAILED_EXT;
    }

    VkDescriptorSetLayout* pRemappedSetLayouts = VKTRACE_NEW_ARRAY(VkDescriptorSetLayout, pPacket->pAllocateInfo->descriptorSetCount);

    VkDescriptorSetAllocateInfo allocateInfo;
    allocateInfo.pNext = NULL;
    allocateInfo.sType = VK_STRUCTURE_TYPE_DESCRIPTOR_SET_ALLOCATE_INFO;
    allocateInfo.descriptorPool = remappedPool;
    allocateInfo.descriptorSetCount = pPacket->pAllocateInfo->descriptorSetCount;
    allocateInfo.pSetLayouts = pRemappedSetLayouts;

    for (uint32_t i = 0; i < allocateInfo.descriptorSetCount; i++)
    {
        pRemappedSetLayouts[i] = m_objMapper.remap_descriptorsetlayouts(pPacket->pAllocateInfo->pSetLayouts[i]);
        if (pRemappedSetLayouts[i] == VK_NULL_HANDLE)
        {
            vktrace_LogError("Skipping vkAllocateDescriptorSets() due to invalid remapped VkDescriptorSetLayout.");
            VKTRACE_DELETE(pRemappedSetLayouts);
            return VK_ERROR_VALIDATION_FAILED_EXT;
        }
    }

    VkDescriptorSet* pDescriptorSets = NULL;
    replayResult = m_vkFuncs.real_vkAllocateDescriptorSets(
                       remappedDevice,
                       pPacket->pAllocateInfo,
                       pDescriptorSets);
    if(replayResult == VK_SUCCESS)
    {
        for(uint32_t i = 0; i < pPacket->pAllocateInfo->descriptorSetCount; ++i)
        {
           m_objMapper.add_to_descriptorsets_map(pPacket->pDescriptorSets[i], pDescriptorSets[i]);
        }
    }

    VKTRACE_DELETE(pRemappedSetLayouts);

    return replayResult;
}

VkResult vkReplay::manually_replay_vkFreeDescriptorSets(packet_vkFreeDescriptorSets* pPacket)
{
    VkResult replayResult = VK_ERROR_VALIDATION_FAILED_EXT;

    VkDevice remappedDevice = m_objMapper.remap_devices(pPacket->device);
    if (remappedDevice == VK_NULL_HANDLE)
    {
        vktrace_LogError("Skipping vkFreeDescriptorSets() due to invalid remapped VkDevice.");
        return VK_ERROR_VALIDATION_FAILED_EXT;
    }

    VkDescriptorPool remappedDescriptorPool;
    remappedDescriptorPool = m_objMapper.remap_descriptorpools(pPacket->descriptorPool);
    if (remappedDescriptorPool == VK_NULL_HANDLE)
    {
        vktrace_LogError("Skipping vkFreeDescriptorSets() due to invalid remapped VkDescriptorPool.");
        return VK_ERROR_VALIDATION_FAILED_EXT;
    }

    VkDescriptorSet* localDSs = VKTRACE_NEW_ARRAY(VkDescriptorSet, pPacket->descriptorSetCount);
    uint32_t i;
    for (i = 0; i < pPacket->descriptorSetCount; ++i) {
        localDSs[i] = m_objMapper.remap_descriptorsets(pPacket->pDescriptorSets[i]);
        if (localDSs[i] == VK_NULL_HANDLE && pPacket->pDescriptorSets[i] != VK_NULL_HANDLE)
        {
            vktrace_LogError("Skipping vkFreeDescriptorSets() due to invalid remapped VkDescriptorSet.");
            VKTRACE_DELETE(localDSs);
            return VK_ERROR_VALIDATION_FAILED_EXT;
        }
    }

    replayResult = m_vkFuncs.real_vkFreeDescriptorSets(remappedDevice, remappedDescriptorPool, pPacket->descriptorSetCount, localDSs);
    if(replayResult == VK_SUCCESS)
    {
        for (i = 0; i < pPacket->descriptorSetCount; ++i) {
           m_objMapper.rm_from_descriptorsets_map(pPacket->pDescriptorSets[i]);
        }
    }
    VKTRACE_DELETE(localDSs);
    return replayResult;
}

void vkReplay::manually_replay_vkCmdBindDescriptorSets(packet_vkCmdBindDescriptorSets* pPacket)
{
    VkCommandBuffer remappedCommandBuffer = m_objMapper.remap_commandbuffers(pPacket->commandBuffer);
    if (remappedCommandBuffer == VK_NULL_HANDLE)
    {
        vktrace_LogError("Skipping vkCmdBindDescriptorSets() due to invalid remapped VkCommandBuffer.");
        return;
    }

    VkPipelineLayout remappedLayout = m_objMapper.remap_pipelinelayouts(pPacket->layout);
    if (remappedLayout == VK_NULL_HANDLE)
    {
        vktrace_LogError("Skipping vkCmdBindDescriptorSets() due to invalid remapped VkPipelineLayout.");
        return;
    }

    VkDescriptorSet* pRemappedSets = (VkDescriptorSet *) vktrace_malloc(sizeof(VkDescriptorSet) * pPacket->descriptorSetCount);
    if (pRemappedSets == NULL)
    {
        vktrace_LogError("Replay of CmdBindDescriptorSets out of memory.");
        return;
    }

    for (uint32_t idx = 0; idx < pPacket->descriptorSetCount && pPacket->pDescriptorSets != NULL; idx++)
    {
        pRemappedSets[idx] = m_objMapper.remap_descriptorsets(pPacket->pDescriptorSets[idx]);
        if (pRemappedSets[idx] == VK_NULL_HANDLE && pPacket->pDescriptorSets[idx] != VK_NULL_HANDLE)
        {
            vktrace_LogError("Skipping vkCmdBindDescriptorSets() due to invalid remapped VkDescriptorSet.");
            vktrace_free(pRemappedSets);
            return;
        }
    }

    m_vkFuncs.real_vkCmdBindDescriptorSets(remappedCommandBuffer, pPacket->pipelineBindPoint, remappedLayout, pPacket->firstSet, pPacket->descriptorSetCount, pRemappedSets, pPacket->dynamicOffsetCount, pPacket->pDynamicOffsets);
    vktrace_free(pRemappedSets);
    return;
}

void vkReplay::manually_replay_vkCmdBindVertexBuffers(packet_vkCmdBindVertexBuffers* pPacket)
{
    VkCommandBuffer remappedCommandBuffer = m_objMapper.remap_commandbuffers(pPacket->commandBuffer);
    if (remappedCommandBuffer == VK_NULL_HANDLE)
    {
        vktrace_LogError("Skipping vkCmdBindVertexBuffers() due to invalid remapped VkCommandBuffer.");
        return;
    }

    VkBuffer *pSaveBuff = VKTRACE_NEW_ARRAY(VkBuffer, pPacket->bindingCount);
    if (pSaveBuff == NULL && pPacket->bindingCount > 0)
    {
        vktrace_LogError("Replay of CmdBindVertexBuffers out of memory.");
        return;
    }
    uint32_t i = 0;
    if (pPacket->pBuffers != NULL) {
        for (i = 0; i < pPacket->bindingCount; i++)
        {
            VkBuffer *pBuff = (VkBuffer*) &(pPacket->pBuffers[i]);
            pSaveBuff[i] = pPacket->pBuffers[i];
            *pBuff = m_objMapper.remap_buffers(pPacket->pBuffers[i]);
            if (*pBuff == VK_NULL_HANDLE && pPacket->pBuffers[i] != VK_NULL_HANDLE)
            {
                vktrace_LogError("Skipping vkCmdBindVertexBuffers() due to invalid remapped VkBuffer.");
                VKTRACE_DELETE(pSaveBuff);
                return;
            }
        }
    }
    m_vkFuncs.real_vkCmdBindVertexBuffers(remappedCommandBuffer, pPacket->firstBinding, pPacket->bindingCount, pPacket->pBuffers, pPacket->pOffsets);
    for (uint32_t k = 0; k < i; k++)
    {
        VkBuffer *pBuff = (VkBuffer*) &(pPacket->pBuffers[k]);
        *pBuff = pSaveBuff[k];
    }
    VKTRACE_DELETE(pSaveBuff);
    return;
}

//VkResult vkReplay::manually_replay_vkCreateGraphicsPipeline(packet_vkCreateGraphicsPipeline* pPacket)
//{
//    VkResult replayResult = VK_ERROR_VALIDATION_FAILED_EXT;
//
//    VkDevice remappedDevice = m_objMapper.remap_devices(pPacket->device);
//    if (remappedDevice == VK_NULL_HANDLE)
//    {
//        vktrace_LogError("Skipping vkCreateGraphicsPipeline() due to invalid remapped VkDevice.");
//        return VK_ERROR_VALIDATION_FAILED_EXT;
//    }
//
//    // remap shaders from each stage
//    VkPipelineShaderStageCreateInfo* pRemappedStages = VKTRACE_NEW_ARRAY(VkPipelineShaderStageCreateInfo, pPacket->pCreateInfo->stageCount);
//    memcpy(pRemappedStages, pPacket->pCreateInfo->pStages, sizeof(VkPipelineShaderStageCreateInfo) * pPacket->pCreateInfo->stageCount);
//    for (uint32_t i = 0; i < pPacket->pCreateInfo->stageCount; i++)
//    {
//        pRemappedStages[i].shader = m_objMapper.remap(pRemappedStages[i].shader);
//        if (pRemappedStages[i].shader == VK_NULL_HANDLE)
//        {
//            vktrace_LogError("Skipping vkCreateGraphicsPipeline() due to invalid remapped VkShader.");
//            return VK_ERROR_VALIDATION_FAILED_EXT;
//        }
//    }
//
//    VkGraphicsPipelineCreateInfo createInfo = {
//        .sType = pPacket->pCreateInfo->sType,
//        .pNext = pPacket->pCreateInfo->pNext,
//        .stageCount = pPacket->pCreateInfo->stageCount,
//        .pStages = pRemappedStages,
//        .pVertexInputState = pPacket->pCreateInfo->pVertexInputState,
//        .pIaState = pPacket->pCreateInfo->pIaState,
//        .pTessState = pPacket->pCreateInfo->pTessState,
//        .pVpState = pPacket->pCreateInfo->pVpState,
//        .pRsState = pPacket->pCreateInfo->pRsState,
//        .pMsState = pPacket->pCreateInfo->pMsState,
//        .pDsState = pPacket->pCreateInfo->pDsState,
//        .pCbState = pPacket->pCreateInfo->pCbState,
//        .flags = pPacket->pCreateInfo->flags,
//        .layout = m_objMapper.remap(pPacket->pCreateInfo->layout)
//    };
//
//    VkPipeline pipeline;
//    replayResult = m_vkFuncs.real_vkCreateGraphicsPipeline(remappedDevice, &createInfo, &pipeline);
//    if (replayResult == VK_SUCCESS)
//    {
//        m_objMapper.add_to_map(pPacket->pPipeline, &pipeline);
//    }
//
//    VKTRACE_DELETE(pRemappedStages);
//
//    return replayResult;
//}

VkResult vkReplay::manually_replay_vkGetPipelineCacheData(packet_vkGetPipelineCacheData* pPacket)
{
    VkResult replayResult = VK_ERROR_VALIDATION_FAILED_EXT;
    size_t dataSize;
    VkDevice remappeddevice = m_objMapper.remap_devices(pPacket->device);
    if (remappeddevice == VK_NULL_HANDLE)
    {
        vktrace_LogError("Skipping vkGetPipelineCacheData() due to invalid remapped VkDevice.");
        return VK_ERROR_VALIDATION_FAILED_EXT;
    }

    VkPipelineCache remappedpipelineCache = m_objMapper.remap_pipelinecaches(pPacket->pipelineCache);
    if (pPacket->pipelineCache != VK_NULL_HANDLE && remappedpipelineCache == VK_NULL_HANDLE)
    {
        vktrace_LogError("Skipping vkGetPipelineCacheData() due to invalid remapped VkPipelineCache.");
        return VK_ERROR_VALIDATION_FAILED_EXT;
    }

    // Since the returned data size may not be equal to size of the buffer in the trace packet allocate a local buffer as needed
    replayResult = m_vkFuncs.real_vkGetPipelineCacheData(remappeddevice, remappedpipelineCache, &dataSize, NULL);
    if (replayResult != VK_SUCCESS)
        return replayResult;
    if (pPacket->pData) {
        uint8_t *pData = VKTRACE_NEW_ARRAY(uint8_t, dataSize);
        replayResult = m_vkFuncs.real_vkGetPipelineCacheData(remappeddevice, remappedpipelineCache, pPacket->pDataSize, pData);
        VKTRACE_DELETE(pData);
    }
    return replayResult;
}

VkResult vkReplay::manually_replay_vkCreateComputePipelines(packet_vkCreateComputePipelines* pPacket)
{
    VkResult replayResult = VK_ERROR_VALIDATION_FAILED_EXT;
    VkDevice remappeddevice = m_objMapper.remap_devices(pPacket->device);
    uint32_t i;

    if (pPacket->device != VK_NULL_HANDLE && remappeddevice == VK_NULL_HANDLE)
    {
        return VK_ERROR_VALIDATION_FAILED_EXT;
    }

    VkPipelineCache pipelineCache;
    pipelineCache = m_objMapper.remap_pipelinecaches(pPacket->pipelineCache);

    VkComputePipelineCreateInfo* pLocalCIs = VKTRACE_NEW_ARRAY(VkComputePipelineCreateInfo, pPacket->createInfoCount);
    memcpy((void*)pLocalCIs, (void*)(pPacket->pCreateInfos), sizeof(VkComputePipelineCreateInfo)*pPacket->createInfoCount);

    // Fix up stage sub-elements
    for (i = 0; i<pPacket->createInfoCount; i++)
    {
        pLocalCIs[i].stage.module = m_objMapper.remap_shadermodules(pLocalCIs[i].stage.module);

        if (pLocalCIs[i].stage.pName)
            pLocalCIs[i].stage.pName = (const char*)(vktrace_trace_packet_interpret_buffer_pointer(pPacket->header, (intptr_t)pLocalCIs[i].stage.pName));

        if (pLocalCIs[i].stage.pSpecializationInfo)
        {
            VkSpecializationInfo* si = VKTRACE_NEW(VkSpecializationInfo);
            pLocalCIs[i].stage.pSpecializationInfo = (const VkSpecializationInfo*)(vktrace_trace_packet_interpret_buffer_pointer(pPacket->header, (intptr_t)pLocalCIs[i].stage.pSpecializationInfo));
            memcpy((void*)si, (void*)(pLocalCIs[i].stage.pSpecializationInfo), sizeof(VkSpecializationInfo));

            if (si->mapEntryCount > 0 && si->pMapEntries)
                si->pMapEntries = (const VkSpecializationMapEntry*)(vktrace_trace_packet_interpret_buffer_pointer(pPacket->header, (intptr_t)pLocalCIs[i].stage.pSpecializationInfo->pMapEntries));
            if (si->dataSize > 0 && si->pData)
                si->pData = (const void*)(vktrace_trace_packet_interpret_buffer_pointer(pPacket->header, (intptr_t)si->pData));
            pLocalCIs[i].stage.pSpecializationInfo = si;
        }

        pLocalCIs[i].layout = m_objMapper.remap_pipelinelayouts(pLocalCIs[i].layout);
        pLocalCIs[i].basePipelineHandle = m_objMapper.remap_pipelines(pLocalCIs[i].basePipelineHandle);
    }

    VkPipeline *local_pPipelines = VKTRACE_NEW_ARRAY(VkPipeline, pPacket->createInfoCount);

    replayResult = m_vkFuncs.real_vkCreateComputePipelines(remappeddevice, pipelineCache, pPacket->createInfoCount, pLocalCIs, NULL, local_pPipelines);

    if (replayResult == VK_SUCCESS)
    {
        for (i = 0; i < pPacket->createInfoCount; i++) {
            m_objMapper.add_to_pipelines_map(pPacket->pPipelines[i], local_pPipelines[i]);
        }
    }

    for (i = 0; i<pPacket->createInfoCount; i++)
        if (pLocalCIs[i].stage.pSpecializationInfo)
            VKTRACE_DELETE((void *)pLocalCIs[i].stage.pSpecializationInfo);
    VKTRACE_DELETE(pLocalCIs);
    VKTRACE_DELETE(local_pPipelines);

    return replayResult;
}

VkResult vkReplay::manually_replay_vkCreateGraphicsPipelines(packet_vkCreateGraphicsPipelines* pPacket)
{
    VkResult replayResult = VK_ERROR_VALIDATION_FAILED_EXT;

    VkDevice remappedDevice = m_objMapper.remap_devices(pPacket->device);
    if (remappedDevice == VK_NULL_HANDLE)
    {
        vktrace_LogError("Skipping vkCreateGraphicsPipelines() due to invalid remapped VkDevice.");
        return VK_ERROR_VALIDATION_FAILED_EXT;
    }

    // remap shaders from each stage
    VkPipelineShaderStageCreateInfo* pRemappedStages = VKTRACE_NEW_ARRAY(VkPipelineShaderStageCreateInfo, pPacket->pCreateInfos->stageCount);
    memcpy(pRemappedStages, pPacket->pCreateInfos->pStages, sizeof(VkPipelineShaderStageCreateInfo) * pPacket->pCreateInfos->stageCount);

    VkGraphicsPipelineCreateInfo* pLocalCIs = VKTRACE_NEW_ARRAY(VkGraphicsPipelineCreateInfo, pPacket->createInfoCount);
    uint32_t i, j;
    for (i=0; i<pPacket->createInfoCount; i++) {
        memcpy((void*)&(pLocalCIs[i]), (void*)&(pPacket->pCreateInfos[i]), sizeof(VkGraphicsPipelineCreateInfo));
        for (j=0; j < pPacket->pCreateInfos[i].stageCount; j++)
        {
            pRemappedStages[j].module = m_objMapper.remap_shadermodules(pRemappedStages[j].module);
            if (pRemappedStages[j].module == VK_NULL_HANDLE)
            {
                vktrace_LogError("Skipping vkCreateGraphicsPipelines() due to invalid remapped VkShaderModule.");
                VKTRACE_DELETE(pRemappedStages);
                VKTRACE_DELETE(pLocalCIs);
                return VK_ERROR_VALIDATION_FAILED_EXT;
            }
        }
        VkPipelineShaderStageCreateInfo** ppSSCI = (VkPipelineShaderStageCreateInfo**)&(pLocalCIs[i].pStages);
        *ppSSCI = pRemappedStages;

        pLocalCIs[i].layout = m_objMapper.remap_pipelinelayouts(pPacket->pCreateInfos[i].layout);
        if (pLocalCIs[i].layout == VK_NULL_HANDLE)
        {
            vktrace_LogError("Skipping vkCreateGraphicsPipelines() due to invalid remapped VkPipelineLayout.");
            VKTRACE_DELETE(pRemappedStages);
            VKTRACE_DELETE(pLocalCIs);
            return VK_ERROR_VALIDATION_FAILED_EXT;
        }

        pLocalCIs[i].renderPass = m_objMapper.remap_renderpasss(pPacket->pCreateInfos[i].renderPass);
        if (pLocalCIs[i].renderPass == VK_NULL_HANDLE)
        {
            vktrace_LogError("Skipping vkCreateGraphicsPipelines() due to invalid remapped VkRenderPass.");
            VKTRACE_DELETE(pRemappedStages);
            VKTRACE_DELETE(pLocalCIs);
            return VK_ERROR_VALIDATION_FAILED_EXT;
        }

        pLocalCIs[i].basePipelineHandle = m_objMapper.remap_pipelines(pPacket->pCreateInfos[i].basePipelineHandle);
        if (pLocalCIs[i].basePipelineHandle == VK_NULL_HANDLE && pPacket->pCreateInfos[i].basePipelineHandle != VK_NULL_HANDLE)
        {
            vktrace_LogError("Skipping vkCreateGraphicsPipelines() due to invalid remapped VkPipeline.");
            VKTRACE_DELETE(pRemappedStages);
            VKTRACE_DELETE(pLocalCIs);
            return VK_ERROR_VALIDATION_FAILED_EXT;
        }

        ((VkPipelineViewportStateCreateInfo*)pLocalCIs[i].pViewportState)->pViewports =
                (VkViewport*)vktrace_trace_packet_interpret_buffer_pointer(pPacket->header, (intptr_t)pPacket->pCreateInfos[i].pViewportState->pViewports);
        ((VkPipelineViewportStateCreateInfo*)pLocalCIs[i].pViewportState)->pScissors =
                (VkRect2D*)vktrace_trace_packet_interpret_buffer_pointer(pPacket->header, (intptr_t)pPacket->pCreateInfos[i].pViewportState->pScissors);

        ((VkPipelineMultisampleStateCreateInfo*)pLocalCIs[i].pMultisampleState)->pSampleMask =
                (VkSampleMask*)vktrace_trace_packet_interpret_buffer_pointer(pPacket->header, (intptr_t)pPacket->pCreateInfos[i].pMultisampleState->pSampleMask);
    }

    VkPipelineCache remappedPipelineCache;
    remappedPipelineCache = m_objMapper.remap_pipelinecaches(pPacket->pipelineCache);
    if (remappedPipelineCache == VK_NULL_HANDLE && pPacket->pipelineCache != VK_NULL_HANDLE)
    {
        vktrace_LogError("Skipping vkCreateGraphicsPipelines() due to invalid remapped VkPipelineCache.");
        VKTRACE_DELETE(pRemappedStages);
        VKTRACE_DELETE(pLocalCIs);
        return VK_ERROR_VALIDATION_FAILED_EXT;
    }

    uint32_t createInfoCount = pPacket->createInfoCount;
    VkPipeline *local_pPipelines = VKTRACE_NEW_ARRAY(VkPipeline, pPacket->createInfoCount);

    replayResult = m_vkFuncs.real_vkCreateGraphicsPipelines(remappedDevice, remappedPipelineCache, createInfoCount, pLocalCIs, NULL, local_pPipelines);

    if (replayResult == VK_SUCCESS)
    {
        for (i = 0; i < pPacket->createInfoCount; i++) {
            m_objMapper.add_to_pipelines_map(pPacket->pPipelines[i], local_pPipelines[i]);
        }
    }

    VKTRACE_DELETE(pRemappedStages);
    VKTRACE_DELETE(pLocalCIs);
    VKTRACE_DELETE(local_pPipelines);

    return replayResult;
}

VkResult vkReplay::manually_replay_vkCreatePipelineLayout(packet_vkCreatePipelineLayout* pPacket)
{
    VkResult replayResult = VK_ERROR_VALIDATION_FAILED_EXT;

    VkDevice remappedDevice = m_objMapper.remap_devices(pPacket->device);
    if (remappedDevice == VK_NULL_HANDLE)
        return VK_ERROR_VALIDATION_FAILED_EXT;

    // array to store the original trace-time layouts, so that we can remap them inside the packet and then
    // restore them after replaying the API call.
    VkDescriptorSetLayout* pSaveLayouts = NULL;
    if (pPacket->pCreateInfo->setLayoutCount > 0) {
        pSaveLayouts = (VkDescriptorSetLayout*) vktrace_malloc(sizeof(VkDescriptorSetLayout) * pPacket->pCreateInfo->setLayoutCount);
        if (!pSaveLayouts) {
            vktrace_LogError("Replay of CreatePipelineLayout out of memory.");
            return VK_ERROR_VALIDATION_FAILED_EXT;
        }
    }
    uint32_t i = 0;
    for (i = 0; (i < pPacket->pCreateInfo->setLayoutCount) && (pPacket->pCreateInfo->pSetLayouts != NULL); i++) {
        VkDescriptorSetLayout* pSL = (VkDescriptorSetLayout*) &(pPacket->pCreateInfo->pSetLayouts[i]);
        pSaveLayouts[i] = pPacket->pCreateInfo->pSetLayouts[i];
        *pSL = m_objMapper.remap_descriptorsetlayouts(pPacket->pCreateInfo->pSetLayouts[i]);
    }
    VkPipelineLayout localPipelineLayout;
    replayResult = m_vkFuncs.real_vkCreatePipelineLayout(remappedDevice, pPacket->pCreateInfo, NULL, &localPipelineLayout);
    if (replayResult == VK_SUCCESS)
    {
        m_objMapper.add_to_pipelinelayouts_map(*(pPacket->pPipelineLayout), localPipelineLayout);
    }
    // restore packet to contain the original Set Layouts before being remapped.
    for (uint32_t k = 0; k < i; k++) {
        VkDescriptorSetLayout* pSL = (VkDescriptorSetLayout*) &(pPacket->pCreateInfo->pSetLayouts[k]);
        *pSL = pSaveLayouts[k];
    }
    if (pSaveLayouts != NULL) {
        vktrace_free(pSaveLayouts);
    }
    return replayResult;
}

void vkReplay::manually_replay_vkCmdWaitEvents(packet_vkCmdWaitEvents* pPacket)
{
    VkDevice traceDevice;
    VkDevice replayDevice;
    uint32_t srcReplayIdx, dstReplayIdx;
    VkCommandBuffer remappedCommandBuffer = m_objMapper.remap_commandbuffers(pPacket->commandBuffer);
    if (remappedCommandBuffer == VK_NULL_HANDLE)
    {
        vktrace_LogError("Skipping vkCmdWaitEvents() due to invalid remapped VkCommandBuffer.");
        return;
    }

    VkEvent* saveEvent = VKTRACE_NEW_ARRAY(VkEvent, pPacket->eventCount);
    uint32_t idx = 0;
    uint32_t numRemapBuf = 0;
    uint32_t numRemapImg = 0;
    for (idx = 0; idx < pPacket->eventCount; idx++)
    {
        VkEvent *pEvent = (VkEvent *) &(pPacket->pEvents[idx]);
        saveEvent[idx] = pPacket->pEvents[idx];
        *pEvent = m_objMapper.remap_events(pPacket->pEvents[idx]);
        if (*pEvent == VK_NULL_HANDLE)
        {
            vktrace_LogError("Skipping vkCmdWaitEvents() due to invalid remapped VkEvent.");
            VKTRACE_DELETE(saveEvent);
            return;
        }
    }

    VkBuffer* saveBuf = VKTRACE_NEW_ARRAY(VkBuffer, pPacket->bufferMemoryBarrierCount);
    for (idx = 0; idx < pPacket->bufferMemoryBarrierCount; idx++)
    {
        VkBufferMemoryBarrier *pNextBuf = (VkBufferMemoryBarrier *)& (pPacket->pBufferMemoryBarriers[idx]);
        saveBuf[numRemapBuf++] = pNextBuf->buffer;
        traceDevice = traceBufferToDevice[pNextBuf->buffer];
        pNextBuf->buffer = m_objMapper.remap_buffers(pNextBuf->buffer);
        if (pNextBuf->buffer == VK_NULL_HANDLE)
        {
            vktrace_LogError("Skipping vkCmdWaitEvents() due to invalid remapped VkBuffer.");
            VKTRACE_DELETE(saveEvent);
            VKTRACE_DELETE(saveBuf);
            return;
        }
        replayDevice = replayBufferToDevice[pNextBuf->buffer];
        if (getQueueFamilyIdx(traceDevice,
                              replayDevice,
                              pPacket->pBufferMemoryBarriers[idx].srcQueueFamilyIndex,
                              &srcReplayIdx) &&
            getQueueFamilyIdx(traceDevice,
                              replayDevice,
                              pPacket->pBufferMemoryBarriers[idx].dstQueueFamilyIndex,
                              &dstReplayIdx))
        {
            *((uint32_t *)&pPacket->pBufferMemoryBarriers[idx].srcQueueFamilyIndex) = srcReplayIdx;
            *((uint32_t *)&pPacket->pBufferMemoryBarriers[idx].srcQueueFamilyIndex) = dstReplayIdx;
        } else {
            vktrace_LogError("vkCmdWaitEvents failed, bad srcQueueFamilyIndex");
            return;
        }
    }
    VkImage* saveImg = VKTRACE_NEW_ARRAY(VkImage, pPacket->imageMemoryBarrierCount);
    for (idx = 0; idx < pPacket->imageMemoryBarrierCount; idx++)
    {
        VkImageMemoryBarrier *pNextImg = (VkImageMemoryBarrier *) &(pPacket->pImageMemoryBarriers[idx]);
        saveImg[numRemapImg++] = pNextImg->image;
        traceDevice = traceImageToDevice[pNextImg->image];
        pNextImg->image = m_objMapper.remap_images(pNextImg->image);
        if (pNextImg->image == VK_NULL_HANDLE)
        {
            vktrace_LogError("Skipping vkCmdWaitEvents() due to invalid remapped VkImage.");
            VKTRACE_DELETE(saveEvent);
            VKTRACE_DELETE(saveBuf);
            VKTRACE_DELETE(saveImg);
            return;
        }
        replayDevice = replayImageToDevice[pNextImg->image];
        if (getQueueFamilyIdx(traceDevice,
                              replayDevice,
                              pPacket->pImageMemoryBarriers[idx].srcQueueFamilyIndex,
                              &srcReplayIdx) &&
            getQueueFamilyIdx(traceDevice,
                              replayDevice,
                              pPacket->pImageMemoryBarriers[idx].dstQueueFamilyIndex,
                              &dstReplayIdx))
        {
            *((uint32_t *)&pPacket->pImageMemoryBarriers[idx].srcQueueFamilyIndex) = srcReplayIdx;
            *((uint32_t *)&pPacket->pImageMemoryBarriers[idx].srcQueueFamilyIndex) = dstReplayIdx;
        } else {
            vktrace_LogError("vkCmdWaitEvents failed, bad srcQueueFamilyIndex");
            return;
        }
    }
    m_vkFuncs.real_vkCmdWaitEvents(remappedCommandBuffer, pPacket->eventCount, pPacket->pEvents, pPacket->srcStageMask, pPacket->dstStageMask, pPacket->memoryBarrierCount, pPacket->pMemoryBarriers, pPacket->bufferMemoryBarrierCount, pPacket->pBufferMemoryBarriers, pPacket->imageMemoryBarrierCount, pPacket->pImageMemoryBarriers);

    for (idx = 0; idx < pPacket->bufferMemoryBarrierCount; idx++) {
        VkBufferMemoryBarrier *pNextBuf = (VkBufferMemoryBarrier *) &(pPacket->pBufferMemoryBarriers[idx]);
        pNextBuf->buffer = saveBuf[idx];
    }
    for (idx = 0; idx < pPacket->memoryBarrierCount; idx++) {
        VkImageMemoryBarrier *pNextImg = (VkImageMemoryBarrier *) &(pPacket->pImageMemoryBarriers[idx]);
        pNextImg->image = saveImg[idx];
    }
    for (idx = 0; idx < pPacket->eventCount; idx++) {
        VkEvent *pEvent = (VkEvent *) &(pPacket->pEvents[idx]);
        *pEvent = saveEvent[idx];
    }
    VKTRACE_DELETE(saveEvent);
    VKTRACE_DELETE(saveBuf);
    VKTRACE_DELETE(saveImg);
    return;
}

void vkReplay::manually_replay_vkCmdPipelineBarrier(packet_vkCmdPipelineBarrier* pPacket)
{
    VkDevice traceDevice;
    VkDevice replayDevice;
    uint32_t srcReplayIdx, dstReplayIdx;
    VkCommandBuffer remappedCommandBuffer = m_objMapper.remap_commandbuffers(pPacket->commandBuffer);
    if (remappedCommandBuffer == VK_NULL_HANDLE)
    {
        vktrace_LogError("Skipping vkCmdPipelineBarrier() due to invalid remapped VkCommandBuffer.");
        return;
    }

    uint32_t idx = 0;
    uint32_t numRemapBuf = 0;
    uint32_t numRemapImg = 0;
    VkBuffer* saveBuf = VKTRACE_NEW_ARRAY(VkBuffer, pPacket->bufferMemoryBarrierCount);
    VkImage* saveImg = VKTRACE_NEW_ARRAY(VkImage, pPacket->imageMemoryBarrierCount);
    for (idx = 0; idx < pPacket->bufferMemoryBarrierCount; idx++)
    {
        VkBufferMemoryBarrier *pNextBuf = (VkBufferMemoryBarrier *) &(pPacket->pBufferMemoryBarriers[idx]);
        saveBuf[numRemapBuf++] = pNextBuf->buffer;
        traceDevice = traceBufferToDevice[pNextBuf->buffer];
        pNextBuf->buffer = m_objMapper.remap_buffers(pNextBuf->buffer);
        if (pNextBuf->buffer == VK_NULL_HANDLE && saveBuf[numRemapBuf - 1] != VK_NULL_HANDLE)
        {
            vktrace_LogError("Skipping vkCmdPipelineBarrier() due to invalid remapped VkBuffer.");
            VKTRACE_DELETE(saveBuf);
            VKTRACE_DELETE(saveImg);
            return;
        }
        replayDevice = replayBufferToDevice[pNextBuf->buffer];
        if (getQueueFamilyIdx(traceDevice,
                              replayDevice,
                              pPacket->pBufferMemoryBarriers[idx].srcQueueFamilyIndex,
                              &srcReplayIdx) &&
            getQueueFamilyIdx(traceDevice,
                              replayDevice,
                              pPacket->pBufferMemoryBarriers[idx].dstQueueFamilyIndex,
                              &dstReplayIdx))
        {
            *((uint32_t *)&pPacket->pBufferMemoryBarriers[idx].srcQueueFamilyIndex) = srcReplayIdx;
            *((uint32_t *)&pPacket->pBufferMemoryBarriers[idx].srcQueueFamilyIndex) = dstReplayIdx;
        } else {
            vktrace_LogError("vkCmdPipelineBarrier failed, bad srcQueueFamilyIndex");
            return;
        }
    }
    for (idx = 0; idx < pPacket->imageMemoryBarrierCount; idx++)
    {
        VkImageMemoryBarrier *pNextImg = (VkImageMemoryBarrier *) &(pPacket->pImageMemoryBarriers[idx]);
        saveImg[numRemapImg++] = pNextImg->image;
        traceDevice = traceImageToDevice[pNextImg->image];
        if (traceDevice == NULL)
            vktrace_LogError("DEBUG: traceDevice is NULL");
        pNextImg->image = m_objMapper.remap_images(pNextImg->image);
        if (pNextImg->image == VK_NULL_HANDLE && saveImg[numRemapImg - 1] != VK_NULL_HANDLE)
        {
            vktrace_LogError("Skipping vkCmdPipelineBarrier() due to invalid remapped VkImage.");
            VKTRACE_DELETE(saveBuf);
            VKTRACE_DELETE(saveImg);
            return;
        }
        replayDevice = replayImageToDevice[pNextImg->image];
        if (getQueueFamilyIdx(traceDevice,
                              replayDevice,
                              pPacket->pImageMemoryBarriers[idx].srcQueueFamilyIndex,
                              &srcReplayIdx) &&
            getQueueFamilyIdx(traceDevice,
                              replayDevice,
                              pPacket->pImageMemoryBarriers[idx].dstQueueFamilyIndex,
                              &dstReplayIdx))
        {
            *((uint32_t *)&pPacket->pImageMemoryBarriers[idx].srcQueueFamilyIndex) = srcReplayIdx;
            *((uint32_t *)&pPacket->pImageMemoryBarriers[idx].srcQueueFamilyIndex) = dstReplayIdx;
        } else {
            vktrace_LogError("vkPipelineBarrier failed, bad srcQueueFamilyIndex");
            return;
        }
    }
    m_vkFuncs.real_vkCmdPipelineBarrier(remappedCommandBuffer, pPacket->srcStageMask, pPacket->dstStageMask, pPacket->dependencyFlags, pPacket->memoryBarrierCount, pPacket->pMemoryBarriers, pPacket->bufferMemoryBarrierCount, pPacket->pBufferMemoryBarriers, pPacket->imageMemoryBarrierCount, pPacket->pImageMemoryBarriers);

    for (idx = 0; idx < pPacket->bufferMemoryBarrierCount; idx++) {
        VkBufferMemoryBarrier *pNextBuf = (VkBufferMemoryBarrier *) &(pPacket->pBufferMemoryBarriers[idx]);
        pNextBuf->buffer = saveBuf[idx];
    }
    for (idx = 0; idx < pPacket->imageMemoryBarrierCount; idx++) {
        VkImageMemoryBarrier *pNextImg = (VkImageMemoryBarrier *) &(pPacket->pImageMemoryBarriers[idx]);
        pNextImg->image = saveImg[idx];
    }
    VKTRACE_DELETE(saveBuf);
    VKTRACE_DELETE(saveImg);
    return;
}

VkResult vkReplay::manually_replay_vkCreateFramebuffer(packet_vkCreateFramebuffer* pPacket)
{
    VkResult replayResult = VK_ERROR_VALIDATION_FAILED_EXT;

    VkDevice remappedDevice = m_objMapper.remap_devices(pPacket->device);
    if (remappedDevice == VK_NULL_HANDLE)
    {
        vktrace_LogError("Skipping vkCreateFramebuffer() due to invalid remapped VkDevice.");
        return VK_ERROR_VALIDATION_FAILED_EXT;
    }

    VkFramebufferCreateInfo *pInfo = (VkFramebufferCreateInfo *) pPacket->pCreateInfo;
    VkImageView *pAttachments, *pSavedAttachments = (VkImageView*)pInfo->pAttachments;
    bool allocatedAttachments = false;
    if (pSavedAttachments != NULL)
    {
        allocatedAttachments = true;
        pAttachments = VKTRACE_NEW_ARRAY(VkImageView, pInfo->attachmentCount);
        memcpy(pAttachments, pSavedAttachments, sizeof(VkImageView) * pInfo->attachmentCount);
        for (uint32_t i = 0; i < pInfo->attachmentCount; i++)
        {
            pAttachments[i] = m_objMapper.remap_imageviews(pInfo->pAttachments[i]);
            if (pAttachments[i] == VK_NULL_HANDLE && pInfo->pAttachments[i] != VK_NULL_HANDLE)
            {
                vktrace_LogError("Skipping vkCreateFramebuffer() due to invalid remapped VkImageView.");
                VKTRACE_DELETE(pAttachments);
                return VK_ERROR_VALIDATION_FAILED_EXT;
            }
        }
        pInfo->pAttachments = pAttachments;
    }
    VkRenderPass savedRP = pPacket->pCreateInfo->renderPass;
    pInfo->renderPass = m_objMapper.remap_renderpasss(pPacket->pCreateInfo->renderPass);
    if (pInfo->renderPass == VK_NULL_HANDLE && pPacket->pCreateInfo->renderPass != VK_NULL_HANDLE)
    {
        vktrace_LogError("Skipping vkCreateFramebuffer() due to invalid remapped VkRenderPass.");
        if (allocatedAttachments)
        {
            VKTRACE_DELETE(pAttachments);
        }
        return VK_ERROR_VALIDATION_FAILED_EXT;
    }

    VkFramebuffer local_framebuffer;
    replayResult = m_vkFuncs.real_vkCreateFramebuffer(remappedDevice, pPacket->pCreateInfo, NULL, &local_framebuffer);
    pInfo->pAttachments = pSavedAttachments;
    pInfo->renderPass = savedRP;
    if (replayResult == VK_SUCCESS)
    {
        m_objMapper.add_to_framebuffers_map(*(pPacket->pFramebuffer), local_framebuffer);
    }
    if (allocatedAttachments)
    {
        VKTRACE_DELETE((void*)pAttachments);
    }
    return replayResult;
}

VkResult vkReplay::manually_replay_vkCreateRenderPass(packet_vkCreateRenderPass* pPacket)
{
    VkResult replayResult = VK_ERROR_VALIDATION_FAILED_EXT;

    VkDevice remappedDevice = m_objMapper.remap_devices(pPacket->device);
    if (remappedDevice == VK_NULL_HANDLE)
    {
        vktrace_LogError("Skipping vkCreateRenderPass() due to invalid remapped VkDevice.");
        return VK_ERROR_VALIDATION_FAILED_EXT;
    }

    VkRenderPass local_renderpass;
    replayResult = m_vkFuncs.real_vkCreateRenderPass(remappedDevice, pPacket->pCreateInfo, NULL, &local_renderpass);
    if (replayResult == VK_SUCCESS)
    {
        m_objMapper.add_to_renderpasss_map(*(pPacket->pRenderPass), local_renderpass);
    }
    return replayResult;
}

void vkReplay::manually_replay_vkCmdBeginRenderPass(packet_vkCmdBeginRenderPass* pPacket)
{
    VkCommandBuffer remappedCommandBuffer = m_objMapper.remap_commandbuffers(pPacket->commandBuffer);
    if (remappedCommandBuffer == VK_NULL_HANDLE)
    {
        vktrace_LogError("Skipping vkCmdBeginRenderPass() due to invalid remapped VkCommandBuffer.");
        return;
    }
    VkRenderPassBeginInfo local_renderPassBeginInfo;
    memcpy((void*)&local_renderPassBeginInfo, (void*)pPacket->pRenderPassBegin, sizeof(VkRenderPassBeginInfo));
    local_renderPassBeginInfo.pClearValues = (const VkClearValue*)pPacket->pRenderPassBegin->pClearValues;
    local_renderPassBeginInfo.framebuffer = m_objMapper.remap_framebuffers(pPacket->pRenderPassBegin->framebuffer);
    if (local_renderPassBeginInfo.framebuffer == VK_NULL_HANDLE)
    {
        vktrace_LogError("Skipping vkCmdBeginRenderPass() due to invalid remapped VkFramebuffer.");
        return;
    }
    local_renderPassBeginInfo.renderPass = m_objMapper.remap_renderpasss(pPacket->pRenderPassBegin->renderPass);
    if (local_renderPassBeginInfo.renderPass == VK_NULL_HANDLE)
    {
        vktrace_LogError("Skipping vkCmdBeginRenderPass() due to invalid remapped VkRenderPass.");
        return;
    }
    m_vkFuncs.real_vkCmdBeginRenderPass(remappedCommandBuffer, &local_renderPassBeginInfo, pPacket->contents);
    return;
}

VkResult vkReplay::manually_replay_vkBeginCommandBuffer(packet_vkBeginCommandBuffer* pPacket)
{
    VkResult replayResult = VK_ERROR_VALIDATION_FAILED_EXT;

    VkCommandBuffer remappedCommandBuffer = m_objMapper.remap_commandbuffers(pPacket->commandBuffer);
    if (remappedCommandBuffer == VK_NULL_HANDLE)
    {
        vktrace_LogError("Skipping vkBeginCommandBuffer() due to invalid remapped VkCommandBuffer.");
        return VK_ERROR_VALIDATION_FAILED_EXT;
    }

    VkCommandBufferBeginInfo* pInfo = (VkCommandBufferBeginInfo*)pPacket->pBeginInfo;
    VkCommandBufferInheritanceInfo *pHinfo = (VkCommandBufferInheritanceInfo *) ((pInfo) ? pInfo->pInheritanceInfo : NULL);
    // Save the original RP & FB, then overwrite packet with remapped values
    VkRenderPass savedRP, *pRP;
    VkFramebuffer savedFB, *pFB;
    if (pInfo != NULL && pHinfo != NULL)
    {
        savedRP = pHinfo->renderPass;
        savedFB = pHinfo->framebuffer;
        pRP = &(pHinfo->renderPass);
        pFB = &(pHinfo->framebuffer);
        *pRP = m_objMapper.remap_renderpasss(savedRP);
        *pFB = m_objMapper.remap_framebuffers(savedFB);
    }
    replayResult = m_vkFuncs.real_vkBeginCommandBuffer(remappedCommandBuffer, pPacket->pBeginInfo);
    if (pInfo != NULL && pHinfo != NULL) {
        pHinfo->renderPass = savedRP;
        pHinfo->framebuffer = savedFB;
    }
    return replayResult;
}

// TODO138 : Can we kill this?
//VkResult vkReplay::manually_replay_vkStorePipeline(packet_vkStorePipeline* pPacket)
//{
//    VkResult replayResult = VK_ERROR_VALIDATION_FAILED_EXT;
//
//    VkDevice remappedDevice = m_objMapper.remap_devices(pPacket->device);
//    if (remappedDevice == VK_NULL_HANDLE)
//    {
//        vktrace_LogError("Skipping vkStorePipeline() due to invalid remapped VkDevice.");
//        return VK_ERROR_VALIDATION_FAILED_EXT;
//    }
//
//    VkPipeline remappedPipeline = m_objMapper.remap(pPacket->pipeline);
//    if (remappedPipeline == VK_NULL_HANDLE)
//    {
//        vktrace_LogError("Skipping vkStorePipeline() due to invalid remapped VkPipeline.");
//        return VK_ERROR_VALIDATION_FAILED_EXT;
//    }
//
//    size_t size = 0;
//    void* pData = NULL;
//    if (pPacket->pData != NULL && pPacket->pDataSize != NULL)
//    {
//        size = *pPacket->pDataSize;
//        pData = vktrace_malloc(*pPacket->pDataSize);
//    }
//    replayResult = m_vkFuncs.real_vkStorePipeline(remappedDevice, remappedPipeline, &size, pData);
//    if (replayResult == VK_SUCCESS)
//    {
//        if (size != *pPacket->pDataSize && pData != NULL)
//        {
//            vktrace_LogWarning("vkStorePipeline returned a differing data size: replay (%d bytes) vs trace (%d bytes).", size, *pPacket->pDataSize);
//        }
//        else if (pData != NULL && memcmp(pData, pPacket->pData, size) != 0)
//        {
//            vktrace_LogWarning("vkStorePipeline returned differing data contents than the trace file contained.");
//        }
//    }
//    vktrace_free(pData);
//    return replayResult;
//}

// TODO138 : This needs to be broken out into separate functions for each non-disp object
//VkResult vkReplay::manually_replay_vkDestroy<Object>(packet_vkDestroyObject* pPacket)
//{
//    VkResult replayResult = VK_ERROR_VALIDATION_FAILED_EXT;
//
//    VkDevice remappedDevice = m_objMapper.remap_devices(pPacket->device);
//    if (remappedDevice == VK_NULL_HANDLE)
//    {
//        vktrace_LogError("Skipping vkDestroy() due to invalid remapped VkDevice.");
//        return VK_ERROR_VALIDATION_FAILED_EXT;
//    }
//
//    uint64_t remapHandle = m_objMapper.remap_<OBJECT_TYPE_HERE>(pPacket->object, pPacket->objType);
//    <VkObject> object;
//    object.handle = remapHandle;
//    if (object != 0)
//        replayResult = m_vkFuncs.real_vkDestroy<Object>(remappedDevice, object);
//    if (replayResult == VK_SUCCESS)
//        m_objMapper.rm_from_<OBJECT_TYPE_HERE>_map(pPacket->object.handle);
//    return replayResult;
//}

VkResult vkReplay::manually_replay_vkWaitForFences(packet_vkWaitForFences* pPacket)
{
    VkResult replayResult = VK_ERROR_VALIDATION_FAILED_EXT;
    uint32_t i;

    VkDevice remappedDevice = m_objMapper.remap_devices(pPacket->device);
    if (remappedDevice == VK_NULL_HANDLE)
    {
        vktrace_LogError("Skipping vkWaitForFences() due to invalid remapped VkDevice.");
        return VK_ERROR_VALIDATION_FAILED_EXT;
    }

    VkFence *pFence = VKTRACE_NEW_ARRAY(VkFence, pPacket->fenceCount);
    for (i = 0; i < pPacket->fenceCount; i++)
    {
        (*(pFence + i)) = m_objMapper.remap_fences((*(pPacket->pFences + i)));
        if (*(pFence + i) == VK_NULL_HANDLE)
        {
            vktrace_LogError("Skipping vkWaitForFences() due to invalid remapped VkFence.");
            VKTRACE_DELETE(pFence);
            return VK_ERROR_VALIDATION_FAILED_EXT;
        }
    }
    if (pPacket->result == VK_SUCCESS)
    {
        replayResult = m_vkFuncs.real_vkWaitForFences(remappedDevice, pPacket->fenceCount, pFence, pPacket->waitAll, UINT64_MAX);// mean as long as possible
    }
    else
    {
        if (pPacket->result == VK_TIMEOUT)
        {
            replayResult = m_vkFuncs.real_vkWaitForFences(remappedDevice, pPacket->fenceCount, pFence, pPacket->waitAll, 0);
        }
        else
        {
            replayResult = m_vkFuncs.real_vkWaitForFences(remappedDevice, pPacket->fenceCount, pFence, pPacket->waitAll, pPacket->timeout);
        }
    }
    VKTRACE_DELETE(pFence);
    return replayResult;
}

bool vkReplay::getMemoryTypeIdx(VkDevice traceDevice,
                                VkDevice replayDevice,
                                uint32_t traceIdx,
                                uint32_t* pReplayIdx)
{
    VkPhysicalDevice tracePhysicalDevice;
    VkPhysicalDevice replayPhysicalDevice;
    bool foundMatch = false;
    uint32_t i,j;

    if (tracePhysicalDevices.find(traceDevice) == tracePhysicalDevices.end() ||
        replayPhysicalDevices.find(replayDevice) == replayPhysicalDevices.end())
    {
        goto fail;
    }

    tracePhysicalDevice = tracePhysicalDevices[traceDevice];
    replayPhysicalDevice = replayPhysicalDevices[replayDevice];

    if (min(traceMemoryProperties[tracePhysicalDevice].memoryTypeCount, replayMemoryProperties[replayPhysicalDevice].memoryTypeCount) == 0)
    {
        goto fail;
    }

    for (i = 0; i < min(traceMemoryProperties[tracePhysicalDevice].memoryTypeCount, replayMemoryProperties[replayPhysicalDevice].memoryTypeCount); i++)
    {
        if (traceMemoryProperties[tracePhysicalDevice].memoryTypes[traceIdx].propertyFlags == replayMemoryProperties[replayPhysicalDevice].memoryTypes[i].propertyFlags)
        {
            *pReplayIdx = i;
            foundMatch = true;
            break;
        }
    }

    if (!foundMatch)
    {
        // Didn't find an exact match, search for a superset
        for (i = 0; i < min(traceMemoryProperties[tracePhysicalDevice].memoryTypeCount, replayMemoryProperties[replayPhysicalDevice].memoryTypeCount); i++)
        {
            if (traceMemoryProperties[tracePhysicalDevice].memoryTypes[traceIdx].propertyFlags ==
                (traceMemoryProperties[tracePhysicalDevice].memoryTypes[traceIdx].propertyFlags & replayMemoryProperties[replayPhysicalDevice].memoryTypes[i].propertyFlags))
            {
                *pReplayIdx = i;
                foundMatch = true;
                break;
            }
        }
    }

    if (!foundMatch)
    {
        // Didn't find a superset, search for mem type with both HOST_VISIBLE and HOST_COHERENT set
        for (i = 0; i < min(traceMemoryProperties[tracePhysicalDevice].memoryTypeCount, replayMemoryProperties[replayPhysicalDevice].memoryTypeCount); i++)
        {
            if ((VK_MEMORY_PROPERTY_HOST_VISIBLE_BIT|VK_MEMORY_PROPERTY_HOST_COHERENT_BIT) & replayMemoryProperties[replayPhysicalDevice].memoryTypes[i].propertyFlags)
            {
                *pReplayIdx = i;
                foundMatch = true;
                break;
            }
        }
    }

    if (foundMatch)
    {
        // Check to see if there are other replayMemoryProperties identical to the one that matched.
        // If there are, print a warning and use the index from the trace file.
        for (j = i+1; j < replayMemoryProperties[replayPhysicalDevice].memoryTypeCount; j++)
        {
            if (replayMemoryProperties[replayPhysicalDevice].memoryTypes[i].propertyFlags == replayMemoryProperties[replayPhysicalDevice].memoryTypes[j].propertyFlags)
            {
                vktrace_LogWarning("memoryTypes propertyFlags identical in two or more entries, using idx %d from trace", traceIdx);
                *pReplayIdx = traceIdx;
                return true;
            }
         }
        return true;
     }

fail:
    // Didn't find a match
    vktrace_LogError("Cannot determine memory type during vkAllocateMemory - vkGetPhysicalDeviceMemoryProperties should be called before vkAllocateMemory.");
    return false;
}


VkResult vkReplay::manually_replay_vkAllocateMemory(packet_vkAllocateMemory* pPacket)
{
    VkResult replayResult = VK_ERROR_VALIDATION_FAILED_EXT;

    VkDevice remappedDevice = m_objMapper.remap_devices(pPacket->device);
    if (remappedDevice == VK_NULL_HANDLE)
    {
        vktrace_LogError("Skipping vkAllocateMemory() due to invalid remapped VkDevice.");
        return VK_ERROR_VALIDATION_FAILED_EXT;
    }

    gpuMemObj local_mem;

    if (!m_objMapper.m_adjustForGPU)
    {
        uint32_t replayIdx;
        if (getMemoryTypeIdx(pPacket->device, remappedDevice, pPacket->pAllocateInfo->memoryTypeIndex, &replayIdx))
        {
            *((uint32_t*)&pPacket->pAllocateInfo->memoryTypeIndex) = replayIdx;
            replayResult = m_vkFuncs.real_vkAllocateMemory(remappedDevice, pPacket->pAllocateInfo, NULL, &local_mem.replayGpuMem);
        } else {
            vktrace_LogError("vkAllocateMemory() failed, couldn't find memory type for memoryTypeIndex");
            return VK_ERROR_VALIDATION_FAILED_EXT;
        }
    }
    if (replayResult == VK_SUCCESS || m_objMapper.m_adjustForGPU)
    {
        local_mem.pGpuMem = new (gpuMemory);
        if (local_mem.pGpuMem)
            local_mem.pGpuMem->setAllocInfo(pPacket->pAllocateInfo, m_objMapper.m_adjustForGPU);
        m_objMapper.add_to_devicememorys_map(*(pPacket->pMemory), local_mem);
    }
    return replayResult;
}

void vkReplay::manually_replay_vkFreeMemory(packet_vkFreeMemory* pPacket)
{
    VkDevice remappedDevice = m_objMapper.remap_devices(pPacket->device);
    if (remappedDevice == VK_NULL_HANDLE)
    {
        vktrace_LogError("Skipping vkFreeMemory() due to invalid remapped VkDevice.");
        return;
    }

    gpuMemObj local_mem;
    local_mem = m_objMapper.m_devicememorys.find(pPacket->memory)->second;
    // TODO how/when to free pendingAlloc that did not use and existing gpuMemObj
    m_vkFuncs.real_vkFreeMemory(remappedDevice, local_mem.replayGpuMem, NULL);
    delete local_mem.pGpuMem;
    m_objMapper.rm_from_devicememorys_map(pPacket->memory);
}

VkResult vkReplay::manually_replay_vkMapMemory(packet_vkMapMemory* pPacket)
{
    VkResult replayResult = VK_ERROR_VALIDATION_FAILED_EXT;

    VkDevice remappedDevice = m_objMapper.remap_devices(pPacket->device);
    if (remappedDevice == VK_NULL_HANDLE)
    {
        vktrace_LogError("Skipping vkMapMemory() due to invalid remapped VkDevice.");
        return VK_ERROR_VALIDATION_FAILED_EXT;
    }

    gpuMemObj local_mem = m_objMapper.m_devicememorys.find(pPacket->memory)->second;
    void* pData;
    if (!local_mem.pGpuMem->isPendingAlloc())
    {
        replayResult = m_vkFuncs.real_vkMapMemory(remappedDevice, local_mem.replayGpuMem, pPacket->offset, pPacket->size, pPacket->flags, &pData);
        if (replayResult == VK_SUCCESS)
        {
            if (local_mem.pGpuMem)
            {
                local_mem.pGpuMem->setMemoryMapRange(pData, (size_t)pPacket->size, (size_t)pPacket->offset, false);
            }
        }
    }
    else
    {
        if (local_mem.pGpuMem)
        {
            local_mem.pGpuMem->setMemoryMapRange(NULL, (size_t)pPacket->size, (size_t)pPacket->offset, true);
        }
    }
    return replayResult;
}

void vkReplay::manually_replay_vkUnmapMemory(packet_vkUnmapMemory* pPacket)
{
    VkDevice remappedDevice = m_objMapper.remap_devices(pPacket->device);
    if (remappedDevice == VK_NULL_HANDLE) {
        vktrace_LogError("Skipping vkUnmapMemory() due to invalid remapped VkDevice.");
        return;
    }

    gpuMemObj local_mem = m_objMapper.m_devicememorys.find(pPacket->memory)->second;
    if (!local_mem.pGpuMem->isPendingAlloc())
    {
        if (local_mem.pGpuMem)
        {
            if (pPacket->pData)
                local_mem.pGpuMem->copyMappingData(pPacket->pData, true, 0, 0);  // copies data from packet into memory buffer
        }
        m_vkFuncs.real_vkUnmapMemory(remappedDevice, local_mem.replayGpuMem);
    }
    else
    {
        if (local_mem.pGpuMem)
        {
            unsigned char *pBuf = (unsigned char *) vktrace_malloc(local_mem.pGpuMem->getMemoryMapSize());
            if (!pBuf)
            {
                vktrace_LogError("vkUnmapMemory() malloc failed.");
            }
            local_mem.pGpuMem->setMemoryDataAddr(pBuf);
            local_mem.pGpuMem->copyMappingData(pPacket->pData, true, 0, 0);
        }
    }
}

BOOL isvkFlushMappedMemoryRangesSpecial(PBYTE pOPTPackageData)
{
    BOOL bRet = FALSE;
    PageGuardChangedBlockInfo *pChangedInfoArray = (PageGuardChangedBlockInfo *)pOPTPackageData;
    if (((uint64_t)pChangedInfoArray[0].reserve0) & PAGEGUARD_SPECIAL_FORMAT_PACKET_FOR_VKFLUSHMAPPEDMEMORYRANGES) // TODO need think about 32bit
    {
        bRet = TRUE;
    }
    return bRet;
}
//after OPT speed up, the format of this packet will be different with before, the packet now only include changed block(page).
//
VkResult vkReplay::manually_replay_vkFlushMappedMemoryRanges(packet_vkFlushMappedMemoryRanges* pPacket)
{
    VkResult replayResult = VK_ERROR_VALIDATION_FAILED_EXT;

    VkDevice remappedDevice = m_objMapper.remap_devices(pPacket->device);
    if (remappedDevice == VK_NULL_HANDLE)
    {
        vktrace_LogError("Skipping vkFlushMappedMemoryRanges() due to invalid remapped VkDevice.");
        return VK_ERROR_VALIDATION_FAILED_EXT;
    }

    VkMappedMemoryRange* localRanges = VKTRACE_NEW_ARRAY(VkMappedMemoryRange, pPacket->memoryRangeCount);
    memcpy(localRanges, pPacket->pMemoryRanges, sizeof(VkMappedMemoryRange) * (pPacket->memoryRangeCount));

    gpuMemObj* pLocalMems = VKTRACE_NEW_ARRAY(gpuMemObj, pPacket->memoryRangeCount);
    for (uint32_t i = 0; i < pPacket->memoryRangeCount; i++)
    {
        pLocalMems[i] = m_objMapper.m_devicememorys.find(pPacket->pMemoryRanges[i].memory)->second;
        localRanges[i].memory = m_objMapper.remap_devicememorys(pPacket->pMemoryRanges[i].memory);
        if (localRanges[i].memory == VK_NULL_HANDLE || pLocalMems[i].pGpuMem == NULL)
        {
            vktrace_LogError("Skipping vkFlushMappedMemoryRanges() due to invalid remapped VkDeviceMemory.");
            VKTRACE_DELETE(localRanges);
            VKTRACE_DELETE(pLocalMems);
            return VK_ERROR_VALIDATION_FAILED_EXT;
        }

        if (!pLocalMems[i].pGpuMem->isPendingAlloc())
        {
            if (pPacket->pMemoryRanges[i].size != 0)
            {
#ifdef USE_PAGEGUARD_SPEEDUP
                pLocalMems[i].pGpuMem->copyMappingDataPageGuard(pPacket->ppData[i]);
#else
                pLocalMems[i].pGpuMem->copyMappingData(pPacket->ppData[i], false, (size_t)pPacket->pMemoryRanges[i].size, (size_t)pPacket->pMemoryRanges[i].offset);
#endif
            }
        }
        else
        {
            unsigned char *pBuf = (unsigned char *) vktrace_malloc(pLocalMems[i].pGpuMem->getMemoryMapSize());
            if (!pBuf)
            {
                vktrace_LogError("vkFlushMappedMemoryRanges() malloc failed.");
            }
            pLocalMems[i].pGpuMem->setMemoryDataAddr(pBuf);
#ifdef USE_PAGEGUARD_SPEEDUP
            pLocalMems[i].pGpuMem->copyMappingDataPageGuard(pPacket->ppData[i]);
#else
            pLocalMems[i].pGpuMem->copyMappingData(pPacket->ppData[i], false, (size_t)pPacket->pMemoryRanges[i].size, (size_t)pPacket->pMemoryRanges[i].offset);
#endif
        }
    }

#ifdef USE_PAGEGUARD_SPEEDUP
    replayResult = pPacket->result;//if this is a OPT refresh-all packet, we need avoid to call real api and return original return to avoid error message;
    if (!isvkFlushMappedMemoryRangesSpecial((PBYTE)pPacket->ppData[0]))
#endif
    {
        replayResult = m_vkFuncs.real_vkFlushMappedMemoryRanges(remappedDevice, pPacket->memoryRangeCount, localRanges);
    }

    VKTRACE_DELETE(localRanges);
    VKTRACE_DELETE(pLocalMems);

    return replayResult;
}

//InvalidateMappedMemory Ranges and flushMappedMemoryRanges are similar but keep it seperate until
//functionality tested fully
VkResult vkReplay::manually_replay_vkInvalidateMappedMemoryRanges(packet_vkInvalidateMappedMemoryRanges* pPacket)
{
    VkResult replayResult = VK_ERROR_VALIDATION_FAILED_EXT;

    VkDevice remappedDevice = m_objMapper.remap_devices(pPacket->device);
    if (remappedDevice == VK_NULL_HANDLE)
    {
        vktrace_LogError("Skipping vkInvalidateMappedMemoryRanges() due to invalid remapped VkDevice.");
        return VK_ERROR_VALIDATION_FAILED_EXT;
    }

    VkMappedMemoryRange* localRanges = VKTRACE_NEW_ARRAY(VkMappedMemoryRange, pPacket->memoryRangeCount);
    memcpy(localRanges, pPacket->pMemoryRanges, sizeof(VkMappedMemoryRange) * (pPacket->memoryRangeCount));

    gpuMemObj* pLocalMems = VKTRACE_NEW_ARRAY(gpuMemObj, pPacket->memoryRangeCount);
    for (uint32_t i = 0; i < pPacket->memoryRangeCount; i++)
    {
        pLocalMems[i] = m_objMapper.m_devicememorys.find(pPacket->pMemoryRanges[i].memory)->second;
        localRanges[i].memory = m_objMapper.remap_devicememorys(pPacket->pMemoryRanges[i].memory);
        if (localRanges[i].memory == VK_NULL_HANDLE || pLocalMems[i].pGpuMem == NULL)
        {
            vktrace_LogError("Skipping vkInvalidsateMappedMemoryRanges() due to invalid remapped VkDeviceMemory.");
            VKTRACE_DELETE(localRanges);
            VKTRACE_DELETE(pLocalMems);
            return VK_ERROR_VALIDATION_FAILED_EXT;
        }

        if (!pLocalMems[i].pGpuMem->isPendingAlloc())
        {
            if (pPacket->pMemoryRanges[i].size != 0)
            {
                pLocalMems[i].pGpuMem->copyMappingData(pPacket->ppData[i], false, (size_t)pPacket->pMemoryRanges[i].size, (size_t)pPacket->pMemoryRanges[i].offset);
            }
        }
        else
        {
            unsigned char *pBuf = (unsigned char *) vktrace_malloc(pLocalMems[i].pGpuMem->getMemoryMapSize());
            if (!pBuf)
            {
                vktrace_LogError("vkInvalidateMappedMemoryRanges() malloc failed.");
            }
            pLocalMems[i].pGpuMem->setMemoryDataAddr(pBuf);
            pLocalMems[i].pGpuMem->copyMappingData(pPacket->ppData[i], false, (size_t)pPacket->pMemoryRanges[i].size, (size_t)pPacket->pMemoryRanges[i].offset);
        }
    }

    replayResult = m_vkFuncs.real_vkInvalidateMappedMemoryRanges(remappedDevice, pPacket->memoryRangeCount, localRanges);

    VKTRACE_DELETE(localRanges);
    VKTRACE_DELETE(pLocalMems);

    return replayResult;
}

VkResult vkReplay::manually_replay_vkGetPhysicalDeviceSurfaceSupportKHR(packet_vkGetPhysicalDeviceSurfaceSupportKHR* pPacket)
>>>>>>> a448b64c
{
    VkResult replayResult = VK_ERROR_VALIDATION_FAILED_EXT;
    VkDevice remappeddevice = m_objMapper.remap_devices(pPacket->device);
    uint32_t i;

    if (remappeddevice == VK_NULL_HANDLE)
    {
        vktrace_LogError("Skipping vkCreateComputePipelines() due to invalid remapped VkDevice.");
        return VK_ERROR_VALIDATION_FAILED_EXT;
    }

    VkPipelineCache remappedPipelineCache;
    remappedPipelineCache = m_objMapper.remap_pipelinecaches(pPacket->pipelineCache);
    if (pPacket->pipelineCache != VK_NULL_HANDLE && remappedPipelineCache == VK_NULL_HANDLE)
    {
        vktrace_LogError("Skipping vkCreateComputePipelines() due to invalid remapped VkPipelineCache.");
        return VK_ERROR_VALIDATION_FAILED_EXT;
    }

<<<<<<< HEAD
    VkComputePipelineCreateInfo* pLocalCIs = VKTRACE_NEW_ARRAY(VkComputePipelineCreateInfo, pPacket->createInfoCount);
    memcpy((void*)pLocalCIs, (void*)(pPacket->pCreateInfos), sizeof(VkComputePipelineCreateInfo)*pPacket->createInfoCount);
=======
    replayResult = m_vkFuncs.real_vkGetPhysicalDeviceSurfaceSupportKHR(remappedphysicalDevice, pPacket->queueFamilyIndex, remappedSurfaceKHR, pPacket->pSupported);

    return replayResult;
}

void vkReplay::manually_replay_vkGetPhysicalDeviceMemoryProperties(packet_vkGetPhysicalDeviceMemoryProperties* pPacket)
{
    VkPhysicalDevice remappedphysicalDevice = m_objMapper.remap_physicaldevices(pPacket->physicalDevice);
    if (remappedphysicalDevice == VK_NULL_HANDLE)
    {
        vktrace_LogError("Skipping vkGetPhysicalDeviceMemoryProperties() due to invalid remapped VkPhysicalDevice.");
        return;
    }

    traceMemoryProperties[pPacket->physicalDevice] = *(pPacket->pMemoryProperties);
    m_vkFuncs.real_vkGetPhysicalDeviceMemoryProperties(remappedphysicalDevice, pPacket->pMemoryProperties);
    replayMemoryProperties[remappedphysicalDevice] = *(pPacket->pMemoryProperties);
    return;
}

void vkReplay::manually_replay_vkGetPhysicalDeviceQueueFamilyProperties(packet_vkGetPhysicalDeviceQueueFamilyProperties* pPacket)
{
    VkPhysicalDevice remappedphysicalDevice = m_objMapper.remap_physicaldevices(pPacket->physicalDevice);
    if (pPacket->physicalDevice != VK_NULL_HANDLE && remappedphysicalDevice == VK_NULL_HANDLE)
    {
        vktrace_LogError("Skipping vkGetPhysicalDeviceQueueFamilyProperties() due to invalid remapped VkPhysicalDevice.");
        return;
    }
>>>>>>> a448b64c

    // Fix up stage sub-elements
    for (i = 0; i < pPacket->createInfoCount; i++)
    {
        pLocalCIs[i].stage.module = m_objMapper.remap_shadermodules(pLocalCIs[i].stage.module);
        if (pLocalCIs[i].stage.module == VK_NULL_HANDLE)
        {
            vktrace_LogError("Skipping vkCreateComputePipelines() due to invalid remapped VkShaderModule.");
            VKTRACE_DELETE(pLocalCIs);
            return VK_ERROR_VALIDATION_FAILED_EXT;
        }

        pLocalCIs[i].layout = m_objMapper.remap_pipelinelayouts(pLocalCIs[i].layout);
        if (pLocalCIs[i].layout == VK_NULL_HANDLE)
        {
            vktrace_LogError("Skipping vkCreateComputePipelines() due to invalid remapped VkPipelineLayout.");
            VKTRACE_DELETE(pLocalCIs);
            return VK_ERROR_VALIDATION_FAILED_EXT;
        }

        VkPipeline origBasePipeline = pLocalCIs[i].basePipelineHandle;
        pLocalCIs[i].basePipelineHandle = m_objMapper.remap_pipelines(pLocalCIs[i].basePipelineHandle);
        if (origBasePipeline != VK_NULL_HANDLE && pLocalCIs[i].basePipelineHandle == VK_NULL_HANDLE)
        {
            vktrace_LogError("Skipping vkCreateComputePipelines() due to invalid remapped VkPipeline.");
            VKTRACE_DELETE(pLocalCIs);
            return VK_ERROR_VALIDATION_FAILED_EXT;
        }
    }

    VkPipeline *local_pPipelines = VKTRACE_NEW_ARRAY(VkPipeline, pPacket->createInfoCount);

    replayResult = m_vkFuncs.real_vkCreateComputePipelines(remappeddevice, remappedPipelineCache, pPacket->createInfoCount, pLocalCIs, NULL, local_pPipelines);

    if (replayResult == VK_SUCCESS)
    {
        for (i = 0; i < pPacket->createInfoCount; i++) {
            m_objMapper.add_to_pipelines_map(pPacket->pPipelines[i], local_pPipelines[i]);
        }
    }

    VKTRACE_DELETE(pLocalCIs);
    VKTRACE_DELETE(local_pPipelines);

    return replayResult;
}

VkResult vkReplay::manually_replay_vkCreateGraphicsPipelines(packet_vkCreateGraphicsPipelines* pPacket)
{
    VkResult replayResult = VK_ERROR_VALIDATION_FAILED_EXT;

    VkDevice remappedDevice = m_objMapper.remap_devices(pPacket->device);
    if (remappedDevice == VK_NULL_HANDLE)
    {
        vktrace_LogError("Skipping vkCreateGraphicsPipelines() due to invalid remapped VkDevice.");
        return VK_ERROR_VALIDATION_FAILED_EXT;
    }

    // remap shaders from each stage
    VkPipelineShaderStageCreateInfo* pRemappedStages = VKTRACE_NEW_ARRAY(VkPipelineShaderStageCreateInfo, pPacket->pCreateInfos->stageCount);
    memcpy(pRemappedStages, pPacket->pCreateInfos->pStages, sizeof(VkPipelineShaderStageCreateInfo) * pPacket->pCreateInfos->stageCount);

    VkGraphicsPipelineCreateInfo* pLocalCIs = VKTRACE_NEW_ARRAY(VkGraphicsPipelineCreateInfo, pPacket->createInfoCount);
    uint32_t i, j;
    for (i=0; i<pPacket->createInfoCount; i++) {
        memcpy((void*)&(pLocalCIs[i]), (void*)&(pPacket->pCreateInfos[i]), sizeof(VkGraphicsPipelineCreateInfo));
        for (j=0; j < pPacket->pCreateInfos[i].stageCount; j++)
        {
            pRemappedStages[j].module = m_objMapper.remap_shadermodules(pRemappedStages[j].module);
            if (pRemappedStages[j].module == VK_NULL_HANDLE)
            {
                vktrace_LogError("Skipping vkCreateGraphicsPipelines() due to invalid remapped VkShaderModule.");
                VKTRACE_DELETE(pRemappedStages);
                VKTRACE_DELETE(pLocalCIs);
                return VK_ERROR_VALIDATION_FAILED_EXT;
            }
        }
        VkPipelineShaderStageCreateInfo** ppSSCI = (VkPipelineShaderStageCreateInfo**)&(pLocalCIs[i].pStages);
        *ppSSCI = pRemappedStages;

        pLocalCIs[i].layout = m_objMapper.remap_pipelinelayouts(pPacket->pCreateInfos[i].layout);
        if (pLocalCIs[i].layout == VK_NULL_HANDLE)
        {
            vktrace_LogError("Skipping vkCreateGraphicsPipelines() due to invalid remapped VkPipelineLayout.");
            VKTRACE_DELETE(pRemappedStages);
            VKTRACE_DELETE(pLocalCIs);
            return VK_ERROR_VALIDATION_FAILED_EXT;
        }

        pLocalCIs[i].renderPass = m_objMapper.remap_renderpasss(pPacket->pCreateInfos[i].renderPass);
        if (pLocalCIs[i].renderPass == VK_NULL_HANDLE)
        {
            vktrace_LogError("Skipping vkCreateGraphicsPipelines() due to invalid remapped VkRenderPass.");
            VKTRACE_DELETE(pRemappedStages);
            VKTRACE_DELETE(pLocalCIs);
            return VK_ERROR_VALIDATION_FAILED_EXT;
        }

        pLocalCIs[i].basePipelineHandle = m_objMapper.remap_pipelines(pPacket->pCreateInfos[i].basePipelineHandle);
        if (pLocalCIs[i].basePipelineHandle == VK_NULL_HANDLE && pPacket->pCreateInfos[i].basePipelineHandle != VK_NULL_HANDLE)
        {
            vktrace_LogError("Skipping vkCreateGraphicsPipelines() due to invalid remapped VkPipeline.");
            VKTRACE_DELETE(pRemappedStages);
            VKTRACE_DELETE(pLocalCIs);
            return VK_ERROR_VALIDATION_FAILED_EXT;
        }

        ((VkPipelineViewportStateCreateInfo*)pLocalCIs[i].pViewportState)->pViewports =
                (VkViewport*)vktrace_trace_packet_interpret_buffer_pointer(pPacket->header, (intptr_t)pPacket->pCreateInfos[i].pViewportState->pViewports);
        ((VkPipelineViewportStateCreateInfo*)pLocalCIs[i].pViewportState)->pScissors =
                (VkRect2D*)vktrace_trace_packet_interpret_buffer_pointer(pPacket->header, (intptr_t)pPacket->pCreateInfos[i].pViewportState->pScissors);

        ((VkPipelineMultisampleStateCreateInfo*)pLocalCIs[i].pMultisampleState)->pSampleMask =
                (VkSampleMask*)vktrace_trace_packet_interpret_buffer_pointer(pPacket->header, (intptr_t)pPacket->pCreateInfos[i].pMultisampleState->pSampleMask);
    }

    VkPipelineCache remappedPipelineCache;
    remappedPipelineCache = m_objMapper.remap_pipelinecaches(pPacket->pipelineCache);
    if (remappedPipelineCache == VK_NULL_HANDLE && pPacket->pipelineCache != VK_NULL_HANDLE)
    {
        vktrace_LogError("Skipping vkCreateGraphicsPipelines() due to invalid remapped VkPipelineCache.");
        VKTRACE_DELETE(pRemappedStages);
        VKTRACE_DELETE(pLocalCIs);
        return VK_ERROR_VALIDATION_FAILED_EXT;
    }

    uint32_t createInfoCount = pPacket->createInfoCount;
    VkPipeline *local_pPipelines = VKTRACE_NEW_ARRAY(VkPipeline, pPacket->createInfoCount);

    replayResult = m_vkFuncs.real_vkCreateGraphicsPipelines(remappedDevice, remappedPipelineCache, createInfoCount, pLocalCIs, NULL, local_pPipelines);

    if (replayResult == VK_SUCCESS)
    {
        for (i = 0; i < pPacket->createInfoCount; i++) {
            m_objMapper.add_to_pipelines_map(pPacket->pPipelines[i], local_pPipelines[i]);
        }
    }

    VKTRACE_DELETE(pRemappedStages);
    VKTRACE_DELETE(pLocalCIs);
    VKTRACE_DELETE(local_pPipelines);

    return replayResult;
}

VkResult vkReplay::manually_replay_vkCreatePipelineLayout(packet_vkCreatePipelineLayout* pPacket)
{
    VkResult replayResult = VK_ERROR_VALIDATION_FAILED_EXT;

    VkDevice remappedDevice = m_objMapper.remap_devices(pPacket->device);
    if (remappedDevice == VK_NULL_HANDLE)
        return VK_ERROR_VALIDATION_FAILED_EXT;

    // array to store the original trace-time layouts, so that we can remap them inside the packet and then
    // restore them after replaying the API call.
    VkDescriptorSetLayout* pSaveLayouts = NULL;
    if (pPacket->pCreateInfo->setLayoutCount > 0) {
        pSaveLayouts = (VkDescriptorSetLayout*) vktrace_malloc(sizeof(VkDescriptorSetLayout) * pPacket->pCreateInfo->setLayoutCount);
        if (!pSaveLayouts) {
            vktrace_LogError("Replay of CreatePipelineLayout out of memory.");
            return VK_ERROR_VALIDATION_FAILED_EXT;
        }
    }
    uint32_t i = 0;
    for (i = 0; (i < pPacket->pCreateInfo->setLayoutCount) && (pPacket->pCreateInfo->pSetLayouts != NULL); i++) {
        VkDescriptorSetLayout* pSL = (VkDescriptorSetLayout*) &(pPacket->pCreateInfo->pSetLayouts[i]);
        pSaveLayouts[i] = pPacket->pCreateInfo->pSetLayouts[i];
        *pSL = m_objMapper.remap_descriptorsetlayouts(pPacket->pCreateInfo->pSetLayouts[i]);
    }
    VkPipelineLayout localPipelineLayout;
    replayResult = m_vkFuncs.real_vkCreatePipelineLayout(remappedDevice, pPacket->pCreateInfo, NULL, &localPipelineLayout);
    if (replayResult == VK_SUCCESS)
    {
        m_objMapper.add_to_pipelinelayouts_map(*(pPacket->pPipelineLayout), localPipelineLayout);
    }
    // restore packet to contain the original Set Layouts before being remapped.
    for (uint32_t k = 0; k < i; k++) {
        VkDescriptorSetLayout* pSL = (VkDescriptorSetLayout*) &(pPacket->pCreateInfo->pSetLayouts[k]);
        *pSL = pSaveLayouts[k];
    }
    if (pSaveLayouts != NULL) {
        vktrace_free(pSaveLayouts);
    }
    return replayResult;
}

void vkReplay::manually_replay_vkCmdWaitEvents(packet_vkCmdWaitEvents* pPacket)
{
    VkDevice traceDevice;
    VkDevice replayDevice;
    uint32_t srcReplayIdx, dstReplayIdx;
    VkCommandBuffer remappedCommandBuffer = m_objMapper.remap_commandbuffers(pPacket->commandBuffer);
    if (remappedCommandBuffer == VK_NULL_HANDLE)
    {
        vktrace_LogError("Skipping vkCmdWaitEvents() due to invalid remapped VkCommandBuffer.");
        return;
    }

    VkEvent* saveEvent = VKTRACE_NEW_ARRAY(VkEvent, pPacket->eventCount);
    uint32_t idx = 0;
    uint32_t numRemapBuf = 0;
    uint32_t numRemapImg = 0;
    for (idx = 0; idx < pPacket->eventCount; idx++)
    {
        VkEvent *pEvent = (VkEvent *) &(pPacket->pEvents[idx]);
        saveEvent[idx] = pPacket->pEvents[idx];
        *pEvent = m_objMapper.remap_events(pPacket->pEvents[idx]);
        if (*pEvent == VK_NULL_HANDLE)
        {
            vktrace_LogError("Skipping vkCmdWaitEvents() due to invalid remapped VkEvent.");
            VKTRACE_DELETE(saveEvent);
            return;
        }
    }

    VkBuffer* saveBuf = VKTRACE_NEW_ARRAY(VkBuffer, pPacket->bufferMemoryBarrierCount);
    for (idx = 0; idx < pPacket->bufferMemoryBarrierCount; idx++)
    {
        VkBufferMemoryBarrier *pNextBuf = (VkBufferMemoryBarrier *)& (pPacket->pBufferMemoryBarriers[idx]);
        saveBuf[numRemapBuf++] = pNextBuf->buffer;
        traceDevice = traceBufferToDevice[pNextBuf->buffer];
        pNextBuf->buffer = m_objMapper.remap_buffers(pNextBuf->buffer);
        if (pNextBuf->buffer == VK_NULL_HANDLE)
        {
            vktrace_LogError("Skipping vkCmdWaitEvents() due to invalid remapped VkBuffer.");
            VKTRACE_DELETE(saveEvent);
            VKTRACE_DELETE(saveBuf);
            return;
        }
        replayDevice = replayBufferToDevice[pNextBuf->buffer];
        if (getQueueFamilyIdx(traceDevice,
                              replayDevice,
                              pPacket->pBufferMemoryBarriers[idx].srcQueueFamilyIndex,
                              &srcReplayIdx) &&
            getQueueFamilyIdx(traceDevice,
                              replayDevice,
                              pPacket->pBufferMemoryBarriers[idx].dstQueueFamilyIndex,
                              &dstReplayIdx))
        {
            *((uint32_t *)&pPacket->pBufferMemoryBarriers[idx].srcQueueFamilyIndex) = srcReplayIdx;
            *((uint32_t *)&pPacket->pBufferMemoryBarriers[idx].srcQueueFamilyIndex) = dstReplayIdx;
        } else {
            vktrace_LogError("vkCmdWaitEvents failed, bad srcQueueFamilyIndex");
            return;
        }
    }
    VkImage* saveImg = VKTRACE_NEW_ARRAY(VkImage, pPacket->imageMemoryBarrierCount);
    for (idx = 0; idx < pPacket->imageMemoryBarrierCount; idx++)
    {
        VkImageMemoryBarrier *pNextImg = (VkImageMemoryBarrier *) &(pPacket->pImageMemoryBarriers[idx]);
        saveImg[numRemapImg++] = pNextImg->image;
        traceDevice = traceImageToDevice[pNextImg->image];
        pNextImg->image = m_objMapper.remap_images(pNextImg->image);
        if (pNextImg->image == VK_NULL_HANDLE)
        {
            vktrace_LogError("Skipping vkCmdWaitEvents() due to invalid remapped VkImage.");
            VKTRACE_DELETE(saveEvent);
            VKTRACE_DELETE(saveBuf);
            VKTRACE_DELETE(saveImg);
            return;
        }
        replayDevice = replayImageToDevice[pNextImg->image];
        if (getQueueFamilyIdx(traceDevice,
                              replayDevice,
                              pPacket->pImageMemoryBarriers[idx].srcQueueFamilyIndex,
                              &srcReplayIdx) &&
            getQueueFamilyIdx(traceDevice,
                              replayDevice,
                              pPacket->pImageMemoryBarriers[idx].dstQueueFamilyIndex,
                              &dstReplayIdx))
        {
            *((uint32_t *)&pPacket->pImageMemoryBarriers[idx].srcQueueFamilyIndex) = srcReplayIdx;
            *((uint32_t *)&pPacket->pImageMemoryBarriers[idx].srcQueueFamilyIndex) = dstReplayIdx;
        } else {
            vktrace_LogError("vkCmdWaitEvents failed, bad srcQueueFamilyIndex");
            return;
        }
    }
    m_vkFuncs.real_vkCmdWaitEvents(remappedCommandBuffer, pPacket->eventCount, pPacket->pEvents, pPacket->srcStageMask, pPacket->dstStageMask, pPacket->memoryBarrierCount, pPacket->pMemoryBarriers, pPacket->bufferMemoryBarrierCount, pPacket->pBufferMemoryBarriers, pPacket->imageMemoryBarrierCount, pPacket->pImageMemoryBarriers);

    for (idx = 0; idx < pPacket->bufferMemoryBarrierCount; idx++) {
        VkBufferMemoryBarrier *pNextBuf = (VkBufferMemoryBarrier *) &(pPacket->pBufferMemoryBarriers[idx]);
        pNextBuf->buffer = saveBuf[idx];
    }
    for (idx = 0; idx < pPacket->memoryBarrierCount; idx++) {
        VkImageMemoryBarrier *pNextImg = (VkImageMemoryBarrier *) &(pPacket->pImageMemoryBarriers[idx]);
        pNextImg->image = saveImg[idx];
    }
    for (idx = 0; idx < pPacket->eventCount; idx++) {
        VkEvent *pEvent = (VkEvent *) &(pPacket->pEvents[idx]);
        *pEvent = saveEvent[idx];
    }
    VKTRACE_DELETE(saveEvent);
    VKTRACE_DELETE(saveBuf);
    VKTRACE_DELETE(saveImg);
    return;
}

void vkReplay::manually_replay_vkCmdPipelineBarrier(packet_vkCmdPipelineBarrier* pPacket)
{
    VkDevice traceDevice;
    VkDevice replayDevice;
    uint32_t srcReplayIdx, dstReplayIdx;
    VkCommandBuffer remappedCommandBuffer = m_objMapper.remap_commandbuffers(pPacket->commandBuffer);
    if (remappedCommandBuffer == VK_NULL_HANDLE)
    {
        vktrace_LogError("Skipping vkCmdPipelineBarrier() due to invalid remapped VkCommandBuffer.");
        return;
    }

    uint32_t idx = 0;
    uint32_t numRemapBuf = 0;
    uint32_t numRemapImg = 0;
    VkBuffer* saveBuf = VKTRACE_NEW_ARRAY(VkBuffer, pPacket->bufferMemoryBarrierCount);
    VkImage* saveImg = VKTRACE_NEW_ARRAY(VkImage, pPacket->imageMemoryBarrierCount);
    for (idx = 0; idx < pPacket->bufferMemoryBarrierCount; idx++)
    {
        VkBufferMemoryBarrier *pNextBuf = (VkBufferMemoryBarrier *) &(pPacket->pBufferMemoryBarriers[idx]);
        saveBuf[numRemapBuf++] = pNextBuf->buffer;
        traceDevice = traceBufferToDevice[pNextBuf->buffer];
        pNextBuf->buffer = m_objMapper.remap_buffers(pNextBuf->buffer);
        if (pNextBuf->buffer == VK_NULL_HANDLE && saveBuf[numRemapBuf - 1] != VK_NULL_HANDLE)
        {
            vktrace_LogError("Skipping vkCmdPipelineBarrier() due to invalid remapped VkBuffer.");
            VKTRACE_DELETE(saveBuf);
            VKTRACE_DELETE(saveImg);
            return;
        }
        replayDevice = replayBufferToDevice[pNextBuf->buffer];
        if (getQueueFamilyIdx(traceDevice,
                              replayDevice,
                              pPacket->pBufferMemoryBarriers[idx].srcQueueFamilyIndex,
                              &srcReplayIdx) &&
            getQueueFamilyIdx(traceDevice,
                              replayDevice,
                              pPacket->pBufferMemoryBarriers[idx].dstQueueFamilyIndex,
                              &dstReplayIdx))
        {
            *((uint32_t *)&pPacket->pBufferMemoryBarriers[idx].srcQueueFamilyIndex) = srcReplayIdx;
            *((uint32_t *)&pPacket->pBufferMemoryBarriers[idx].srcQueueFamilyIndex) = dstReplayIdx;
        } else {
            vktrace_LogError("vkCmdPipelineBarrier failed, bad srcQueueFamilyIndex");
            return;
        }
    }
    for (idx = 0; idx < pPacket->imageMemoryBarrierCount; idx++)
    {
        VkImageMemoryBarrier *pNextImg = (VkImageMemoryBarrier *) &(pPacket->pImageMemoryBarriers[idx]);
        saveImg[numRemapImg++] = pNextImg->image;
        traceDevice = traceImageToDevice[pNextImg->image];
        if (traceDevice == NULL)
            vktrace_LogError("DEBUG: traceDevice is NULL");
        pNextImg->image = m_objMapper.remap_images(pNextImg->image);
        if (pNextImg->image == VK_NULL_HANDLE && saveImg[numRemapImg - 1] != VK_NULL_HANDLE)
        {
            vktrace_LogError("Skipping vkCmdPipelineBarrier() due to invalid remapped VkImage.");
            VKTRACE_DELETE(saveBuf);
            VKTRACE_DELETE(saveImg);
            return;
        }
        replayDevice = replayImageToDevice[pNextImg->image];
        if (getQueueFamilyIdx(traceDevice,
                              replayDevice,
                              pPacket->pImageMemoryBarriers[idx].srcQueueFamilyIndex,
                              &srcReplayIdx) &&
            getQueueFamilyIdx(traceDevice,
                              replayDevice,
                              pPacket->pImageMemoryBarriers[idx].dstQueueFamilyIndex,
                              &dstReplayIdx))
        {
            *((uint32_t *)&pPacket->pImageMemoryBarriers[idx].srcQueueFamilyIndex) = srcReplayIdx;
            *((uint32_t *)&pPacket->pImageMemoryBarriers[idx].srcQueueFamilyIndex) = dstReplayIdx;
        } else {
            vktrace_LogError("vkPipelineBarrier failed, bad srcQueueFamilyIndex");
            return;
        }
    }
    m_vkFuncs.real_vkCmdPipelineBarrier(remappedCommandBuffer, pPacket->srcStageMask, pPacket->dstStageMask, pPacket->dependencyFlags, pPacket->memoryBarrierCount, pPacket->pMemoryBarriers, pPacket->bufferMemoryBarrierCount, pPacket->pBufferMemoryBarriers, pPacket->imageMemoryBarrierCount, pPacket->pImageMemoryBarriers);

    for (idx = 0; idx < pPacket->bufferMemoryBarrierCount; idx++) {
        VkBufferMemoryBarrier *pNextBuf = (VkBufferMemoryBarrier *) &(pPacket->pBufferMemoryBarriers[idx]);
        pNextBuf->buffer = saveBuf[idx];
    }
    for (idx = 0; idx < pPacket->imageMemoryBarrierCount; idx++) {
        VkImageMemoryBarrier *pNextImg = (VkImageMemoryBarrier *) &(pPacket->pImageMemoryBarriers[idx]);
        pNextImg->image = saveImg[idx];
    }
    VKTRACE_DELETE(saveBuf);
    VKTRACE_DELETE(saveImg);
    return;
}

VkResult vkReplay::manually_replay_vkCreateFramebuffer(packet_vkCreateFramebuffer* pPacket)
{
    VkResult replayResult = VK_ERROR_VALIDATION_FAILED_EXT;

    VkDevice remappedDevice = m_objMapper.remap_devices(pPacket->device);
    if (remappedDevice == VK_NULL_HANDLE)
    {
        vktrace_LogError("Skipping vkCreateFramebuffer() due to invalid remapped VkDevice.");
        return VK_ERROR_VALIDATION_FAILED_EXT;
    }

    VkFramebufferCreateInfo *pInfo = (VkFramebufferCreateInfo *) pPacket->pCreateInfo;
    VkImageView *pAttachments, *pSavedAttachments = (VkImageView*)pInfo->pAttachments;
    bool allocatedAttachments = false;
    if (pSavedAttachments != NULL)
    {
        allocatedAttachments = true;
        pAttachments = VKTRACE_NEW_ARRAY(VkImageView, pInfo->attachmentCount);
        memcpy(pAttachments, pSavedAttachments, sizeof(VkImageView) * pInfo->attachmentCount);
        for (uint32_t i = 0; i < pInfo->attachmentCount; i++)
        {
            pAttachments[i] = m_objMapper.remap_imageviews(pInfo->pAttachments[i]);
            if (pAttachments[i] == VK_NULL_HANDLE && pInfo->pAttachments[i] != VK_NULL_HANDLE)
            {
                vktrace_LogError("Skipping vkCreateFramebuffer() due to invalid remapped VkImageView.");
                VKTRACE_DELETE(pAttachments);
                return VK_ERROR_VALIDATION_FAILED_EXT;
            }
        }
        pInfo->pAttachments = pAttachments;
    }
    VkRenderPass savedRP = pPacket->pCreateInfo->renderPass;
    pInfo->renderPass = m_objMapper.remap_renderpasss(pPacket->pCreateInfo->renderPass);
    if (pInfo->renderPass == VK_NULL_HANDLE && pPacket->pCreateInfo->renderPass != VK_NULL_HANDLE)
    {
        vktrace_LogError("Skipping vkCreateFramebuffer() due to invalid remapped VkRenderPass.");
        if (allocatedAttachments)
        {
            VKTRACE_DELETE(pAttachments);
        }
        return VK_ERROR_VALIDATION_FAILED_EXT;
    }

    VkFramebuffer local_framebuffer;
    replayResult = m_vkFuncs.real_vkCreateFramebuffer(remappedDevice, pPacket->pCreateInfo, NULL, &local_framebuffer);
    pInfo->pAttachments = pSavedAttachments;
    pInfo->renderPass = savedRP;
    if (replayResult == VK_SUCCESS)
    {
        m_objMapper.add_to_framebuffers_map(*(pPacket->pFramebuffer), local_framebuffer);
    }
    if (allocatedAttachments)
    {
        VKTRACE_DELETE((void*)pAttachments);
    }
    return replayResult;
}

VkResult vkReplay::manually_replay_vkCreateRenderPass(packet_vkCreateRenderPass* pPacket)
{
    VkResult replayResult = VK_ERROR_VALIDATION_FAILED_EXT;

    VkDevice remappedDevice = m_objMapper.remap_devices(pPacket->device);
    if (remappedDevice == VK_NULL_HANDLE)
    {
        vktrace_LogError("Skipping vkCreateRenderPass() due to invalid remapped VkDevice.");
        return VK_ERROR_VALIDATION_FAILED_EXT;
    }

    VkRenderPass local_renderpass;
    replayResult = m_vkFuncs.real_vkCreateRenderPass(remappedDevice, pPacket->pCreateInfo, NULL, &local_renderpass);
    if (replayResult == VK_SUCCESS)
    {
        m_objMapper.add_to_renderpasss_map(*(pPacket->pRenderPass), local_renderpass);
    }
    return replayResult;
}

void vkReplay::manually_replay_vkCmdBeginRenderPass(packet_vkCmdBeginRenderPass* pPacket)
{
    VkCommandBuffer remappedCommandBuffer = m_objMapper.remap_commandbuffers(pPacket->commandBuffer);
    if (remappedCommandBuffer == VK_NULL_HANDLE)
    {
        vktrace_LogError("Skipping vkCmdBeginRenderPass() due to invalid remapped VkCommandBuffer.");
        return;
    }
    VkRenderPassBeginInfo local_renderPassBeginInfo;
    memcpy((void*)&local_renderPassBeginInfo, (void*)pPacket->pRenderPassBegin, sizeof(VkRenderPassBeginInfo));
    local_renderPassBeginInfo.pClearValues = (const VkClearValue*)pPacket->pRenderPassBegin->pClearValues;
    local_renderPassBeginInfo.framebuffer = m_objMapper.remap_framebuffers(pPacket->pRenderPassBegin->framebuffer);
    if (local_renderPassBeginInfo.framebuffer == VK_NULL_HANDLE)
    {
        vktrace_LogError("Skipping vkCmdBeginRenderPass() due to invalid remapped VkFramebuffer.");
        return;
    }
    local_renderPassBeginInfo.renderPass = m_objMapper.remap_renderpasss(pPacket->pRenderPassBegin->renderPass);
    if (local_renderPassBeginInfo.renderPass == VK_NULL_HANDLE)
    {
        vktrace_LogError("Skipping vkCmdBeginRenderPass() due to invalid remapped VkRenderPass.");
        return;
    }
    m_vkFuncs.real_vkCmdBeginRenderPass(remappedCommandBuffer, &local_renderPassBeginInfo, pPacket->contents);
    return;
}

VkResult vkReplay::manually_replay_vkBeginCommandBuffer(packet_vkBeginCommandBuffer* pPacket)
{
    VkResult replayResult = VK_ERROR_VALIDATION_FAILED_EXT;

    VkCommandBuffer remappedCommandBuffer = m_objMapper.remap_commandbuffers(pPacket->commandBuffer);
    if (remappedCommandBuffer == VK_NULL_HANDLE)
    {
        vktrace_LogError("Skipping vkBeginCommandBuffer() due to invalid remapped VkCommandBuffer.");
        return VK_ERROR_VALIDATION_FAILED_EXT;
    }

    VkCommandBufferBeginInfo* pInfo = (VkCommandBufferBeginInfo*)pPacket->pBeginInfo;
    VkCommandBufferInheritanceInfo *pHinfo = (VkCommandBufferInheritanceInfo *) ((pInfo) ? pInfo->pInheritanceInfo : NULL);
    // Save the original RP & FB, then overwrite packet with remapped values
    VkRenderPass savedRP, *pRP;
    VkFramebuffer savedFB, *pFB;
    if (pInfo != NULL && pHinfo != NULL)
    {
        savedRP = pHinfo->renderPass;
        savedFB = pHinfo->framebuffer;
        pRP = &(pHinfo->renderPass);
        pFB = &(pHinfo->framebuffer);
        *pRP = m_objMapper.remap_renderpasss(savedRP);
        *pFB = m_objMapper.remap_framebuffers(savedFB);
    }
    replayResult = m_vkFuncs.real_vkBeginCommandBuffer(remappedCommandBuffer, pPacket->pBeginInfo);
    if (pInfo != NULL && pHinfo != NULL) {
        pHinfo->renderPass = savedRP;
        pHinfo->framebuffer = savedFB;
    }
    return replayResult;
}

// TODO138 : Can we kill this?
//VkResult vkReplay::manually_replay_vkStorePipeline(packet_vkStorePipeline* pPacket)
//{
//    VkResult replayResult = VK_ERROR_VALIDATION_FAILED_EXT;
//
//    VkDevice remappedDevice = m_objMapper.remap_devices(pPacket->device);
//    if (remappedDevice == VK_NULL_HANDLE)
//    {
//        vktrace_LogError("Skipping vkStorePipeline() due to invalid remapped VkDevice.");
//        return VK_ERROR_VALIDATION_FAILED_EXT;
//    }
//
//    VkPipeline remappedPipeline = m_objMapper.remap(pPacket->pipeline);
//    if (remappedPipeline == VK_NULL_HANDLE)
//    {
//        vktrace_LogError("Skipping vkStorePipeline() due to invalid remapped VkPipeline.");
//        return VK_ERROR_VALIDATION_FAILED_EXT;
//    }
//
//    size_t size = 0;
//    void* pData = NULL;
//    if (pPacket->pData != NULL && pPacket->pDataSize != NULL)
//    {
//        size = *pPacket->pDataSize;
//        pData = vktrace_malloc(*pPacket->pDataSize);
//    }
//    replayResult = m_vkFuncs.real_vkStorePipeline(remappedDevice, remappedPipeline, &size, pData);
//    if (replayResult == VK_SUCCESS)
//    {
//        if (size != *pPacket->pDataSize && pData != NULL)
//        {
//            vktrace_LogWarning("vkStorePipeline returned a differing data size: replay (%d bytes) vs trace (%d bytes).", size, *pPacket->pDataSize);
//        }
//        else if (pData != NULL && memcmp(pData, pPacket->pData, size) != 0)
//        {
//            vktrace_LogWarning("vkStorePipeline returned differing data contents than the trace file contained.");
//        }
//    }
//    vktrace_free(pData);
//    return replayResult;
//}

// TODO138 : This needs to be broken out into separate functions for each non-disp object
//VkResult vkReplay::manually_replay_vkDestroy<Object>(packet_vkDestroyObject* pPacket)
//{
//    VkResult replayResult = VK_ERROR_VALIDATION_FAILED_EXT;
//
//    VkDevice remappedDevice = m_objMapper.remap_devices(pPacket->device);
//    if (remappedDevice == VK_NULL_HANDLE)
//    {
//        vktrace_LogError("Skipping vkDestroy() due to invalid remapped VkDevice.");
//        return VK_ERROR_VALIDATION_FAILED_EXT;
//    }
//
//    uint64_t remapHandle = m_objMapper.remap_<OBJECT_TYPE_HERE>(pPacket->object, pPacket->objType);
//    <VkObject> object;
//    object.handle = remapHandle;
//    if (object != 0)
//        replayResult = m_vkFuncs.real_vkDestroy<Object>(remappedDevice, object);
//    if (replayResult == VK_SUCCESS)
//        m_objMapper.rm_from_<OBJECT_TYPE_HERE>_map(pPacket->object.handle);
//    return replayResult;
//}

VkResult vkReplay::manually_replay_vkWaitForFences(packet_vkWaitForFences* pPacket)
{
    VkResult replayResult = VK_ERROR_VALIDATION_FAILED_EXT;
    uint32_t i;

    VkDevice remappedDevice = m_objMapper.remap_devices(pPacket->device);
    if (remappedDevice == VK_NULL_HANDLE)
    {
        vktrace_LogError("Skipping vkWaitForFences() due to invalid remapped VkDevice.");
        return VK_ERROR_VALIDATION_FAILED_EXT;
    }

    VkFence *pFence = VKTRACE_NEW_ARRAY(VkFence, pPacket->fenceCount);
    for (i = 0; i < pPacket->fenceCount; i++)
    {
        (*(pFence + i)) = m_objMapper.remap_fences((*(pPacket->pFences + i)));
        if (*(pFence + i) == VK_NULL_HANDLE)
        {
            vktrace_LogError("Skipping vkWaitForFences() due to invalid remapped VkFence.");
            VKTRACE_DELETE(pFence);
            return VK_ERROR_VALIDATION_FAILED_EXT;
        }
    }
    if (pPacket->result == VK_SUCCESS)
    {
        replayResult = m_vkFuncs.real_vkWaitForFences(remappedDevice, pPacket->fenceCount, pFence, pPacket->waitAll, UINT64_MAX);// mean as long as possible
    }
    else
    {
        if (pPacket->result == VK_TIMEOUT)
        {
            replayResult = m_vkFuncs.real_vkWaitForFences(remappedDevice, pPacket->fenceCount, pFence, pPacket->waitAll, 0);
        }
        else
        {
            replayResult = m_vkFuncs.real_vkWaitForFences(remappedDevice, pPacket->fenceCount, pFence, pPacket->waitAll, pPacket->timeout);
        }
    }
    VKTRACE_DELETE(pFence);
    return replayResult;
}


bool vkReplay::getMemoryTypeIdx(VkDevice traceDevice,
                                VkDevice replayDevice,
                                uint32_t traceIdx,
                                uint32_t* pReplayIdx)
{
    VkPhysicalDevice tracePhysicalDevice;
    VkPhysicalDevice replayPhysicalDevice;
    bool foundMatch = false;
    uint32_t i,j;

    if (tracePhysicalDevices.find(traceDevice) == tracePhysicalDevices.end() ||
        replayPhysicalDevices.find(replayDevice) == replayPhysicalDevices.end())
    {
        vktrace_LogError("Cannot determine memory type during vkAllocateMemory - vkGetPhysicalDeviceMemoryProperties should be called before vkAllocateMemory.");
        return false;
    }

    tracePhysicalDevice = tracePhysicalDevices[traceDevice];
    replayPhysicalDevice = replayPhysicalDevices[replayDevice];

    for (i = 0; i < min(traceMemoryProperties[tracePhysicalDevice].memoryTypeCount, replayMemoryProperties[replayPhysicalDevice].memoryTypeCount); i++)
    {
        if (traceMemoryProperties[tracePhysicalDevice].memoryTypes[traceIdx].propertyFlags == replayMemoryProperties[replayPhysicalDevice].memoryTypes[i].propertyFlags)
        {
            *pReplayIdx = i;
            foundMatch = true;
            break;
        }
    }

    if (!foundMatch)
    {
        // Didn't find an exact match, search for a superset
        for (i = 0; i < min(traceMemoryProperties[tracePhysicalDevice].memoryTypeCount, replayMemoryProperties[replayPhysicalDevice].memoryTypeCount); i++)
        {
            if (traceMemoryProperties[tracePhysicalDevice].memoryTypes[traceIdx].propertyFlags ==
                (traceMemoryProperties[tracePhysicalDevice].memoryTypes[traceIdx].propertyFlags & replayMemoryProperties[replayPhysicalDevice].memoryTypes[i].propertyFlags))
            {
                *pReplayIdx = i;
                foundMatch = true;
                break;
            }
        }
    }

    if (!foundMatch)
    {
        // Didn't find a superset, search for mem type with both HOST_VISIBLE and HOST_COHERENT set
        for (i = 0; i < min(traceMemoryProperties[tracePhysicalDevice].memoryTypeCount, replayMemoryProperties[replayPhysicalDevice].memoryTypeCount); i++)
        {
            if ((VK_MEMORY_PROPERTY_HOST_VISIBLE_BIT|VK_MEMORY_PROPERTY_HOST_COHERENT_BIT) & replayMemoryProperties[replayPhysicalDevice].memoryTypes[i].propertyFlags)
            {
                *pReplayIdx = i;
                foundMatch = true;
                break;
            }
        }
    }

    if (foundMatch)
    {
        // Check to see if there are other replayMemoryProperties identical to the one that matched.
        // If there are, print a warning and use the index from the trace file.
        for (j = i+1; j < replayMemoryProperties[replayPhysicalDevice].memoryTypeCount; j++)
        {
            if (replayMemoryProperties[replayPhysicalDevice].memoryTypes[i].propertyFlags == replayMemoryProperties[replayPhysicalDevice].memoryTypes[j].propertyFlags)
            {
                vktrace_LogWarning("memoryTypes propertyFlags identical in two or more entries, using idx %d from trace", traceIdx);
                *pReplayIdx = traceIdx;
                return true;
            }
         }
        return true;
     }

    // Didn't find a match
    return false;
}


VkResult vkReplay::manually_replay_vkAllocateMemory(packet_vkAllocateMemory* pPacket)
{
    VkResult replayResult = VK_ERROR_VALIDATION_FAILED_EXT;

    VkDevice remappedDevice = m_objMapper.remap_devices(pPacket->device);
    if (remappedDevice == VK_NULL_HANDLE)
    {
        vktrace_LogError("Skipping vkAllocateMemory() due to invalid remapped VkDevice.");
        return VK_ERROR_VALIDATION_FAILED_EXT;
    }

    gpuMemObj local_mem;

    if (!m_objMapper.m_adjustForGPU)
    {
        uint32_t replayIdx;
        if (getMemoryTypeIdx(pPacket->device, remappedDevice, pPacket->pAllocateInfo->memoryTypeIndex, &replayIdx))
        {
            *((uint32_t*)&pPacket->pAllocateInfo->memoryTypeIndex) = replayIdx;
            replayResult = m_vkFuncs.real_vkAllocateMemory(remappedDevice, pPacket->pAllocateInfo, NULL, &local_mem.replayGpuMem);
        } else {
            vktrace_LogError("vkAllocateMemory() failed, couldn't find memory type for memoryTypeIndex");
            return VK_ERROR_VALIDATION_FAILED_EXT;
        }
    }
    if (replayResult == VK_SUCCESS || m_objMapper.m_adjustForGPU)
    {
        local_mem.pGpuMem = new (gpuMemory);
        if (local_mem.pGpuMem)
            local_mem.pGpuMem->setAllocInfo(pPacket->pAllocateInfo, m_objMapper.m_adjustForGPU);
        m_objMapper.add_to_devicememorys_map(*(pPacket->pMemory), local_mem);
    }
    return replayResult;
}

void vkReplay::manually_replay_vkFreeMemory(packet_vkFreeMemory* pPacket)
{
    VkDevice remappedDevice = m_objMapper.remap_devices(pPacket->device);
    if (remappedDevice == VK_NULL_HANDLE)
    {
        vktrace_LogError("Skipping vkFreeMemory() due to invalid remapped VkDevice.");
        return;
    }

    gpuMemObj local_mem;
    local_mem = m_objMapper.m_devicememorys.find(pPacket->memory)->second;
    // TODO how/when to free pendingAlloc that did not use and existing gpuMemObj
    m_vkFuncs.real_vkFreeMemory(remappedDevice, local_mem.replayGpuMem, NULL);
    delete local_mem.pGpuMem;
    m_objMapper.rm_from_devicememorys_map(pPacket->memory);
}

VkResult vkReplay::manually_replay_vkMapMemory(packet_vkMapMemory* pPacket)
{
    VkResult replayResult = VK_ERROR_VALIDATION_FAILED_EXT;

    VkDevice remappedDevice = m_objMapper.remap_devices(pPacket->device);
    if (remappedDevice == VK_NULL_HANDLE)
    {
        vktrace_LogError("Skipping vkMapMemory() due to invalid remapped VkDevice.");
        return VK_ERROR_VALIDATION_FAILED_EXT;
    }

    gpuMemObj local_mem = m_objMapper.m_devicememorys.find(pPacket->memory)->second;
    void* pData;
    if (!local_mem.pGpuMem->isPendingAlloc())
    {
        replayResult = m_vkFuncs.real_vkMapMemory(remappedDevice, local_mem.replayGpuMem, pPacket->offset, pPacket->size, pPacket->flags, &pData);
        if (replayResult == VK_SUCCESS)
        {
            if (local_mem.pGpuMem)
            {
                local_mem.pGpuMem->setMemoryMapRange(pData, (size_t)pPacket->size, (size_t)pPacket->offset, false);
            }
        }
    }
    else
    {
        if (local_mem.pGpuMem)
        {
            local_mem.pGpuMem->setMemoryMapRange(NULL, (size_t)pPacket->size, (size_t)pPacket->offset, true);
        }
    }
    return replayResult;
}

void vkReplay::manually_replay_vkUnmapMemory(packet_vkUnmapMemory* pPacket)
{
    VkDevice remappedDevice = m_objMapper.remap_devices(pPacket->device);
    if (remappedDevice == VK_NULL_HANDLE) {
        vktrace_LogError("Skipping vkUnmapMemory() due to invalid remapped VkDevice.");
        return;
    }

    gpuMemObj local_mem = m_objMapper.m_devicememorys.find(pPacket->memory)->second;
    if (!local_mem.pGpuMem->isPendingAlloc())
    {
        if (local_mem.pGpuMem)
        {
            if (pPacket->pData)
                local_mem.pGpuMem->copyMappingData(pPacket->pData, true, 0, 0);  // copies data from packet into memory buffer
        }
        m_vkFuncs.real_vkUnmapMemory(remappedDevice, local_mem.replayGpuMem);
    }
    else
    {
        if (local_mem.pGpuMem)
        {
            unsigned char *pBuf = (unsigned char *) vktrace_malloc(local_mem.pGpuMem->getMemoryMapSize());
            if (!pBuf)
            {
                vktrace_LogError("vkUnmapMemory() malloc failed.");
            }
            local_mem.pGpuMem->setMemoryDataAddr(pBuf);
            local_mem.pGpuMem->copyMappingData(pPacket->pData, true, 0, 0);
        }
    }
}

BOOL isvkFlushMappedMemoryRangesSpecial(PBYTE pOPTPackageData)
{
    BOOL bRet = FALSE;
    PageGuardChangedBlockInfo *pChangedInfoArray = (PageGuardChangedBlockInfo *)pOPTPackageData;
    if (((uint64_t)pChangedInfoArray[0].reserve0) & PAGEGUARD_SPECIAL_FORMAT_PACKET_FOR_VKFLUSHMAPPEDMEMORYRANGES) // TODO need think about 32bit
    {
        bRet = TRUE;
    }
    return bRet;
}
//after OPT speed up, the format of this packet will be different with before, the packet now only include changed block(page).
//
VkResult vkReplay::manually_replay_vkFlushMappedMemoryRanges(packet_vkFlushMappedMemoryRanges* pPacket)
{
    VkResult replayResult = VK_ERROR_VALIDATION_FAILED_EXT;

    VkDevice remappedDevice = m_objMapper.remap_devices(pPacket->device);
    if (remappedDevice == VK_NULL_HANDLE)
    {
        vktrace_LogError("Skipping vkFlushMappedMemoryRanges() due to invalid remapped VkDevice.");
        return VK_ERROR_VALIDATION_FAILED_EXT;
    }

    VkMappedMemoryRange* localRanges = VKTRACE_NEW_ARRAY(VkMappedMemoryRange, pPacket->memoryRangeCount);
    memcpy(localRanges, pPacket->pMemoryRanges, sizeof(VkMappedMemoryRange) * (pPacket->memoryRangeCount));

    gpuMemObj* pLocalMems = VKTRACE_NEW_ARRAY(gpuMemObj, pPacket->memoryRangeCount);
    for (uint32_t i = 0; i < pPacket->memoryRangeCount; i++)
    {
        pLocalMems[i] = m_objMapper.m_devicememorys.find(pPacket->pMemoryRanges[i].memory)->second;
        localRanges[i].memory = m_objMapper.remap_devicememorys(pPacket->pMemoryRanges[i].memory);
        if (localRanges[i].memory == VK_NULL_HANDLE || pLocalMems[i].pGpuMem == NULL)
        {
            vktrace_LogError("Skipping vkFlushMappedMemoryRanges() due to invalid remapped VkDeviceMemory.");
            VKTRACE_DELETE(localRanges);
            VKTRACE_DELETE(pLocalMems);
            return VK_ERROR_VALIDATION_FAILED_EXT;
        }

        if (!pLocalMems[i].pGpuMem->isPendingAlloc())
        {
            if (pPacket->pMemoryRanges[i].size != 0)
            {
#ifdef USE_PAGEGUARD_SPEEDUP
                pLocalMems[i].pGpuMem->copyMappingDataPageGuard(pPacket->ppData[i]);
#else
                pLocalMems[i].pGpuMem->copyMappingData(pPacket->ppData[i], false, (size_t)pPacket->pMemoryRanges[i].size, (size_t)pPacket->pMemoryRanges[i].offset);
#endif
            }
        }
        else
        {
            unsigned char *pBuf = (unsigned char *) vktrace_malloc(pLocalMems[i].pGpuMem->getMemoryMapSize());
            if (!pBuf)
            {
                vktrace_LogError("vkFlushMappedMemoryRanges() malloc failed.");
            }
            pLocalMems[i].pGpuMem->setMemoryDataAddr(pBuf);
#ifdef USE_PAGEGUARD_SPEEDUP
            pLocalMems[i].pGpuMem->copyMappingDataPageGuard(pPacket->ppData[i]);
#else
            pLocalMems[i].pGpuMem->copyMappingData(pPacket->ppData[i], false, (size_t)pPacket->pMemoryRanges[i].size, (size_t)pPacket->pMemoryRanges[i].offset);
#endif
        }
    }

#ifdef USE_PAGEGUARD_SPEEDUP
    replayResult = pPacket->result;//if this is a OPT refresh-all packet, we need avoid to call real api and return original return to avoid error message;
    if (!isvkFlushMappedMemoryRangesSpecial((PBYTE)pPacket->ppData[0]))
#endif
    {
        replayResult = m_vkFuncs.real_vkFlushMappedMemoryRanges(remappedDevice, pPacket->memoryRangeCount, localRanges);
    }

    VKTRACE_DELETE(localRanges);
    VKTRACE_DELETE(pLocalMems);

    return replayResult;
}

//InvalidateMappedMemory Ranges and flushMappedMemoryRanges are similar but keep it seperate until
//functionality tested fully
VkResult vkReplay::manually_replay_vkInvalidateMappedMemoryRanges(packet_vkInvalidateMappedMemoryRanges* pPacket)
{
    VkResult replayResult = VK_ERROR_VALIDATION_FAILED_EXT;

    VkDevice remappedDevice = m_objMapper.remap_devices(pPacket->device);
    if (remappedDevice == VK_NULL_HANDLE)
    {
        vktrace_LogError("Skipping vkInvalidateMappedMemoryRanges() due to invalid remapped VkDevice.");
        return VK_ERROR_VALIDATION_FAILED_EXT;
    }

    VkMappedMemoryRange* localRanges = VKTRACE_NEW_ARRAY(VkMappedMemoryRange, pPacket->memoryRangeCount);
    memcpy(localRanges, pPacket->pMemoryRanges, sizeof(VkMappedMemoryRange) * (pPacket->memoryRangeCount));

    gpuMemObj* pLocalMems = VKTRACE_NEW_ARRAY(gpuMemObj, pPacket->memoryRangeCount);
    for (uint32_t i = 0; i < pPacket->memoryRangeCount; i++)
    {
        pLocalMems[i] = m_objMapper.m_devicememorys.find(pPacket->pMemoryRanges[i].memory)->second;
        localRanges[i].memory = m_objMapper.remap_devicememorys(pPacket->pMemoryRanges[i].memory);
        if (localRanges[i].memory == VK_NULL_HANDLE || pLocalMems[i].pGpuMem == NULL)
        {
            vktrace_LogError("Skipping vkInvalidsateMappedMemoryRanges() due to invalid remapped VkDeviceMemory.");
            VKTRACE_DELETE(localRanges);
            VKTRACE_DELETE(pLocalMems);
            return VK_ERROR_VALIDATION_FAILED_EXT;
        }

        if (!pLocalMems[i].pGpuMem->isPendingAlloc())
        {
            if (pPacket->pMemoryRanges[i].size != 0)
            {
                pLocalMems[i].pGpuMem->copyMappingData(pPacket->ppData[i], false, (size_t)pPacket->pMemoryRanges[i].size, (size_t)pPacket->pMemoryRanges[i].offset);
            }
        }
        else
        {
            unsigned char *pBuf = (unsigned char *) vktrace_malloc(pLocalMems[i].pGpuMem->getMemoryMapSize());
            if (!pBuf)
            {
                vktrace_LogError("vkInvalidateMappedMemoryRanges() malloc failed.");
            }
            pLocalMems[i].pGpuMem->setMemoryDataAddr(pBuf);
            pLocalMems[i].pGpuMem->copyMappingData(pPacket->ppData[i], false, (size_t)pPacket->pMemoryRanges[i].size, (size_t)pPacket->pMemoryRanges[i].offset);
        }
    }

    replayResult = m_vkFuncs.real_vkInvalidateMappedMemoryRanges(remappedDevice, pPacket->memoryRangeCount, localRanges);

    VKTRACE_DELETE(localRanges);
    VKTRACE_DELETE(pLocalMems);

    return replayResult;
}

VkResult vkReplay::manually_replay_vkGetPhysicalDeviceSurfaceSupportKHR(packet_vkGetPhysicalDeviceSurfaceSupportKHR* pPacket)
{
    VkResult replayResult = VK_ERROR_VALIDATION_FAILED_EXT;

    VkPhysicalDevice remappedphysicalDevice = m_objMapper.remap_physicaldevices(pPacket->physicalDevice);
    if (remappedphysicalDevice == VK_NULL_HANDLE)
    {
        vktrace_LogError("Skipping vkGetPhysicalDeviceSurfaceSupportKHR() due to invalid remapped VkPhysicalDevice.");
        return VK_ERROR_VALIDATION_FAILED_EXT;
    }

    VkSurfaceKHR remappedSurfaceKHR = m_objMapper.remap_surfacekhrs(pPacket->surface);
    if (remappedSurfaceKHR == VK_NULL_HANDLE)
    {
        vktrace_LogError("Skipping vkGetPhysicalDeviceSurfaceSupportKHR() due to invalid remapped VkSurfaceKHR.");
        return VK_ERROR_VALIDATION_FAILED_EXT;
    }

    replayResult = m_vkFuncs.real_vkGetPhysicalDeviceSurfaceSupportKHR(remappedphysicalDevice, pPacket->queueFamilyIndex, remappedSurfaceKHR, pPacket->pSupported);

    return replayResult;
}

void vkReplay::manually_replay_vkGetPhysicalDeviceMemoryProperties(packet_vkGetPhysicalDeviceMemoryProperties* pPacket)
{
    VkPhysicalDevice remappedphysicalDevice = m_objMapper.remap_physicaldevices(pPacket->physicalDevice);
    if (remappedphysicalDevice == VK_NULL_HANDLE)
    {
        vktrace_LogError("Skipping vkGetPhysicalDeviceMemoryProperties() due to invalid remapped VkPhysicalDevice.");
        return;
    }

    traceMemoryProperties[pPacket->physicalDevice] = *pPacket->pMemoryProperties;
    m_vkFuncs.real_vkGetPhysicalDeviceMemoryProperties(remappedphysicalDevice, pPacket->pMemoryProperties);
    replayMemoryProperties[remappedphysicalDevice] = *pPacket->pMemoryProperties;
    return;
}

void vkReplay::manually_replay_vkGetPhysicalDeviceQueueFamilyProperties(packet_vkGetPhysicalDeviceQueueFamilyProperties* pPacket)
{
    VkPhysicalDevice remappedphysicalDevice = m_objMapper.remap_physicaldevices(pPacket->physicalDevice);
    if (pPacket->physicalDevice != VK_NULL_HANDLE && remappedphysicalDevice == VK_NULL_HANDLE)
    {
        vktrace_LogError("Skipping vkGetPhysicalDeviceQueueFamilyProperties() due to invalid remapped VkPhysicalDevice.");
        return;
    }

    // If we haven't previously allocated queueFamilyProperties for the trace physical device, allocate it.
    // If we previously allocated queueFamilyProperities for the trace physical device and the size of this
    // query is larger than what we saved last time, then free the last properties map and allocate a new map.
    if (traceQueueFamilyProperties.find(pPacket->physicalDevice) == traceQueueFamilyProperties.end() ||
        *pPacket->pQueueFamilyPropertyCount > traceQueueFamilyProperties[pPacket->physicalDevice].count)
    {
        if (traceQueueFamilyProperties.find(pPacket->physicalDevice) != traceQueueFamilyProperties.end())
        {
            free(traceQueueFamilyProperties[pPacket->physicalDevice].queueFamilyProperties);
            traceQueueFamilyProperties.erase(pPacket->physicalDevice);
        }
        if (pPacket->pQueueFamilyProperties)
        {
            traceQueueFamilyProperties[pPacket->physicalDevice].queueFamilyProperties =
                (VkQueueFamilyProperties*)malloc(*pPacket->pQueueFamilyPropertyCount * sizeof(VkQueueFamilyProperties));
            memcpy(traceQueueFamilyProperties[pPacket->physicalDevice].queueFamilyProperties,
                   pPacket->pQueueFamilyProperties,
                   *pPacket->pQueueFamilyPropertyCount * sizeof(VkQueueFamilyProperties));
            traceQueueFamilyProperties[pPacket->physicalDevice].count = *pPacket->pQueueFamilyPropertyCount;
        }
    }

    m_vkFuncs.real_vkGetPhysicalDeviceQueueFamilyProperties(remappedphysicalDevice, pPacket->pQueueFamilyPropertyCount, pPacket->pQueueFamilyProperties);

    // If we haven't previously allocated queueFamilyProperties for the replay physical device, allocate it.
    // If we previously allocated queueFamilyProperities for the replay physical device and the size of this
    // query is larger than what we saved last time, then free the last properties map and allocate a new map.
    if (replayQueueFamilyProperties.find(remappedphysicalDevice) == replayQueueFamilyProperties.end() ||
        *pPacket->pQueueFamilyPropertyCount > replayQueueFamilyProperties[remappedphysicalDevice].count)
    {
        if (replayQueueFamilyProperties.find(remappedphysicalDevice) != replayQueueFamilyProperties.end())
        {
            free(replayQueueFamilyProperties[remappedphysicalDevice].queueFamilyProperties);
            replayQueueFamilyProperties.erase(remappedphysicalDevice);
        }
        if (pPacket->pQueueFamilyProperties)
        {
            replayQueueFamilyProperties[remappedphysicalDevice].queueFamilyProperties =
                (VkQueueFamilyProperties*)malloc(*pPacket->pQueueFamilyPropertyCount * sizeof(VkQueueFamilyProperties));
            memcpy(replayQueueFamilyProperties[remappedphysicalDevice].queueFamilyProperties,
                   pPacket->pQueueFamilyProperties,
                   *pPacket->pQueueFamilyPropertyCount * sizeof(VkQueueFamilyProperties));
            replayQueueFamilyProperties[remappedphysicalDevice].count = *pPacket->pQueueFamilyPropertyCount;
        }
    }


    return;
}

VkResult vkReplay::manually_replay_vkGetPhysicalDeviceSurfaceCapabilitiesKHR(packet_vkGetPhysicalDeviceSurfaceCapabilitiesKHR* pPacket)
{
    VkResult replayResult = VK_ERROR_VALIDATION_FAILED_EXT;

    VkPhysicalDevice remappedphysicalDevice = m_objMapper.remap_physicaldevices(pPacket->physicalDevice);
    if (remappedphysicalDevice == VK_NULL_HANDLE)
    {
        vktrace_LogError("Skipping vkGetPhysicalDeviceSurfaceCapabilitiesKHR() due to invalid remapped VkPhysicalDevice.");
        return VK_ERROR_VALIDATION_FAILED_EXT;
    }

    VkSurfaceKHR remappedSurfaceKHR = m_objMapper.remap_surfacekhrs(pPacket->surface);
    if (remappedSurfaceKHR == VK_NULL_HANDLE)
    {
        vktrace_LogError("Skipping vkGetPhysicalDeviceSurfaceCapabilitiesKHR() due to invalid remapped VkSurfaceKHR.");
        return VK_ERROR_VALIDATION_FAILED_EXT;
    }

    m_display->resize_window(pPacket->pSurfaceCapabilities->currentExtent.width, pPacket->pSurfaceCapabilities->currentExtent.height);

    replayResult = m_vkFuncs.real_vkGetPhysicalDeviceSurfaceCapabilitiesKHR(remappedphysicalDevice, remappedSurfaceKHR, pPacket->pSurfaceCapabilities);

    return replayResult;
}

VkResult vkReplay::manually_replay_vkGetPhysicalDeviceSurfaceFormatsKHR(packet_vkGetPhysicalDeviceSurfaceFormatsKHR* pPacket)
{
    VkResult replayResult = VK_ERROR_VALIDATION_FAILED_EXT;

    VkPhysicalDevice remappedphysicalDevice = m_objMapper.remap_physicaldevices(pPacket->physicalDevice);
    if (remappedphysicalDevice == VK_NULL_HANDLE)
    {
        vktrace_LogError("Skipping vkGetPhysicalDeviceSurfaceFormatsKHR() due to invalid remapped VkPhysicalDevice.");
        return VK_ERROR_VALIDATION_FAILED_EXT;
    }

    VkSurfaceKHR remappedSurfaceKHR = m_objMapper.remap_surfacekhrs(pPacket->surface);
    if (remappedSurfaceKHR == VK_NULL_HANDLE)
    {
        vktrace_LogError("Skipping vkGetPhysicalDeviceSurfaceFormatsKHR() due to invalid remapped VkSurfaceKHR.");
        return VK_ERROR_VALIDATION_FAILED_EXT;
    }

    replayResult = m_vkFuncs.real_vkGetPhysicalDeviceSurfaceFormatsKHR(remappedphysicalDevice, remappedSurfaceKHR, pPacket->pSurfaceFormatCount, pPacket->pSurfaceFormats);

    return replayResult;
}

VkResult vkReplay::manually_replay_vkGetPhysicalDeviceSurfacePresentModesKHR(packet_vkGetPhysicalDeviceSurfacePresentModesKHR* pPacket)
{
    VkResult replayResult = VK_ERROR_VALIDATION_FAILED_EXT;

    VkPhysicalDevice remappedphysicalDevice = m_objMapper.remap_physicaldevices(pPacket->physicalDevice);
    if (remappedphysicalDevice == VK_NULL_HANDLE)
    {
        vktrace_LogError("Skipping vkGetPhysicalDeviceSurfacePresentModesKHR() due to invalid remapped VkPhysicalDevice.");
        return VK_ERROR_VALIDATION_FAILED_EXT;
    }

    VkSurfaceKHR remappedSurfaceKHR = m_objMapper.remap_surfacekhrs(pPacket->surface);
    if (remappedSurfaceKHR == VK_NULL_HANDLE)
    {
        vktrace_LogError("Skipping vkGetPhysicalDeviceSurfacePresentModesKHR() due to invalid remapped VkSurfaceKHR.");
        return VK_ERROR_VALIDATION_FAILED_EXT;
    }

    replayResult = m_vkFuncs.real_vkGetPhysicalDeviceSurfacePresentModesKHR(remappedphysicalDevice, remappedSurfaceKHR, pPacket->pPresentModeCount, pPacket->pPresentModes);

    return replayResult;
}

VkResult vkReplay::manually_replay_vkCreateSwapchainKHR(packet_vkCreateSwapchainKHR* pPacket)
{
    VkResult replayResult = VK_ERROR_VALIDATION_FAILED_EXT;
    VkSwapchainKHR local_pSwapchain;
    VkSwapchainKHR save_oldSwapchain, *pSC;
    VkSurfaceKHR save_surface;
    pSC = (VkSwapchainKHR *) &pPacket->pCreateInfo->oldSwapchain;
    VkDevice remappeddevice = m_objMapper.remap_devices(pPacket->device);
    if (remappeddevice == VK_NULL_HANDLE)
    {
        vktrace_LogError("Skipping vkCreateSwapchainKHR() due to invalid remapped VkDevice.");
        return VK_ERROR_VALIDATION_FAILED_EXT;
    }

    save_oldSwapchain = pPacket->pCreateInfo->oldSwapchain;
    (*pSC) = m_objMapper.remap_swapchainkhrs(save_oldSwapchain);
    if ((*pSC) == VK_NULL_HANDLE && save_oldSwapchain != VK_NULL_HANDLE)
    {
        vktrace_LogError("Skipping vkCreateSwapchainKHR() due to invalid remapped VkSwapchainKHR.");
        return VK_ERROR_VALIDATION_FAILED_EXT;
    }

    save_surface = pPacket->pCreateInfo->surface;
    VkSurfaceKHR *pSurf = (VkSurfaceKHR *) &(pPacket->pCreateInfo->surface);
    *pSurf = m_objMapper.remap_surfacekhrs(*pSurf);
    if (*pSurf == VK_NULL_HANDLE && pPacket->pCreateInfo->surface != VK_NULL_HANDLE)
    {
        vktrace_LogError("Skipping vkCreateSwapchainKHR() due to invalid remapped VkSurfaceKHR.");
        return VK_ERROR_VALIDATION_FAILED_EXT;
    }

    m_display->resize_window(pPacket->pCreateInfo->imageExtent.width, pPacket->pCreateInfo->imageExtent.height);

    // Convert queueFamilyIndices
    if (pPacket->pCreateInfo)
    {
        for (uint32_t i = 0; i < pPacket->pCreateInfo->queueFamilyIndexCount; i++)
        {
            uint32_t replayIdx;
            if (pPacket->pCreateInfo->pQueueFamilyIndices &&
                getQueueFamilyIdx(pPacket->device,
                                  remappeddevice,
                                  pPacket->pCreateInfo->pQueueFamilyIndices[i],
                                  &replayIdx))
                {
                    *((uint32_t*)&pPacket->pCreateInfo->pQueueFamilyIndices[i]) = replayIdx;
                }
            else {
                vktrace_LogError("vkSwapchainCreateInfoKHR, bad queueFamilyIndex");
                return VK_ERROR_VALIDATION_FAILED_EXT;
            }
        }
    }

    replayResult = m_vkFuncs.real_vkCreateSwapchainKHR(remappeddevice, pPacket->pCreateInfo, pPacket->pAllocator, &local_pSwapchain);
    if (replayResult == VK_SUCCESS)
    {
        m_objMapper.add_to_swapchainkhrs_map(*(pPacket->pSwapchain), local_pSwapchain);
    }

    (*pSC) = save_oldSwapchain;
    *pSurf = save_surface;
    return replayResult;
}

VkResult vkReplay::manually_replay_vkGetSwapchainImagesKHR(packet_vkGetSwapchainImagesKHR* pPacket)
{
    VkResult replayResult = VK_ERROR_VALIDATION_FAILED_EXT;
    VkDevice remappeddevice = m_objMapper.remap_devices(pPacket->device);
    if (remappeddevice == VK_NULL_HANDLE)
    {
        vktrace_LogError("Skipping vkGetSwapchainImagesKHR() due to invalid remapped VkDevice.");
        return VK_ERROR_VALIDATION_FAILED_EXT;
    }

    VkSwapchainKHR remappedswapchain;
    remappedswapchain = m_objMapper.remap_swapchainkhrs(pPacket->swapchain);
    if (remappedswapchain == VK_NULL_HANDLE && pPacket->swapchain != VK_NULL_HANDLE)
    {
        vktrace_LogError("Skipping vkCreateSwapchainKHR() due to invalid remapped VkSwapchainKHR.");
        return VK_ERROR_VALIDATION_FAILED_EXT;
    }

    VkImage packetImage[128] = {0};
    uint32_t numImages = 0;
    if (pPacket->pSwapchainImages != NULL) {
        // Need to store the images and then add to map after we get actual image handles back
        VkImage* pPacketImages = (VkImage*)pPacket->pSwapchainImages;
        numImages = *(pPacket->pSwapchainImageCount);
        for (uint32_t i = 0; i < numImages; i++) {
            packetImage[i] = pPacketImages[i];
            traceImageToDevice[packetImage[i]] = pPacket->device;
        }
    }

    replayResult = m_vkFuncs.real_vkGetSwapchainImagesKHR(remappeddevice, remappedswapchain, pPacket->pSwapchainImageCount, pPacket->pSwapchainImages);
    if (replayResult == VK_SUCCESS)
    {
        if (numImages != 0) {
            VkImage* pReplayImages = (VkImage*)pPacket->pSwapchainImages;
            for (uint32_t i = 0; i < numImages; i++) {
                imageObj local_imageObj;
                local_imageObj.replayImage = pReplayImages[i];
                m_objMapper.add_to_images_map(packetImage[i], local_imageObj);
                replayImageToDevice[pReplayImages[i]] = remappeddevice;
            }
        }
    }
    return replayResult;
}

VkResult vkReplay::manually_replay_vkQueuePresentKHR(packet_vkQueuePresentKHR* pPacket)
{
    VkResult replayResult = VK_SUCCESS;
    VkQueue remappedQueue = m_objMapper.remap_queues(pPacket->queue);
    if (remappedQueue == VK_NULL_HANDLE)
    {
        vktrace_LogError("Skipping vkQueuePresentKHR() due to invalid remapped VkQueue.");
        return VK_ERROR_VALIDATION_FAILED_EXT;
    }

    VkSemaphore localSemaphores[5];
    VkSwapchainKHR localSwapchains[5];
    VkResult localResults[5];
    VkSemaphore *pRemappedWaitSems = localSemaphores;
    VkSwapchainKHR *pRemappedSwapchains = localSwapchains;
    VkResult *pResults = localResults;
    VkPresentInfoKHR present;
    uint32_t i;

    if (pPacket->pPresentInfo->swapchainCount > 5) {
        pRemappedSwapchains = VKTRACE_NEW_ARRAY(VkSwapchainKHR, pPacket->pPresentInfo->swapchainCount);
    }

    if (pPacket->pPresentInfo->swapchainCount > 5 && pPacket->pPresentInfo->pResults != NULL) {
        pResults = VKTRACE_NEW_ARRAY(VkResult, pPacket->pPresentInfo->swapchainCount);
    }

    if (pPacket->pPresentInfo->waitSemaphoreCount > 5) {
        pRemappedWaitSems = VKTRACE_NEW_ARRAY(VkSemaphore, pPacket->pPresentInfo->waitSemaphoreCount);
    }

    if (pRemappedSwapchains == NULL || pRemappedWaitSems == NULL || pResults == NULL)
    {
        replayResult = VK_ERROR_OUT_OF_HOST_MEMORY;
    }

    if (replayResult == VK_SUCCESS) {
        for (i=0; i<pPacket->pPresentInfo->swapchainCount; i++) {
            pRemappedSwapchains[i] = m_objMapper.remap_swapchainkhrs(pPacket->pPresentInfo->pSwapchains[i]);
            if (pRemappedSwapchains[i] == VK_NULL_HANDLE)
            {
                vktrace_LogError("Skipping vkQueuePresentKHR() due to invalid remapped VkSwapchainKHR.");
                if (pRemappedWaitSems != NULL && pRemappedWaitSems != localSemaphores) {
                    VKTRACE_DELETE(pRemappedWaitSems);
                }
                if (pResults != NULL && pResults != localResults) {
                    VKTRACE_DELETE(pResults);
                }
                if (pRemappedSwapchains != NULL && pRemappedSwapchains != localSwapchains) {
                    VKTRACE_DELETE(pRemappedSwapchains);
                }
                return VK_ERROR_VALIDATION_FAILED_EXT;
            }
        }
        present.sType = pPacket->pPresentInfo->sType;
        present.pNext = pPacket->pPresentInfo->pNext;
        present.swapchainCount = pPacket->pPresentInfo->swapchainCount;
        present.pSwapchains = pRemappedSwapchains;
        present.pImageIndices = pPacket->pPresentInfo->pImageIndices;
        present.waitSemaphoreCount = pPacket->pPresentInfo->waitSemaphoreCount;
        present.pWaitSemaphores = NULL;
        if (present.waitSemaphoreCount != 0) {
            present.pWaitSemaphores = pRemappedWaitSems;
            for (i = 0; i < pPacket->pPresentInfo->waitSemaphoreCount; i++) {
                (*(pRemappedWaitSems + i)) = m_objMapper.remap_semaphores((*(pPacket->pPresentInfo->pWaitSemaphores + i)));
                if (*(pRemappedWaitSems + i) == VK_NULL_HANDLE)
                {
                    vktrace_LogError("Skipping vkQueuePresentKHR() due to invalid remapped wait VkSemaphore.");
                    if (pRemappedWaitSems != NULL && pRemappedWaitSems != localSemaphores) {
                        VKTRACE_DELETE(pRemappedWaitSems);
                    }
                    if (pResults != NULL && pResults != localResults) {
                        VKTRACE_DELETE(pResults);
                    }
                    if (pRemappedSwapchains != NULL && pRemappedSwapchains != localSwapchains) {
                        VKTRACE_DELETE(pRemappedSwapchains);
                    }
                    return VK_ERROR_VALIDATION_FAILED_EXT;
                }
            }
        }
        present.pResults = NULL;
    }

    if (replayResult == VK_SUCCESS) {
        // If the application requested per-swapchain results, set up to get the results from the replay.
        if (pPacket->pPresentInfo->pResults != NULL) {
            present.pResults = pResults;
        }

        replayResult = m_vkFuncs.real_vkQueuePresentKHR(remappedQueue, &present);

        m_frameNumber++;

        // Compare the results from the trace file with those just received from the replay.  Report any differences.
        if (present.pResults != NULL) {
            for (i=0; i<pPacket->pPresentInfo->swapchainCount; i++) {
                if (present.pResults[i] != pPacket->pPresentInfo->pResults[i]) {
                    vktrace_LogError("Return value %s from API call (VkQueuePresentKHR) does not match return value from trace file %s for swapchain %d.",
                                     string_VkResult(present.pResults[i]), string_VkResult(pPacket->pPresentInfo->pResults[i]), i);
                }
            }
        }
    }

    if (pRemappedWaitSems != NULL && pRemappedWaitSems != localSemaphores) {
        VKTRACE_DELETE(pRemappedWaitSems);
    }
    if (pResults != NULL && pResults != localResults) {
        VKTRACE_DELETE(pResults);
    }
    if (pRemappedSwapchains != NULL && pRemappedSwapchains != localSwapchains) {
        VKTRACE_DELETE(pRemappedSwapchains);
    }

    return replayResult;
}

VkResult vkReplay::manually_replay_vkCreateXcbSurfaceKHR(packet_vkCreateXcbSurfaceKHR* pPacket)
{
    VkResult replayResult;
    VkSurfaceKHR local_pSurface;
    VkInstance remappedInstance = m_objMapper.remap_instances(pPacket->instance);
    if (remappedInstance == VK_NULL_HANDLE)
    {
        vktrace_LogError("Skipping vkCreateXcbSurfaceKHR() due to invalid remapped VkInstance.");
        return VK_ERROR_VALIDATION_FAILED_EXT;
    }

#if defined PLATFORM_LINUX
    VkIcdSurfaceXcb *pSurf = (VkIcdSurfaceXcb *) m_display->get_surface();
    VkXcbSurfaceCreateInfoKHR createInfo;
    createInfo.sType = pPacket->pCreateInfo->sType;
    createInfo.pNext = pPacket->pCreateInfo->pNext;
    createInfo.flags = pPacket->pCreateInfo->flags;
    createInfo.connection = pSurf->connection;
    createInfo.window = pSurf->window;
    replayResult = m_vkFuncs.real_vkCreateXcbSurfaceKHR(remappedInstance, &createInfo, pPacket->pAllocator, &local_pSurface);
#elif defined WIN32
    VkIcdSurfaceWin32 *pSurf = (VkIcdSurfaceWin32 *) m_display->get_surface();
    VkWin32SurfaceCreateInfoKHR createInfo;
    createInfo.sType = pPacket->pCreateInfo->sType;
    createInfo.pNext = pPacket->pCreateInfo->pNext;
    createInfo.flags = pPacket->pCreateInfo->flags;
    createInfo.hinstance = pSurf->hinstance;
    createInfo.hwnd = pSurf->hwnd;
    replayResult = m_vkFuncs.real_vkCreateWin32SurfaceKHR(remappedInstance, &createInfo, pPacket->pAllocator, &local_pSurface);
#else
    vktrace_LogError("manually_replay_vkCreateXcbSurfaceKHR not implemented on this vkreplay platform");
    replayResult = VK_FEATURE_NOT_PRESENT;
#endif

    if (replayResult == VK_SUCCESS) {
        m_objMapper.add_to_surfacekhrs_map(*(pPacket->pSurface), local_pSurface);
    }
    return replayResult;
}

VkResult vkReplay::manually_replay_vkCreateXlibSurfaceKHR(packet_vkCreateXlibSurfaceKHR* pPacket)
{
    VkResult replayResult;
    VkSurfaceKHR local_pSurface;
    VkInstance remappedinstance = m_objMapper.remap_instances(pPacket->instance);

    if (pPacket->instance != VK_NULL_HANDLE && remappedinstance == VK_NULL_HANDLE) {
        return VK_ERROR_VALIDATION_FAILED_EXT;
    }

#if defined PLATFORM_LINUX && defined VK_USE_PLATFORM_XLIB_KHR
    VkIcdSurfaceXlib *pSurf = (VkIcdSurfaceXlib *) m_display->get_surface();
    VkXlibSurfaceCreateInfoKHR createInfo;
    createInfo.sType = pPacket->pCreateInfo->sType;
    createInfo.pNext = pPacket->pCreateInfo->pNext;
    createInfo.flags = pPacket->pCreateInfo->flags;
    createInfo.dpy = pSurf->dpy;
    createInfo.window = pSurf->window;
    replayResult = m_vkFuncs.real_vkCreateXlibSurfaceKHR(remappedinstance, &createInfo, pPacket->pAllocator, &local_pSurface);
#elif defined PLATFORM_LINUX && defined VK_USE_PLATFORM_XCB_KHR
    VkIcdSurfaceXcb *pSurf = (VkIcdSurfaceXcb *) m_display->get_surface();
    VkXcbSurfaceCreateInfoKHR createInfo;
    createInfo.sType = pPacket->pCreateInfo->sType;
    createInfo.pNext = pPacket->pCreateInfo->pNext;
    createInfo.flags = pPacket->pCreateInfo->flags;
    createInfo.connection = pSurf->connection;
    createInfo.window = pSurf->window;
    replayResult = m_vkFuncs.real_vkCreateXcbSurfaceKHR(remappedinstance, &createInfo, pPacket->pAllocator, &local_pSurface);
#elif defined PLATFORM_LINUX
#error manually_replay_vkCreateXlibSurfaceKHR on PLATFORM_LINUX requires one of VK_USE_PLATFORM_XLIB_KHR or VK_USE_PLATFORM_XCB_KHR
#elif defined WIN32
    VkIcdSurfaceWin32 *pSurf = (VkIcdSurfaceWin32 *) m_display->get_surface();
    VkWin32SurfaceCreateInfoKHR createInfo;
    createInfo.sType = pPacket->pCreateInfo->sType;
    createInfo.pNext = pPacket->pCreateInfo->pNext;
    createInfo.flags = pPacket->pCreateInfo->flags;
    createInfo.hinstance = pSurf->hinstance;
    createInfo.hwnd = pSurf->hwnd;
    replayResult = m_vkFuncs.real_vkCreateWin32SurfaceKHR(remappedinstance, &createInfo, pPacket->pAllocator, &local_pSurface);
#else
    vktrace_LogError("manually_replay_vkCreateXlibSurfaceKHR not implemented on this playback platform");
    replayResult = VK_FEATURE_NOT_PRESENT;
#endif
    if (replayResult == VK_SUCCESS) {
        m_objMapper.add_to_surfacekhrs_map(*(pPacket->pSurface), local_pSurface);
    }
    return replayResult;
}

VkResult vkReplay::manually_replay_vkCreateWin32SurfaceKHR(packet_vkCreateWin32SurfaceKHR* pPacket)
{

    VkResult replayResult;
    VkSurfaceKHR local_pSurface;
    VkInstance remappedInstance = m_objMapper.remap_instances(pPacket->instance);
    if (remappedInstance == VK_NULL_HANDLE)
    {
        vktrace_LogError("Skipping vkCreateWin32SurfaceKHR() due to invalid remapped VkInstance.");
        return VK_ERROR_VALIDATION_FAILED_EXT;
    }

#if defined WIN32
    VkIcdSurfaceWin32 *pSurf = (VkIcdSurfaceWin32 *) m_display->get_surface();
    VkWin32SurfaceCreateInfoKHR createInfo;
    createInfo.sType = pPacket->pCreateInfo->sType;
    createInfo.pNext = pPacket->pCreateInfo->pNext;
    createInfo.flags = pPacket->pCreateInfo->flags;
    createInfo.hinstance = pSurf->hinstance;
    createInfo.hwnd = pSurf->hwnd;
    replayResult = m_vkFuncs.real_vkCreateWin32SurfaceKHR(remappedInstance, &createInfo, pPacket->pAllocator, &local_pSurface);
#elif defined PLATFORM_LINUX
    VkIcdSurfaceXcb *pSurf = (VkIcdSurfaceXcb *) m_display->get_surface();
    VkXcbSurfaceCreateInfoKHR createInfo;
    createInfo.sType = pPacket->pCreateInfo->sType;
    createInfo.pNext = pPacket->pCreateInfo->pNext;
    createInfo.flags = pPacket->pCreateInfo->flags;
    createInfo.connection = pSurf->connection;
    createInfo.window = pSurf->window;
    replayResult = m_vkFuncs.real_vkCreateXcbSurfaceKHR(remappedInstance, &createInfo, pPacket->pAllocator, &local_pSurface);
#else
    vktrace_LogError("manually_replay_vkCreateWin32SurfaceKHR not implemented on this playback platform");
    replayResult = VK_FEATURE_NOT_PRESENT;
#endif
    if (replayResult == VK_SUCCESS) {
        m_objMapper.add_to_surfacekhrs_map(*(pPacket->pSurface), local_pSurface);
    }
    return replayResult;
}

VkResult  vkReplay::manually_replay_vkCreateDebugReportCallbackEXT(packet_vkCreateDebugReportCallbackEXT* pPacket)
{
    VkResult replayResult = VK_ERROR_VALIDATION_FAILED_EXT;
    VkDebugReportCallbackEXT local_msgCallback;
    VkInstance remappedInstance = m_objMapper.remap_instances(pPacket->instance);
    if (remappedInstance == VK_NULL_HANDLE)
    {
        vktrace_LogError("Skipping vkCreateDebugReportCallbackEXT() due to invalid remapped VkInstance.");
        return VK_ERROR_VALIDATION_FAILED_EXT;
    }

    if (!g_fpDbgMsgCallback || !m_vkFuncs.real_vkCreateDebugReportCallbackEXT) {
        // just eat this call as we don't have local call back function defined
        return VK_SUCCESS;
    } else
    {
        VkDebugReportCallbackCreateInfoEXT dbgCreateInfo;
        memset(&dbgCreateInfo, 0, sizeof(dbgCreateInfo));
        dbgCreateInfo.sType = VK_STRUCTURE_TYPE_DEBUG_REPORT_CREATE_INFO_EXT;
        dbgCreateInfo.flags = pPacket->pCreateInfo->flags;
        dbgCreateInfo.pfnCallback = g_fpDbgMsgCallback;
        dbgCreateInfo.pUserData = NULL;
        replayResult = m_vkFuncs.real_vkCreateDebugReportCallbackEXT(remappedInstance, &dbgCreateInfo, NULL, &local_msgCallback);
        if (replayResult == VK_SUCCESS)
        {
                m_objMapper.add_to_debugreportcallbackexts_map(*(pPacket->pCallback), local_msgCallback);
        }
    }
    return replayResult;
}

void vkReplay::manually_replay_vkDestroyDebugReportCallbackEXT(packet_vkDestroyDebugReportCallbackEXT* pPacket)
{
    VkInstance remappedInstance = m_objMapper.remap_instances(pPacket->instance);
    if (remappedInstance == VK_NULL_HANDLE)
    {
        vktrace_LogError("Skipping vkDestroyDebugReportCallbackEXT() due to invalid remapped VkInstance.");
        return;
    }

    VkDebugReportCallbackEXT remappedMsgCallback;
    remappedMsgCallback = m_objMapper.remap_debugreportcallbackexts(pPacket->callback);
    if (remappedMsgCallback == VK_NULL_HANDLE)
    {
        vktrace_LogError("Skipping vkDestroyDebugReportCallbackEXT() due to invalid remapped VkDebugReportCallbackEXT.");
        return;
    }

    if (!g_fpDbgMsgCallback)
    {
        // just eat this call as we don't have local call back function defined
        return;
    } else
    {
        m_vkFuncs.real_vkDestroyDebugReportCallbackEXT(remappedInstance, remappedMsgCallback, NULL);
    }
}

VkResult vkReplay::manually_replay_vkAllocateCommandBuffers(packet_vkAllocateCommandBuffers* pPacket)
{
    VkResult replayResult = VK_ERROR_VALIDATION_FAILED_EXT;
    VkDevice remappedDevice = m_objMapper.remap_devices(pPacket->device);
    if (remappedDevice == VK_NULL_HANDLE)
    {
        vktrace_LogError("Skipping vkAllocateCommandBuffers() due to invalid remapped VkDevice.");
        return VK_ERROR_VALIDATION_FAILED_EXT;
    }

    VkCommandBuffer *local_pCommandBuffers = new VkCommandBuffer[pPacket->pAllocateInfo->commandBufferCount];
    VkCommandPool local_CommandPool;
    local_CommandPool = pPacket->pAllocateInfo->commandPool;
    ((VkCommandBufferAllocateInfo *) pPacket->pAllocateInfo)->commandPool = m_objMapper.remap_commandpools(pPacket->pAllocateInfo->commandPool);
    if (pPacket->pAllocateInfo->commandPool == VK_NULL_HANDLE)
    {
        vktrace_LogError("Skipping vkAllocateCommandBuffers() due to invalid remapped VkCommandPool.");
        return VK_ERROR_VALIDATION_FAILED_EXT;
    }

    replayResult = m_vkFuncs.real_vkAllocateCommandBuffers(remappedDevice, pPacket->pAllocateInfo, local_pCommandBuffers);
    ((VkCommandBufferAllocateInfo *) pPacket->pAllocateInfo)->commandPool = local_CommandPool;

    if (replayResult == VK_SUCCESS)
    {
        for (uint32_t i = 0; i < pPacket->pAllocateInfo->commandBufferCount; i++) {
            m_objMapper.add_to_commandbuffers_map(pPacket->pCommandBuffers[i], local_pCommandBuffers[i]);
        }
    }
    delete local_pCommandBuffers;
    return replayResult;
}

VkBool32 vkReplay::manually_replay_vkGetPhysicalDeviceXcbPresentationSupportKHR(packet_vkGetPhysicalDeviceXcbPresentationSupportKHR* pPacket)
{
    VkPhysicalDevice remappedphysicalDevice = m_objMapper.remap_physicaldevices(pPacket->physicalDevice);
    if (remappedphysicalDevice == VK_NULL_HANDLE)
    {
        vktrace_LogError("Error detected in vkGetPhysicalDeviceXcbPresentationSupportKHR() due to invalid remapped VkPhysicalDevice.");
        return VK_FALSE;
    }

#if defined PLATFORM_LINUX
    VkIcdSurfaceXcb *pSurf = (VkIcdSurfaceXcb *) m_display->get_surface();
    m_display->get_window_handle();
    return (m_vkFuncs.real_vkGetPhysicalDeviceXcbPresentationSupportKHR(remappedphysicalDevice, pPacket->queueFamilyIndex, pSurf->connection, m_display->get_screen_handle()->root_visual));
#elif defined WIN32
    return (m_vkFuncs.real_vkGetPhysicalDeviceWin32PresentationSupportKHR(remappedphysicalDevice, pPacket->queueFamilyIndex));
#else
    vktrace_LogError("manually_replay_vkGetPhysicalDeviceXcbPresentationSupportKHR not implemented on this playback platform");
    return VK_FALSE;
#endif
}

VkBool32 vkReplay::manually_replay_vkGetPhysicalDeviceXlibPresentationSupportKHR(packet_vkGetPhysicalDeviceXlibPresentationSupportKHR* pPacket)
{
    VkPhysicalDevice remappedphysicalDevice = m_objMapper.remap_physicaldevices(pPacket->physicalDevice);
    if (remappedphysicalDevice == VK_NULL_HANDLE)
    {
        vktrace_LogError("Error detected in vkGetPhysicalDeviceXcbPresentationSupportKHR() due to invalid remapped VkPhysicalDevice.");
        return VK_FALSE;
    }

#if defined PLATFORM_LINUX && defined VK_USE_PLATFORM_XLIB_KHR
    VkIcdSurfaceXlib *pSurf = (VkIcdSurfaceXlib *) m_display->get_surface();
    m_display->get_window_handle();
    return (m_vkFuncs.real_vkGetPhysicalDeviceXlibPresentationSupportKHR(remappedphysicalDevice, pPacket->queueFamilyIndex, pSurf->dpy, m_display->get_screen_handle()->root_visual));
#elif defined PLATFORM_LINUX && defined VK_USE_PLATFORM_XCB_KHR
    VkIcdSurfaceXcb *pSurf = (VkIcdSurfaceXcb *) m_display->get_surface();
    m_display->get_window_handle();
    return (m_vkFuncs.real_vkGetPhysicalDeviceXcbPresentationSupportKHR(remappedphysicalDevice, pPacket->queueFamilyIndex, pSurf->connection, m_display->get_screen_handle()->root_visual));
#elif defined PLATFORM_LINUX
#error manually_replay_vkGetPhysicalDeviceXlibPresentationSupportKHR on PLATFORM_LINUX requires one of VK_USE_PLATFORM_XLIB_KHR or VK_USE_PLATFORM_XCB_KHR
#elif defined WIN32
    return (m_vkFuncs.real_vkGetPhysicalDeviceWin32PresentationSupportKHR(remappedphysicalDevice, pPacket->queueFamilyIndex));
#else
    vktrace_LogError("manually_replay_vkGetPhysicalDeviceXlibPresentationSupportKHR not implemented on this playback platform");
    return VK_FALSE;
#endif
}

VkBool32 vkReplay::manually_replay_vkGetPhysicalDeviceWin32PresentationSupportKHR(packet_vkGetPhysicalDeviceWin32PresentationSupportKHR* pPacket)
{
    VkPhysicalDevice remappedphysicalDevice = m_objMapper.remap_physicaldevices(pPacket->physicalDevice);
    if (pPacket->physicalDevice != VK_NULL_HANDLE && remappedphysicalDevice == VK_NULL_HANDLE)
    {
        return VK_FALSE;
    }

#if defined WIN32
    return (m_vkFuncs.real_vkGetPhysicalDeviceWin32PresentationSupportKHR(remappedphysicalDevice, pPacket->queueFamilyIndex));
#elif defined PLATFORM_LINUX
    VkIcdSurfaceXcb *pSurf = (VkIcdSurfaceXcb *) m_display->get_surface();
    m_display->get_window_handle();
    return (m_vkFuncs.real_vkGetPhysicalDeviceXcbPresentationSupportKHR(remappedphysicalDevice, pPacket->queueFamilyIndex, pSurf->connection, m_display->get_screen_handle()->root_visual));

#else
    vktrace_LogError("manually_replay_vkGetPhysicalDeviceWin32PresentationSupportKHR not implemented on this playback platform");
    return VK_FALSE;
#endif
}
<|MERGE_RESOLUTION|>--- conflicted
+++ resolved
@@ -1,5982 +1,3316 @@
-<<<<<<< HEAD
-/*
- *
- * Copyright (C) 2015-2016 Valve Corporation
- * Copyright (C) 2015-2016 LunarG, Inc.
- * All Rights Reserved
- *
- * Licensed under the Apache License, Version 2.0 (the "License");
- * you may not use this file except in compliance with the License.
- * You may obtain a copy of the License at
- *
- *     http://www.apache.org/licenses/LICENSE-2.0
- *
- * Unless required by applicable law or agreed to in writing, software
- * distributed under the License is distributed on an "AS IS" BASIS,
- * WITHOUT WARRANTIES OR CONDITIONS OF ANY KIND, either express or implied.
- * See the License for the specific language governing permissions and
- * limitations under the License.
- *
- * Author: Peter Lohrmann <peterl@valvesoftware.com>
- * Author: Jon Ashburn <jon@lunarg.com>
- * Author: Courtney Goeltzenleuchter <courtney@LunarG.com>
- * Author: Mark Lobodzinski <mark@lunarg.com>
- * Author: Tobin Ehlis <tobin@lunarg.com>
- */
-
-#include "vulkan/vulkan.h"
-#include "vkreplay_vkreplay.h"
-#include "vkreplay.h"
-#include "vkreplay_settings.h"
-
-#include <algorithm>
-
-#include "vktrace_vk_vk_packets.h"
-#include "vk_enum_string_helper.h"
-
-using namespace std;
-#include "vktrace_pageguard_memorycopy.h"
-
-vkreplayer_settings *g_pReplaySettings;
-
-vkReplay::vkReplay(vkreplayer_settings *pReplaySettings)
-{
-    g_pReplaySettings = pReplaySettings;
-    m_display = new vkDisplay();
-    m_pDSDump = NULL;
-    m_pCBDump = NULL;
-//    m_pVktraceSnapshotPrint = NULL;
-    m_objMapper.m_adjustForGPU = false;
-
-    m_frameNumber = 0;
-}
-
-vkReplay::~vkReplay()
-{
-    delete m_display;
-    vktrace_platform_close_library(m_vkFuncs.m_libHandle);
-}
-
-int vkReplay::init(vktrace_replay::ReplayDisplay & disp)
-{
-    int err;
-#if defined PLATFORM_LINUX
-    void * handle = dlopen("libvulkan.so", RTLD_LAZY);
-#else
-    HMODULE handle = LoadLibrary("vulkan-1.dll" );
-#endif
-
-    if (handle == NULL) {
-        vktrace_LogError("Failed to open vulkan library.");
-        return -1;
-    }
-    m_vkFuncs.init_funcs(handle);
-    disp.set_implementation(m_display);
-    if ((err = m_display->init(disp.get_gpu())) != 0) {
-        vktrace_LogError("Failed to init vulkan display.");
-        return err;
-    }
-    if (disp.get_window_handle() == 0)
-    {
-        if ((err = m_display->create_window(disp.get_width(), disp.get_height())) != 0) {
-            vktrace_LogError("Failed to create Window");
-            return err;
-        }
-    }
-    else
-    {
-        if ((err = m_display->set_window(disp.get_window_handle(), disp.get_width(), disp.get_height())) != 0)
-        {
-            vktrace_LogError("Failed to set Window");
-            return err;
-        }
-    }
-    return 0;
-}
-
-vktrace_replay::VKTRACE_REPLAY_RESULT vkReplay::handle_replay_errors(const char* entrypointName, const VkResult resCall, const VkResult resTrace, const vktrace_replay::VKTRACE_REPLAY_RESULT resIn)
-{
-    vktrace_replay::VKTRACE_REPLAY_RESULT res = resIn;
-    if (resCall != resTrace) {
-        vktrace_LogError("Return value %s from API call (%s) does not match return value from trace file %s.",
-                string_VkResult((VkResult)resCall), entrypointName, string_VkResult((VkResult)resTrace));
-        res = vktrace_replay::VKTRACE_REPLAY_BAD_RETURN;
-    }
-    if (resCall != VK_SUCCESS  && resCall != VK_NOT_READY) {
-        vktrace_LogWarning("API call (%s) returned failed result %s", entrypointName, string_VkResult(resCall));
-    }
-    return res;
-}
-void vkReplay::push_validation_msg(VkFlags msgFlags, VkDebugReportObjectTypeEXT objType, uint64_t srcObjectHandle, size_t location, int32_t msgCode, const char* pLayerPrefix, const char* pMsg, const void* pUserData)
-{
-    struct ValidationMsg msgObj;
-    msgObj.msgFlags = msgFlags;
-    msgObj.objType = objType;
-    msgObj.srcObjectHandle = srcObjectHandle;
-    msgObj.location = location;
-    strncpy(msgObj.layerPrefix, pLayerPrefix, 256);
-    msgObj.layerPrefix[255] = '\0';
-    msgObj.msgCode = msgCode;
-    strncpy(msgObj.msg, pMsg, 256);
-    msgObj.msg[255] = '\0';
-    msgObj.pUserData = (void *) pUserData;
-    m_validationMsgs.push_back(msgObj);
-}
-
-vktrace_replay::VKTRACE_REPLAY_RESULT vkReplay::pop_validation_msgs()
-{
-    if (m_validationMsgs.size() == 0)
-        return vktrace_replay::VKTRACE_REPLAY_SUCCESS;
-    m_validationMsgs.clear();
-    return vktrace_replay::VKTRACE_REPLAY_VALIDATION_ERROR;
-}
-
-int vkReplay::dump_validation_data()
-{
-    if  (m_pDSDump && m_pCBDump)
-    {
-        m_pDSDump((char *) "pipeline_dump.dot");
-        m_pCBDump((char *) "cb_dump.dot");
-    }
-//    if (m_pVktraceSnapshotPrint != NULL)
-//    {
-//        m_pVktraceSnapshotPrint();
-//    }
-   return 0;
-}
-
-VkResult vkReplay::manually_replay_vkCreateInstance(packet_vkCreateInstance* pPacket)
-{
-    VkResult replayResult = VK_ERROR_VALIDATION_FAILED_EXT;
-    VkInstanceCreateInfo *pCreateInfo;
-    char **ppEnabledLayerNames = NULL, **saved_ppLayers;
-    if (!m_display->m_initedVK)
-    {
-        VkInstance inst;
-
-        const char strScreenShot[] = "VK_LAYER_LUNARG_screenshot";
-        pCreateInfo = (VkInstanceCreateInfo *) pPacket->pCreateInfo;
-        if (g_pReplaySettings->screenshotList != NULL) {
-            // enable screenshot layer if it is available and not already in list
-            bool found_ss = false;
-            for (uint32_t i = 0; i < pCreateInfo->enabledLayerCount; i++) {
-                if (!strcmp(pCreateInfo->ppEnabledLayerNames[i], strScreenShot)) {
-                    found_ss = true;
-                    break;
-                }
-            }
-            if (!found_ss) {
-                uint32_t count;
-
-                // query to find if ScreenShot layer is available
-                m_vkFuncs.real_vkEnumerateInstanceLayerProperties(&count, NULL);
-                VkLayerProperties *props = (VkLayerProperties *) vktrace_malloc(count * sizeof (VkLayerProperties));
-                if (props && count > 0)
-                    m_vkFuncs.real_vkEnumerateInstanceLayerProperties(&count, props);
-                for (uint32_t i = 0; i < count; i++) {
-                    if (!strcmp(props[i].layerName, strScreenShot)) {
-                        found_ss = true;
-                        break;
-                    }
-                }
-                if (found_ss) {
-                    // screenshot layer is available so enable it
-                    ppEnabledLayerNames = (char **) vktrace_malloc((pCreateInfo->enabledLayerCount + 1) * sizeof (char *));
-                    for (uint32_t i = 0; i < pCreateInfo->enabledLayerCount && ppEnabledLayerNames; i++) {
-                        ppEnabledLayerNames[i] = (char *) pCreateInfo->ppEnabledLayerNames[i];
-                    }
-                    ppEnabledLayerNames[pCreateInfo->enabledLayerCount] = (char *) vktrace_malloc(strlen(strScreenShot) + 1);
-                    strcpy(ppEnabledLayerNames[pCreateInfo->enabledLayerCount++], strScreenShot);
-                    saved_ppLayers = (char **) pCreateInfo->ppEnabledLayerNames;
-                    pCreateInfo->ppEnabledLayerNames = ppEnabledLayerNames;
-                }
-                vktrace_free(props);
-            }
-        }
-
-        char **saved_ppExtensions = (char **)pCreateInfo->ppEnabledExtensionNames;
-        int savedExtensionCount = pCreateInfo->enabledExtensionCount;
-        vector<const char *> extension_names;
-        vector<string> outlist;
-
-#if defined PLATFORM_LINUX
-        extension_names.push_back(VK_KHR_XCB_SURFACE_EXTENSION_NAME);
-        outlist.push_back("VK_KHR_win32_surface");
-#else
-        extension_names.push_back(VK_KHR_WIN32_SURFACE_EXTENSION_NAME);
-        outlist.push_back("VK_KHR_xlib_surface");
-        outlist.push_back("VK_KHR_xcb_surface");
-        outlist.push_back("VK_KHR_wayland_surface");
-        outlist.push_back("VK_KHR_mir_surface");
-#endif
-
-        for (uint32_t i = 0; i < pCreateInfo->enabledExtensionCount; i++) {
-            if ( find(outlist.begin(), outlist.end(), pCreateInfo->ppEnabledExtensionNames[i]) == outlist.end() ) {
-                extension_names.push_back(pCreateInfo->ppEnabledExtensionNames[i]);
-            }
-        }
-        pCreateInfo->ppEnabledExtensionNames = extension_names.data();
-        pCreateInfo->enabledExtensionCount = (uint32_t)extension_names.size();
-
-        replayResult = m_vkFuncs.real_vkCreateInstance(pPacket->pCreateInfo, NULL, &inst);
-
-        pCreateInfo->ppEnabledExtensionNames = saved_ppExtensions;
-        pCreateInfo->enabledExtensionCount = savedExtensionCount;
-
-        if (ppEnabledLayerNames) {
-            // restore the packets CreateInfo struct
-            vktrace_free(ppEnabledLayerNames[pCreateInfo->enabledLayerCount - 1]);
-            vktrace_free(ppEnabledLayerNames);
-            pCreateInfo->ppEnabledLayerNames = saved_ppLayers;
-        }
-
-        if (replayResult == VK_SUCCESS) {
-            m_objMapper.add_to_instances_map(*(pPacket->pInstance), inst);
-        }
-    }
-    return replayResult;
-}
-
-bool vkReplay::getQueueFamilyIdx(VkPhysicalDevice tracePhysicalDevice,
-                                 VkPhysicalDevice replayPhysicalDevice,
-                                 uint32_t traceIdx,
-                                 uint32_t* pReplayIdx)
-{
-    if  (traceIdx == VK_QUEUE_FAMILY_IGNORED)
-    {
-        *pReplayIdx = VK_QUEUE_FAMILY_IGNORED;
-        return true;
-    }
-
-    if (traceQueueFamilyProperties.find(tracePhysicalDevice) == traceQueueFamilyProperties.end() ||
-        replayQueueFamilyProperties.find(replayPhysicalDevice) == replayQueueFamilyProperties.end())
-    {
-        return false;
-    }
-
-    if (min(traceQueueFamilyProperties[tracePhysicalDevice].count, replayQueueFamilyProperties[replayPhysicalDevice].count) == 0)
-    {
-        return false;
-    }
-
-    for (uint32_t i = 0; i < min(traceQueueFamilyProperties[tracePhysicalDevice].count, replayQueueFamilyProperties[replayPhysicalDevice].count); i++)
-    {
-        if (traceQueueFamilyProperties[tracePhysicalDevice].queueFamilyProperties[traceIdx].queueFlags == replayQueueFamilyProperties[replayPhysicalDevice].queueFamilyProperties[i].queueFlags)
-        {
-            *pReplayIdx = i;
-            return true;
-        }
-    }
-
-    // Didn't find an exact match, search for a superset
-    for (uint32_t i = 0; i < min(traceQueueFamilyProperties[tracePhysicalDevice].count, replayQueueFamilyProperties[replayPhysicalDevice].count); i++)
-    {
-        if (traceQueueFamilyProperties[tracePhysicalDevice].queueFamilyProperties[traceIdx].queueFlags ==
-            (traceQueueFamilyProperties[tracePhysicalDevice].queueFamilyProperties[traceIdx].queueFlags & replayQueueFamilyProperties[replayPhysicalDevice].queueFamilyProperties[i].queueFlags))
-        {
-            *pReplayIdx = i;
-            return true;
-        }
-    }
-
-    // Didn't find a match
-    return false;
-}
-
-bool vkReplay::getQueueFamilyIdx(VkDevice traceDevice,
-                                 VkDevice replayDevice,
-                                 uint32_t traceIdx,
-                                 uint32_t* pReplayIdx)
-{
-    VkPhysicalDevice tracePhysicalDevice;
-    VkPhysicalDevice replayPhysicalDevice;
-
-    if (tracePhysicalDevices.find(traceDevice) == tracePhysicalDevices.end() ||
-        replayPhysicalDevices.find(replayDevice) == replayPhysicalDevices.end())
-    {
-        vktrace_LogWarning("Cannot determine queue family index - has vkGetPhysicalDeviceQueueFamilyProperties been called?");
-        return false;
-    }
-
-    tracePhysicalDevice = tracePhysicalDevices[traceDevice];
-    replayPhysicalDevice = replayPhysicalDevices[replayDevice];
-
-    return getQueueFamilyIdx(tracePhysicalDevice,
-                             replayPhysicalDevice,
-                             traceIdx,
-                             pReplayIdx);
-}
-
-VkResult vkReplay::manually_replay_vkCreateDevice(packet_vkCreateDevice* pPacket)
-{
-    VkResult replayResult = VK_ERROR_VALIDATION_FAILED_EXT;
-    if (!m_display->m_initedVK)
-    {
-        VkDevice device;
-        VkPhysicalDevice remappedPhysicalDevice = m_objMapper.remap_physicaldevices(pPacket->physicalDevice);
-        VkDeviceCreateInfo *pCreateInfo;
-        char **ppEnabledLayerNames = NULL, **saved_ppLayers;
-        if (remappedPhysicalDevice == VK_NULL_HANDLE)
-        {
-            vktrace_LogError("Skipping vkCreateDevice() due to invalid remapped VkPhysicalDevice.");
-            return VK_ERROR_VALIDATION_FAILED_EXT;
-        }
-        const char strScreenShot[] = "VK_LAYER_LUNARG_screenshot";
-        //char *strScreenShotEnv = vktrace_get_global_var("_VK_SCREENSHOT");
-
-        pCreateInfo = (VkDeviceCreateInfo *) pPacket->pCreateInfo;
-        if (g_pReplaySettings->screenshotList != NULL) {
-            // enable screenshot layer if it is available and not already in list
-            bool found_ss = false;
-            for (uint32_t i = 0; i < pCreateInfo->enabledLayerCount; i++) {
-                if (!strcmp(pCreateInfo->ppEnabledLayerNames[i], strScreenShot)) {
-                    found_ss = true;
-                    break;
-                }
-            }
-            if (!found_ss) {
-                uint32_t count;
-
-                // query to find if ScreenShot layer is available
-                m_vkFuncs.real_vkEnumerateDeviceLayerProperties(remappedPhysicalDevice, &count, NULL);
-                VkLayerProperties *props = (VkLayerProperties *) vktrace_malloc(count * sizeof (VkLayerProperties));
-                if (props && count > 0)
-                    m_vkFuncs.real_vkEnumerateDeviceLayerProperties(remappedPhysicalDevice, &count, props);
-                for (uint32_t i = 0; i < count; i++) {
-                    if (!strcmp(props[i].layerName, strScreenShot)) {
-                        found_ss = true;
-                        break;
-                    }
-                }
-                if (found_ss) {
-                    // screenshot layer is available so enable it
-                    ppEnabledLayerNames = (char **) vktrace_malloc((pCreateInfo->enabledLayerCount+1) * sizeof(char *));
-                    for (uint32_t i = 0; i < pCreateInfo->enabledLayerCount && ppEnabledLayerNames; i++)
-                    {
-                        ppEnabledLayerNames[i] = (char *) pCreateInfo->ppEnabledLayerNames[i];
-                    }
-                    ppEnabledLayerNames[pCreateInfo->enabledLayerCount] = (char *) vktrace_malloc(strlen(strScreenShot) + 1);
-                    strcpy(ppEnabledLayerNames[pCreateInfo->enabledLayerCount++], strScreenShot);
-                    saved_ppLayers = (char **) pCreateInfo->ppEnabledLayerNames;
-                    pCreateInfo->ppEnabledLayerNames = ppEnabledLayerNames;
-                }
-                vktrace_free(props);
-            }
-        }
-
-        // Convert all instances of queueFamilyIndex in structure
-        for (uint32_t i = 0; i < pPacket->pCreateInfo->queueCreateInfoCount; i++) {
-            uint32_t replayIdx;
-            if (pPacket->pCreateInfo->pQueueCreateInfos &&
-                getQueueFamilyIdx(pPacket->physicalDevice,
-                                  remappedPhysicalDevice,
-                                  pPacket->pCreateInfo->pQueueCreateInfos->queueFamilyIndex,
-                                  &replayIdx))
-            {
-                *((uint32_t *)&pPacket->pCreateInfo->pQueueCreateInfos->queueFamilyIndex) = replayIdx;
-            }
-            else
-            {
-                vktrace_LogError("vkCreateDevice failed, bad queueFamilyIndex");
-                return VK_ERROR_VALIDATION_FAILED_EXT;
-            }
-        }
-
-        replayResult = m_vkFuncs.real_vkCreateDevice(remappedPhysicalDevice, pPacket->pCreateInfo, NULL, &device);
-        if (ppEnabledLayerNames)
-        {
-            // restore the packets CreateInfo struct
-            vktrace_free(ppEnabledLayerNames[pCreateInfo->enabledLayerCount-1]);
-            vktrace_free(ppEnabledLayerNames);
-            pCreateInfo->ppEnabledLayerNames = saved_ppLayers;
-        }
-        if (replayResult == VK_SUCCESS)
-        {
-            m_objMapper.add_to_devices_map(*(pPacket->pDevice), device);
-            tracePhysicalDevices[*(pPacket->pDevice)] = pPacket->physicalDevice;
-            replayPhysicalDevices[device] = remappedPhysicalDevice;
-        }
-    }
-    return replayResult;
-}
-
-VkResult vkReplay::manually_replay_vkCreateBuffer(packet_vkCreateBuffer* pPacket)
-{
-    VkResult replayResult = VK_ERROR_VALIDATION_FAILED_EXT;
-    bufferObj local_bufferObj;
-    VkDevice remappedDevice = m_objMapper.remap_devices(pPacket->device);
-    if (remappedDevice == VK_NULL_HANDLE)
-    {
-        return VK_ERROR_VALIDATION_FAILED_EXT;
-    }
-
-    // Convert queueFamilyIndices
-    if (pPacket->pCreateInfo)
-    {
-        for (uint32_t i = 0; i < pPacket->pCreateInfo->queueFamilyIndexCount; i++)
-        {
-            uint32_t replayIdx;
-            if (pPacket->pCreateInfo->pQueueFamilyIndices &&
-                getQueueFamilyIdx(pPacket->device,
-                                  remappedDevice,
-                                  pPacket->pCreateInfo->pQueueFamilyIndices[i],
-                                  &replayIdx))
-            {
-                *((uint32_t*)&pPacket->pCreateInfo->pQueueFamilyIndices[i]) = replayIdx;
-            } else {
-                vktrace_LogError("vkCreateBuffer failed, bad queueFamilyIndex");
-               return VK_ERROR_VALIDATION_FAILED_EXT;
-            }
-        }
-    }
-
-    replayResult = m_vkFuncs.real_vkCreateBuffer(remappedDevice, pPacket->pCreateInfo, NULL, &local_bufferObj.replayBuffer);
-    if (replayResult == VK_SUCCESS)
-    {
-        traceBufferToDevice[*pPacket->pBuffer] = pPacket->device;
-        replayBufferToDevice[local_bufferObj.replayBuffer] = remappedDevice;
-        m_objMapper.add_to_buffers_map(*(pPacket->pBuffer), local_bufferObj);
-    }
-    return replayResult;
-}
-
-VkResult vkReplay::manually_replay_vkCreateImage(packet_vkCreateImage* pPacket)
-{
-    VkResult replayResult = VK_ERROR_VALIDATION_FAILED_EXT;
-    imageObj local_imageObj;
-    VkDevice remappedDevice = m_objMapper.remap_devices(pPacket->device);
-    if (remappedDevice == VK_NULL_HANDLE)
-    {
-        return VK_ERROR_VALIDATION_FAILED_EXT;
-    }
-
-    // Convert queueFamilyIndices
-    if (pPacket->pCreateInfo)
-    {
-        for (uint32_t i = 0; i < pPacket->pCreateInfo->queueFamilyIndexCount; i++)
-        {
-            uint32_t replayIdx;
-            if (pPacket->pCreateInfo->pQueueFamilyIndices &&
-                getQueueFamilyIdx(pPacket->device,
-                                  remappedDevice,
-                                  pPacket->pCreateInfo->pQueueFamilyIndices[i],
-                                  &replayIdx))
-            {
-                *((uint32_t*)&pPacket->pCreateInfo->pQueueFamilyIndices[i]) = replayIdx;
-            } else {
-                vktrace_LogError("vkCreateImage failed, bad queueFamilyIndex");
-               return VK_ERROR_VALIDATION_FAILED_EXT;
-            }
-        }
-    }
-
-    replayResult = m_vkFuncs.real_vkCreateImage(remappedDevice, pPacket->pCreateInfo, NULL, &local_imageObj.replayImage);
-    if (replayResult == VK_SUCCESS)
-    {
-        traceImageToDevice[*pPacket->pImage] = pPacket->device;
-        replayImageToDevice[local_imageObj.replayImage] = remappedDevice;
-        m_objMapper.add_to_images_map(*(pPacket->pImage), local_imageObj);
-    }
-    return replayResult;
-}
-
-VkResult vkReplay::manually_replay_vkCreateCommandPool(packet_vkCreateCommandPool* pPacket)
-{
-    VkResult replayResult = VK_ERROR_VALIDATION_FAILED_EXT;
-    VkCommandPool local_pCommandPool;
-    VkDevice remappeddevice = m_objMapper.remap_devices(pPacket->device);
-    if (pPacket->device != VK_NULL_HANDLE && remappeddevice == VK_NULL_HANDLE)
-    {
-        return VK_ERROR_VALIDATION_FAILED_EXT;
-    }
-
-    // No need to remap pAllocator
-
-    // Convert queueFamilyIndex
-    if (pPacket->pCreateInfo)
-    {
-        uint32_t replayIdx;
-        if (getQueueFamilyIdx(pPacket->device,
-                              remappeddevice,
-                              pPacket->pCreateInfo->queueFamilyIndex,
-                              &replayIdx))
-        {
-            *((uint32_t*)&pPacket->pCreateInfo->queueFamilyIndex) = replayIdx;
-        } else {
-            vktrace_LogError("vkCreateCommandPool failed, bad queueFamilyIndex");
-           return VK_ERROR_VALIDATION_FAILED_EXT;
-        }
-    }
-
-    replayResult = m_vkFuncs.real_vkCreateCommandPool(remappeddevice, pPacket->pCreateInfo, pPacket->pAllocator, &local_pCommandPool);
-    if (replayResult == VK_SUCCESS)
-    {
-        m_objMapper.add_to_commandpools_map(*(pPacket->pCommandPool), local_pCommandPool);
-    }
-    return replayResult;
-}
-
-
-VkResult vkReplay::manually_replay_vkEnumeratePhysicalDevices(packet_vkEnumeratePhysicalDevices* pPacket)
-{
-    VkResult replayResult = VK_ERROR_VALIDATION_FAILED_EXT;
-    if (!m_display->m_initedVK)
-    {
-        uint32_t deviceCount = *(pPacket->pPhysicalDeviceCount);
-        VkPhysicalDevice *pDevices = pPacket->pPhysicalDevices;
-
-        VkInstance remappedInstance = m_objMapper.remap_instances(pPacket->instance);
-        if (remappedInstance == VK_NULL_HANDLE)
-        {
-            vktrace_LogError("Skipping vkEnumeratePhysicalDevices() due to invalid remapped VkInstance.");
-            return VK_ERROR_VALIDATION_FAILED_EXT;
-        }
-        if (pPacket->pPhysicalDevices != NULL)
-            pDevices = VKTRACE_NEW_ARRAY(VkPhysicalDevice, deviceCount);
-        replayResult = m_vkFuncs.real_vkEnumeratePhysicalDevices(remappedInstance, &deviceCount, pDevices);
-
-        //TODO handle different number of physical devices in trace versus replay
-        if (deviceCount != *(pPacket->pPhysicalDeviceCount))
-        {
-            vktrace_LogWarning("Number of physical devices mismatched in replay %u versus trace %u.", deviceCount, *(pPacket->pPhysicalDeviceCount));
-        }
-        else if (deviceCount == 0)
-        {
-             vktrace_LogError("vkEnumeratePhysicalDevices number of gpus is zero.");
-        }
-        else if (pDevices != NULL)
-        {
-            vktrace_LogVerbose("Enumerated %d physical devices in the system.", deviceCount);
-        }
-        // TODO handle enumeration results in a different order from trace to replay
-        for (uint32_t i = 0; i < deviceCount; i++)
-        {
-            if (pDevices != NULL)
-            {
-                m_objMapper.add_to_physicaldevices_map(pPacket->pPhysicalDevices[i], pDevices[i]);
-            }
-        }
-        VKTRACE_DELETE(pDevices);
-    }
-    return replayResult;
-}
-
-// TODO138 : Some of these functions have been renamed/changed in v138, need to scrub them and update as appropriate
-//VkResult vkReplay::manually_replay_vkGetPhysicalDeviceInfo(packet_vkGetPhysicalDeviceInfo* pPacket)
-//{
-//    VkResult replayResult = VK_ERROR_VALIDATION_FAILED_EXT;
-//
-//    if (!m_display->m_initedVK)
-//    {
-//        VkPhysicalDevice remappedPhysicalDevice = m_objMapper.remap(pPacket->physicalDevice);
-//        if (remappedPhysicalDevice == VK_NULL_HANDLE)
-//            return VK_ERROR_VALIDATION_FAILED_EXT;
-//
-//        switch (pPacket->infoType) {
-//        case VK_PHYSICAL_DEVICE_INFO_TYPE_PROPERTIES:
-//        {
-//            VkPhysicalDeviceProperties deviceProps;
-//            size_t dataSize = sizeof(VkPhysicalDeviceProperties);
-//            replayResult = m_vkFuncs.real_vkGetPhysicalDeviceInfo(remappedPhysicalDevice, pPacket->infoType, &dataSize,
-//                            (pPacket->pData == NULL) ? NULL : &deviceProps);
-//            if (pPacket->pData != NULL)
-//            {
-//                vktrace_LogVerbose("Replay Physical Device Properties");
-//                vktrace_LogVerbose("Vendor ID %x, Device ID %x, name %s", deviceProps.vendorId, deviceProps.deviceId, deviceProps.deviceName);
-//                vktrace_LogVerbose("API version %u, Driver version %u, gpu Type %u", deviceProps.apiVersion, deviceProps.driverVersion, deviceProps.deviceType);
-//                vktrace_LogVerbose("Max Descriptor Sets: %u", deviceProps.maxDescriptorSets);
-//                vktrace_LogVerbose("Max Bound Descriptor Sets: %u", deviceProps.maxBoundDescriptorSets);
-//                vktrace_LogVerbose("Max Thread Group Size: %u", deviceProps.maxThreadGroupSize);
-//                vktrace_LogVerbose("Max Color Attachments: %u", deviceProps.maxColorAttachments);
-//                vktrace_LogVerbose("Max Inline Memory Update Size: %llu", deviceProps.maxInlineMemoryUpdateSize);
-//            }
-//            break;
-//        }
-//        case VK_PHYSICAL_DEVICE_INFO_TYPE_PERFORMANCE:
-//        {
-//            VkPhysicalDevicePerformance devicePerfs;
-//            size_t dataSize = sizeof(VkPhysicalDevicePerformance);
-//            replayResult = m_vkFuncs.real_vkGetPhysicalDeviceInfo(remappedPhysicalDevice, pPacket->infoType, &dataSize,
-//                            (pPacket->pData == NULL) ? NULL : &devicePerfs);
-//            if (pPacket->pData != NULL)
-//            {
-//                vktrace_LogVerbose("Replay Physical Device Performance");
-//                vktrace_LogVerbose("Max device clock %f, max shader ALUs/clock %f, max texel fetches/clock %f", devicePerfs.maxDeviceClock, devicePerfs.aluPerClock, devicePerfs.texPerClock);
-//                vktrace_LogVerbose("Max primitives/clock %f, Max pixels/clock %f",devicePerfs.primsPerClock, devicePerfs.pixelsPerClock);
-//            }
-//            break;
-//        }
-//        case VK_PHYSICAL_DEVICE_INFO_TYPE_QUEUE_PROPERTIES:
-//        {
-//            VkPhysicalDeviceQueueProperties *pGpuQueue, *pQ;
-//            size_t dataSize = sizeof(VkPhysicalDeviceQueueProperties);
-//            size_t numQueues = 1;
-//            assert(pPacket->pDataSize);
-//            if ((*(pPacket->pDataSize) % dataSize) != 0)
-//                vktrace_LogWarning("vkGetPhysicalDeviceInfo() for QUEUE_PROPERTIES not an integral data size assuming 1");
-//            else
-//                numQueues = *(pPacket->pDataSize) / dataSize;
-//            dataSize = numQueues * dataSize;
-//            pQ = static_cast < VkPhysicalDeviceQueueProperties *> (vktrace_malloc(dataSize));
-//            pGpuQueue = pQ;
-//            replayResult = m_vkFuncs.real_vkGetPhysicalDeviceInfo(remappedPhysicalDevice, pPacket->infoType, &dataSize,
-//                            (pPacket->pData == NULL) ? NULL : pGpuQueue);
-//            if (pPacket->pData != NULL)
-//            {
-//                for (unsigned int i = 0; i < numQueues; i++)
-//                {
-//                    vktrace_LogVerbose("Replay Physical Device Queue Property for index %d, flags %u.", i, pGpuQueue->queueFlags);
-//                    vktrace_LogVerbose("Max available count %u, max atomic counters %u, supports timestamps %u.",pGpuQueue->queueCount, pGpuQueue->maxAtomicCounters, pGpuQueue->supportsTimestamps);
-//                    pGpuQueue++;
-//                }
-//            }
-//            vktrace_free(pQ);
-//            break;
-//        }
-//        default:
-//        {
-//            size_t size = 0;
-//            void* pData = NULL;
-//            if (pPacket->pData != NULL && pPacket->pDataSize != NULL)
-//            {
-//                size = *pPacket->pDataSize;
-//                pData = vktrace_malloc(*pPacket->pDataSize);
-//            }
-//            replayResult = m_vkFuncs.real_vkGetPhysicalDeviceInfo(remappedPhysicalDevice, pPacket->infoType, &size, pData);
-//            if (replayResult == VK_SUCCESS)
-//            {
-///*                // TODO : We could pull this out into its own case of switch, and also may want to perform some
-////                //   validation between the trace values and replay values
-//                else*/ if (size != *pPacket->pDataSize && pData != NULL)
-//                {
-//                    vktrace_LogWarning("vkGetPhysicalDeviceInfo returned a differing data size: replay (%d bytes) vs trace (%d bytes)", size, *pPacket->pDataSize);
-//                }
-//                else if (pData != NULL && memcmp(pData, pPacket->pData, size) != 0)
-//                {
-//                    vktrace_LogWarning("vkGetPhysicalDeviceInfo returned differing data contents than the trace file contained.");
-//                }
-//            }
-//            vktrace_free(pData);
-//            break;
-//        }
-//        };
-//    }
-//    return replayResult;
-//}
-
-//VkResult vkReplay::manually_replay_vkGetGlobalExtensionInfo(packet_vkGetGlobalExtensionInfo* pPacket)
-//{
-//    VkResult replayResult = VK_ERROR_VALIDATION_FAILED_EXT;
-//
-//    if (!m_display->m_initedVK) {
-//        replayResult = m_vkFuncs.real_vkGetGlobalExtensionInfo(pPacket->infoType, pPacket->extensionIndex, pPacket->pDataSize, pPacket->pData);
-//// TODO: Confirm that replay'd properties match with traced properties to ensure compatibility.
-////        if (replayResult == VK_SUCCESS) {
-////            for (unsigned int ext = 0; ext < sizeof(g_extensions) / sizeof(g_extensions[0]); ext++)
-////            {
-////                if (!strncmp(g_extensions[ext], pPacket->pExtName, strlen(g_extensions[ext]))) {
-////                    bool extInList = false;
-////                    for (unsigned int j = 0; j < m_display->m_extensions.size(); ++j) {
-////                        if (!strncmp(m_display->m_extensions[j], g_extensions[ext], strlen(g_extensions[ext])))
-////                            extInList = true;
-////                        break;
-////                    }
-////                    if (!extInList)
-////                        m_display->m_extensions.push_back((char *) g_extensions[ext]);
-////                    break;
-////                }
-////            }
-////        }
-//    }
-//    return replayResult;
-//}
-
-//VkResult vkReplay::manually_replay_vkGetPhysicalDeviceExtensionInfo(packet_vkGetPhysicalDeviceExtensionInfo* pPacket)
-//{
-//    VkResult replayResult = VK_ERROR_VALIDATION_FAILED_EXT;
-//
-//    if (!m_display->m_initedVK) {
-//        VkPhysicalDevice remappedPhysicalDevice = m_objMapper.remap(pPacket->physicalDevice);
-//        if (remappedPhysicalDevice == VK_NULL_HANDLE)
-//            return VK_ERROR_VALIDATION_FAILED_EXT;
-//
-//        replayResult = m_vkFuncs.real_vkGetPhysicalDeviceExtensionInfo(remappedPhysicalDevice, pPacket->infoType, pPacket->extensionIndex, pPacket->pDataSize, pPacket->pData);
-//// TODO: Confirm that replay'd properties match with traced properties to ensure compatibility.
-////        if (replayResult == VK_SUCCESS) {
-////            for (unsigned int ext = 0; ext < sizeof(g_extensions) / sizeof(g_extensions[0]); ext++)
-////            {
-////                if (!strncmp(g_extensions[ext], pPacket->pExtName, strlen(g_extensions[ext]))) {
-////                    bool extInList = false;
-////                    for (unsigned int j = 0; j < m_display->m_extensions.size(); ++j) {
-////                        if (!strncmp(m_display->m_extensions[j], g_extensions[ext], strlen(g_extensions[ext])))
-////                            extInList = true;
-////                        break;
-////                    }
-////                    if (!extInList)
-////                        m_display->m_extensions.push_back((char *) g_extensions[ext]);
-////                    break;
-////                }
-////            }
-////        }
-//    }
-//    return replayResult;
-//}
-
-//VkResult vkReplay::manually_replay_vkGetSwapchainInfoWSI(packet_vkGetSwapchainInfoWSI* pPacket)
-//{
-//    VkResult replayResult = VK_ERROR_VALIDATION_FAILED_EXT;
-//
-//    size_t dataSize = *pPacket->pDataSize;
-//    void* pData = vktrace_malloc(dataSize);
-//    VkSwapchainWSI remappedSwapchain = m_objMapper.remap_swapchainwsis(pPacket->swapchain);
-//    if (remappedSwapchain == VK_NULL_HANDLE)
-//    {
-//        vktrace_LogError("Skipping vkGetSwapchainInfoWSI() due to invalid remapped VkSwapchainWSI.");
-//        return VK_ERROR_VALIDATION_FAILED_EXT;
-//    }
-//    replayResult = m_vkFuncs.real_vkGetSwapchainInfoWSI(remappedSwapchain, pPacket->infoType, &dataSize, pData);
-//    if (replayResult == VK_SUCCESS)
-//    {
-//        if (dataSize != *pPacket->pDataSize)
-//        {
-//            vktrace_LogWarning("SwapchainInfo dataSize differs between trace (%d bytes) and replay (%d bytes)", *pPacket->pDataSize, dataSize);
-//        }
-//        if (pPacket->infoType == VK_SWAP_CHAIN_INFO_TYPE_IMAGES_WSI)
-//        {
-//            VkSwapchainImageInfoWSI* pImageInfoReplay = (VkSwapchainImageInfoWSI*)pData;
-//            VkSwapchainImageInfoWSI* pImageInfoTrace = (VkSwapchainImageInfoWSI*)pPacket->pData;
-//            size_t imageCountReplay = dataSize / sizeof(VkSwapchainImageInfoWSI);
-//            size_t imageCountTrace = *pPacket->pDataSize / sizeof(VkSwapchainImageInfoWSI);
-//            for (size_t i = 0; i < imageCountReplay && i < imageCountTrace; i++)
-//            {
-//                imageObj imgObj;
-//                imgObj.replayImage = pImageInfoReplay[i].image;
-//                m_objMapper.add_to_map(&pImageInfoTrace[i].image, &imgObj);
-//
-//                gpuMemObj memObj;
-//                memObj.replayGpuMem = pImageInfoReplay[i].memory;
-//                m_objMapper.add_to_map(&pImageInfoTrace[i].memory, &memObj);
-//            }
-//        }
-//    }
-//    vktrace_free(pData);
-//    return replayResult;
-//}
-
-VkResult vkReplay::manually_replay_vkQueueSubmit(packet_vkQueueSubmit* pPacket)
-{
-    VkResult replayResult = VK_ERROR_VALIDATION_FAILED_EXT;
-
-    VkQueue remappedQueue = m_objMapper.remap_queues(pPacket->queue);
-    if (remappedQueue == VK_NULL_HANDLE)
-    {
-        vktrace_LogError("Skipping vkQueueSubmit() due to invalid remapped VkQueue.");
-        return VK_ERROR_VALIDATION_FAILED_EXT;
-    }
-
-    VkFence remappedFence = m_objMapper.remap_fences(pPacket->fence);
-    if (pPacket->fence != VK_NULL_HANDLE && remappedFence == VK_NULL_HANDLE)
-    {
-        vktrace_LogError("Skipping vkQueueSubmit() due to invalid remapped VkPhysicalDevice.");
-        return VK_ERROR_VALIDATION_FAILED_EXT;
-    }
-
-    VkSubmitInfo *remappedSubmits = NULL;
-    remappedSubmits = VKTRACE_NEW_ARRAY( VkSubmitInfo, pPacket->submitCount);
-    VkCommandBuffer *pRemappedBuffers = NULL;
-    VkSemaphore *pRemappedWaitSems = NULL, *pRemappedSignalSems = NULL;
-    for (uint32_t submit_idx = 0; submit_idx < pPacket->submitCount; submit_idx++) {
-        const VkSubmitInfo *submit = &pPacket->pSubmits[submit_idx];
-        VkSubmitInfo *remappedSubmit = &remappedSubmits[submit_idx];
-        memset(remappedSubmit, 0, sizeof(VkSubmitInfo));
-        remappedSubmit->sType = submit->sType;
-        remappedSubmit->pNext = submit->pNext;
-        remappedSubmit->pWaitDstStageMask = submit->pWaitDstStageMask;
-        // Remap Semaphores & CommandBuffers for this submit
-        uint32_t i = 0;
-        if (submit->pCommandBuffers != NULL) {
-            pRemappedBuffers = VKTRACE_NEW_ARRAY( VkCommandBuffer, submit->commandBufferCount);
-            remappedSubmit->pCommandBuffers = pRemappedBuffers;
-            remappedSubmit->commandBufferCount = submit->commandBufferCount;
-            for (i = 0; i < submit->commandBufferCount; i++) {
-                *(pRemappedBuffers + i) = m_objMapper.remap_commandbuffers(*(submit->pCommandBuffers + i));
-                if (*(pRemappedBuffers + i) == VK_NULL_HANDLE) {
-                    vktrace_LogError("Skipping vkQueueSubmit() due to invalid remapped VkCommandBuffer.");
-                    VKTRACE_DELETE(remappedSubmits);
-                    VKTRACE_DELETE(pRemappedBuffers);
-                    return replayResult;
-                }
-            }
-        }
-        if (submit->pWaitSemaphores != NULL) {
-            pRemappedWaitSems = VKTRACE_NEW_ARRAY(VkSemaphore, submit->waitSemaphoreCount);
-            remappedSubmit->pWaitSemaphores = pRemappedWaitSems;
-            remappedSubmit->waitSemaphoreCount = submit->waitSemaphoreCount;
-            for (i = 0; i < submit->waitSemaphoreCount; i++) {
-                (*(pRemappedWaitSems + i)) = m_objMapper.remap_semaphores((*(submit->pWaitSemaphores + i)));
-                if (*(pRemappedWaitSems + i) == VK_NULL_HANDLE) {
-                    vktrace_LogError("Skipping vkQueueSubmit() due to invalid remapped wait VkSemaphore.");
-                    VKTRACE_DELETE(remappedSubmits);
-                    VKTRACE_DELETE(pRemappedBuffers);
-                    VKTRACE_DELETE(pRemappedWaitSems);
-                    return replayResult;
-                }
-            }
-        }
-        if (submit->pSignalSemaphores != NULL) {
-            pRemappedSignalSems = VKTRACE_NEW_ARRAY(VkSemaphore, submit->signalSemaphoreCount);
-            remappedSubmit->pSignalSemaphores = pRemappedSignalSems;
-            remappedSubmit->signalSemaphoreCount = submit->signalSemaphoreCount;
-            for (i = 0; i < submit->signalSemaphoreCount; i++) {
-                (*(pRemappedSignalSems + i)) = m_objMapper.remap_semaphores((*(submit->pSignalSemaphores + i)));
-                if (*(pRemappedSignalSems + i) == VK_NULL_HANDLE) {
-                    vktrace_LogError("Skipping vkQueueSubmit() due to invalid remapped signal VkSemaphore.");
-                    VKTRACE_DELETE(remappedSubmits);
-                    VKTRACE_DELETE(pRemappedBuffers);
-                    VKTRACE_DELETE(pRemappedWaitSems);
-                    VKTRACE_DELETE(pRemappedSignalSems);
-                    return replayResult;
-                }
-            }
-        }
-    }
-    replayResult = m_vkFuncs.real_vkQueueSubmit(remappedQueue,
-                                                pPacket->submitCount,
-                                                remappedSubmits,
-                                                remappedFence);
-    VKTRACE_DELETE(pRemappedBuffers);
-    VKTRACE_DELETE(pRemappedWaitSems);
-    VKTRACE_DELETE(pRemappedSignalSems);
-    VKTRACE_DELETE(remappedSubmits);
-    return replayResult;
-}
-
-VkResult vkReplay::manually_replay_vkQueueBindSparse(packet_vkQueueBindSparse* pPacket)
-{
-    VkResult replayResult = VK_ERROR_VALIDATION_FAILED_EXT;
-
-    VkQueue remappedQueue = m_objMapper.remap_queues(pPacket->queue);
-    if (remappedQueue == VK_NULL_HANDLE)
-    {
-        vktrace_LogError("Skipping vkQueueBindSparse() due to invalid remapped VkQueue.");
-        return VK_ERROR_VALIDATION_FAILED_EXT;
-    }
-
-    VkFence remappedFence = m_objMapper.remap_fences(pPacket->fence);
-    if (pPacket->fence != VK_NULL_HANDLE && remappedFence == VK_NULL_HANDLE)
-    {
-        vktrace_LogError("Skipping vkQueueBindSparse() due to invalid remapped VkPhysicalDevice.");
-        return VK_ERROR_VALIDATION_FAILED_EXT;
-    }
-
-    VkBindSparseInfo* remappedBindSparseInfos = VKTRACE_NEW_ARRAY(VkBindSparseInfo, pPacket->bindInfoCount);
-    VkSparseImageMemoryBind *pRemappedImageMemories = NULL;
-    VkSparseMemoryBind *pRemappedBufferMemories = NULL;
-    VkSparseMemoryBind *pRemappedImageOpaqueMemories = NULL;
-    VkSemaphore *pRemappedWaitSems = NULL;
-    VkSemaphore	*pRemappedSignalSems = NULL;
-    VkSparseImageMemoryBindInfo* sIMBinf = NULL;
-    VkSparseBufferMemoryBindInfo* sBMBinf = NULL;
-    VkSparseImageOpaqueMemoryBindInfo* sIMOBinf = NULL;
-
-    memcpy((void*)remappedBindSparseInfos, (void*)(pPacket->pBindInfo), sizeof(VkBindSparseInfo)*pPacket->bindInfoCount);
-
-    for (uint32_t bindInfo_idx = 0; bindInfo_idx < pPacket->bindInfoCount; bindInfo_idx++) {
-        if (remappedBindSparseInfos[bindInfo_idx].pBufferBinds)
-        {
-            sBMBinf = VKTRACE_NEW_ARRAY(VkSparseBufferMemoryBindInfo, remappedBindSparseInfos[bindInfo_idx].bufferBindCount);
-            remappedBindSparseInfos[bindInfo_idx].pBufferBinds = (const VkSparseBufferMemoryBindInfo*)(vktrace_trace_packet_interpret_buffer_pointer(pPacket->header, (intptr_t)remappedBindSparseInfos[bindInfo_idx].pBufferBinds));
-            memcpy((void*)sBMBinf, (void*)remappedBindSparseInfos[bindInfo_idx].pBufferBinds, sizeof(VkSparseBufferMemoryBindInfo)*remappedBindSparseInfos[bindInfo_idx].bufferBindCount);
-
-            sBMBinf->buffer = m_objMapper.remap_buffers(sBMBinf->buffer);
-
-            if (sBMBinf->buffer == VK_NULL_HANDLE)
-            {
-                vktrace_LogError("Skipping vkQueueBindSparse() due to invalid remapped VkBuffer.");
-                goto FAILURE;
-            }
-
-            if (sBMBinf->bindCount > 0 && sBMBinf->pBinds)
-            {
-                pRemappedBufferMemories = (VkSparseMemoryBind*)(vktrace_trace_packet_interpret_buffer_pointer(pPacket->header, (intptr_t)remappedBindSparseInfos[bindInfo_idx].pBufferBinds->pBinds));
-            }
-
-            for (uint32_t bindCountIdx = 0; bindCountIdx < sBMBinf->bindCount; bindCountIdx++)
-            {
-                gpuMemObj local_mem = m_objMapper.m_devicememorys.find(pRemappedBufferMemories[bindCountIdx].memory)->second;
-                VkDeviceMemory replay_mem = m_objMapper.remap_devicememorys(pRemappedBufferMemories[bindCountIdx].memory);
-
-                if (replay_mem == VK_NULL_HANDLE || local_mem.pGpuMem == NULL)
-                {
-                    vktrace_LogError("Skipping vkQueueBindSparse() due to invalid remapped VkDeviceMemory.");
-                    goto FAILURE;
-                }
-                pRemappedBufferMemories[bindCountIdx].memory = replay_mem;
-            }
-            sBMBinf->pBinds = pRemappedBufferMemories;
-            remappedBindSparseInfos[bindInfo_idx].pBufferBinds = sBMBinf;
-        }
-
-        if (remappedBindSparseInfos[bindInfo_idx].pImageBinds)
-        {
-            sIMBinf = VKTRACE_NEW_ARRAY(VkSparseImageMemoryBindInfo, remappedBindSparseInfos[bindInfo_idx].imageBindCount);
-            remappedBindSparseInfos[bindInfo_idx].pImageBinds = (const VkSparseImageMemoryBindInfo*)(vktrace_trace_packet_interpret_buffer_pointer(pPacket->header, (intptr_t)remappedBindSparseInfos[bindInfo_idx].pImageBinds));
-            memcpy((void*)sIMBinf, (void*)remappedBindSparseInfos[bindInfo_idx].pImageBinds, sizeof(VkSparseImageMemoryBindInfo)*remappedBindSparseInfos[bindInfo_idx].imageBindCount);
-
-            sIMBinf->image = m_objMapper.remap_images(sIMBinf->image);
-
-            if(sIMBinf->image == VK_NULL_HANDLE)
-            {
-                vktrace_LogError("Skipping vkQueueBindSparse() due to invalid remapped VkImage.");
-                goto FAILURE;
-            }
-
-            if (sIMBinf->bindCount > 0 && sIMBinf->pBinds)
-            {
-                pRemappedImageMemories = (VkSparseImageMemoryBind*)(vktrace_trace_packet_interpret_buffer_pointer(pPacket->header, (intptr_t)remappedBindSparseInfos[bindInfo_idx].pImageBinds->pBinds));
-            }
-            for (uint32_t bindCountIdx = 0; bindCountIdx < sIMBinf->bindCount; bindCountIdx++)
-            {
-                gpuMemObj local_mem = m_objMapper.m_devicememorys.find(pRemappedImageMemories[bindCountIdx].memory)->second;
-                VkDeviceMemory replay_mem = m_objMapper.remap_devicememorys(pRemappedImageMemories[bindCountIdx].memory);
-
-                if (replay_mem == VK_NULL_HANDLE || local_mem.pGpuMem == NULL)
-                {
-                    vktrace_LogError("Skipping vkQueueBindSparse() due to invalid remapped VkDeviceMemory.");
-                    goto FAILURE;
-                }
-                pRemappedImageMemories[bindCountIdx].memory = replay_mem;
-            }
-            sIMBinf->pBinds = pRemappedImageMemories;
-            remappedBindSparseInfos[bindInfo_idx].pImageBinds = sIMBinf;
-        }
-
-        if (remappedBindSparseInfos[bindInfo_idx].pImageOpaqueBinds)
-        {
-            sIMOBinf = VKTRACE_NEW_ARRAY(VkSparseImageOpaqueMemoryBindInfo, remappedBindSparseInfos[bindInfo_idx].imageOpaqueBindCount);
-            remappedBindSparseInfos[bindInfo_idx].pImageOpaqueBinds = (const VkSparseImageOpaqueMemoryBindInfo*)(vktrace_trace_packet_interpret_buffer_pointer(pPacket->header, (intptr_t)remappedBindSparseInfos[bindInfo_idx].pImageOpaqueBinds));
-            memcpy((void*)sIMOBinf, (void*)remappedBindSparseInfos[bindInfo_idx].pImageOpaqueBinds, sizeof(VkSparseImageOpaqueMemoryBindInfo)*remappedBindSparseInfos[bindInfo_idx].imageOpaqueBindCount);
-
-            sIMOBinf->image = m_objMapper.remap_images(sIMOBinf->image);
-
-            if (sIMOBinf->image == VK_NULL_HANDLE)
-            {
-                vktrace_LogError("Skipping vkQueueBindSparse() due to invalid remapped VkImage.");
-                goto FAILURE;
-            }
-
-            if (sIMOBinf->bindCount > 0 && sIMOBinf->pBinds)
-            {
-                pRemappedImageOpaqueMemories = (VkSparseMemoryBind*)(vktrace_trace_packet_interpret_buffer_pointer(pPacket->header, (intptr_t)remappedBindSparseInfos[bindInfo_idx].pImageOpaqueBinds->pBinds));
-            }
-            for (uint32_t bindCountIdx = 0; bindCountIdx < sIMOBinf->bindCount; bindCountIdx++)
-            {
-                gpuMemObj local_mem = m_objMapper.m_devicememorys.find(pRemappedImageOpaqueMemories[bindCountIdx].memory)->second;
-                VkDeviceMemory replay_mem = m_objMapper.remap_devicememorys(pRemappedImageOpaqueMemories[bindCountIdx].memory);
-
-                if (replay_mem == VK_NULL_HANDLE || local_mem.pGpuMem == NULL)
-                {
-                    vktrace_LogError("Skipping vkQueueBindSparse() due to invalid remapped VkDeviceMemory.");
-                    goto FAILURE;
-                }
-                pRemappedImageOpaqueMemories[bindCountIdx].memory = replay_mem;
-            }
-            sIMOBinf->pBinds = pRemappedImageOpaqueMemories;
-            remappedBindSparseInfos[bindInfo_idx].pImageOpaqueBinds = sIMOBinf;
-        }
-
-        if (remappedBindSparseInfos[bindInfo_idx].pWaitSemaphores != NULL) {
-            pRemappedWaitSems = VKTRACE_NEW_ARRAY(VkSemaphore, remappedBindSparseInfos[bindInfo_idx].waitSemaphoreCount);
-            remappedBindSparseInfos[bindInfo_idx].pWaitSemaphores = pRemappedWaitSems;
-	        for (uint32_t i = 0; i < remappedBindSparseInfos[bindInfo_idx].waitSemaphoreCount; i++) {
-                (*(pRemappedWaitSems + i)) = m_objMapper.remap_semaphores((*(remappedBindSparseInfos[bindInfo_idx].pWaitSemaphores + i)));
-                if (*(pRemappedWaitSems + i) == VK_NULL_HANDLE) {
-                    vktrace_LogError("Skipping vkQueueSubmit() due to invalid remapped wait VkSemaphore.");
-                    goto FAILURE;
-                }
-            }
-        }
-        if (remappedBindSparseInfos[bindInfo_idx].pSignalSemaphores != NULL) {
-            pRemappedSignalSems = VKTRACE_NEW_ARRAY(VkSemaphore, remappedBindSparseInfos[bindInfo_idx].signalSemaphoreCount);
-            remappedBindSparseInfos[bindInfo_idx].pSignalSemaphores = pRemappedSignalSems;
-            for (uint32_t i = 0; i < remappedBindSparseInfos[bindInfo_idx].signalSemaphoreCount; i++) {
-                (*(pRemappedSignalSems + i)) = m_objMapper.remap_semaphores((*(remappedBindSparseInfos[bindInfo_idx].pSignalSemaphores + i)));
-                if (*(pRemappedSignalSems + i) == VK_NULL_HANDLE) {
-                    vktrace_LogError("Skipping vkQueueSubmit() due to invalid remapped signal VkSemaphore.");
-                    goto FAILURE;
-                }
-            }
-        }
-    }
-
-    replayResult = m_vkFuncs.real_vkQueueBindSparse(remappedQueue,
-        pPacket->bindInfoCount,
-        remappedBindSparseInfos,
-        remappedFence);
-
-FAILURE:
-    VKTRACE_DELETE(remappedBindSparseInfos);
-    VKTRACE_DELETE(sIMBinf);
-    VKTRACE_DELETE(sBMBinf);
-    VKTRACE_DELETE(sIMOBinf);
-    VKTRACE_DELETE(pRemappedSignalSems);
-    VKTRACE_DELETE(pRemappedWaitSems);
-    return replayResult;
-}
-
-
-//VkResult vkReplay::manually_replay_vkGetObjectInfo(packet_vkGetObjectInfo* pPacket)
-//{
-//    VkResult replayResult = VK_ERROR_VALIDATION_FAILED_EXT;
-//
-//    VkDevice remappedDevice = m_objMapper.remap_devices(pPacket->device);
-//    if (remappedDevice == VK_NULL_HANDLE)
-//    {
-//        vktrace_LogError("Skipping vkGetObjectInfo() due to invalid remapped VkDevice.");
-//        return VK_ERROR_VALIDATION_FAILED_EXT;
-//    }
-//
-//    VkObject remappedObject = m_objMapper.remap(pPacket->object, pPacket->objType);
-//    if (remappedObject == VK_NULL_HANDLE)
-//    {
-//        vktrace_LogError("Skipping vkGetObjectInfo() due to invalid remapped VkObject.");
-//        return VK_ERROR_VALIDATION_FAILED_EXT;
-//    }
-//
-//    size_t size = 0;
-//    void* pData = NULL;
-//    if (pPacket->pData != NULL && pPacket->pDataSize != NULL)
-//    {
-//        size = *pPacket->pDataSize;
-//        pData = vktrace_malloc(*pPacket->pDataSize);
-//        memcpy(pData, pPacket->pData, *pPacket->pDataSize);
-//    }
-//    // TODO only search for object once rather than at remap() and init_objMemXXX()
-//    replayResult = m_vkFuncs.real_vkGetObjectInfo(remappedDevice, pPacket->objType, remappedObject, pPacket->infoType, &size, pData);
-//    if (replayResult == VK_SUCCESS)
-//    {
-//        if (size != *pPacket->pDataSize && pData != NULL)
-//        {
-//            vktrace_LogWarning("vkGetObjectInfo returned a differing data size: replay (%d bytes) vs trace (%d bytes).", size, *pPacket->pDataSize);
-//        }
-//        else if (pData != NULL)
-//        {
-//            switch (pPacket->infoType)
-//            {
-//                case VK_OBJECT_INFO_TYPE_MEMORY_REQUIREMENTS:
-//                {
-//                    VkMemoryRequirements *traceReqs = (VkMemoryRequirements *) pPacket->pData;
-//                    VkMemoryRequirements *replayReqs = (VkMemoryRequirements *) pData;
-//                    size_t num = size / sizeof(VkMemoryRequirements);
-//                    for (unsigned int i = 0; i < num; i++)
-//                    {
-//                        if (traceReqs->size != replayReqs->size)
-//                            vktrace_LogWarning("vkGetObjectInfo(INFO_TYPE_MEMORY_REQUIREMENTS) mismatch: trace size %u, replay size %u.", traceReqs->size, replayReqs->size);
-//                        if (traceReqs->alignment != replayReqs->alignment)
-//                            vktrace_LogWarning("vkGetObjectInfo(INFO_TYPE_MEMORY_REQUIREMENTS) mismatch: trace alignment %u, replay aligmnent %u.", traceReqs->alignment, replayReqs->alignment);
-//                        if (traceReqs->granularity != replayReqs->granularity)
-//                            vktrace_LogWarning("vkGetObjectInfo(INFO_TYPE_MEMORY_REQUIREMENTS) mismatch: trace granularity %u, replay granularity %u.", traceReqs->granularity, replayReqs->granularity);
-//                        if (traceReqs->memPropsAllowed != replayReqs->memPropsAllowed)
-//                            vktrace_LogWarning("vkGetObjectInfo(INFO_TYPE_MEMORY_REQUIREMENTS) mismatch: trace memPropsAllowed %u, replay memPropsAllowed %u.", traceReqs->memPropsAllowed, replayReqs->memPropsAllowed);
-//                        if (traceReqs->memPropsRequired != replayReqs->memPropsRequired)
-//                            vktrace_LogWarning("vkGetObjectInfo(INFO_TYPE_MEMORY_REQUIREMENTS) mismatch: trace memPropsRequired %u, replay memPropsRequired %u.", traceReqs->memPropsRequired, replayReqs->memPropsRequired);
-//                        traceReqs++;
-//                        replayReqs++;
-//                    }
-//                    if (m_objMapper.m_adjustForGPU)
-//                        m_objMapper.init_objMemReqs(pPacket->object, replayReqs - num, num);
-//                    break;
-//                }
-//                default:
-//                    if (memcmp(pData, pPacket->pData, size) != 0)
-//                        vktrace_LogWarning("vkGetObjectInfo() mismatch on *pData: between trace and replay *pDataSize %u.", size);
-//            }
-//        }
-//    }
-//    vktrace_free(pData);
-//    return replayResult;
-//}
-
-//VkResult vkReplay::manually_replay_vkGetImageSubresourceInfo(packet_vkGetImageSubresourceInfo* pPacket)
-//{
-//    VkResult replayResult = VK_ERROR_VALIDATION_FAILED_EXT;
-//
-//    VkDevice remappedDevice = m_objMapper.remap_devices(pPacket->device);
-//    if (remappedDevice == VK_NULL_HANDLE)
-//    {
-//        vktrace_LogError("Skipping vkGetImageSubresourceInfo() due to invalid remapped VkDevice.");
-//        return VK_ERROR_VALIDATION_FAILED_EXT;
-//    }
-//
-//    VkImage remappedImage = m_objMapper.remap(pPacket->image);
-//    if (remappedImage == VK_NULL_HANDLE)
-//    {
-//        vktrace_LogError("Skipping vkGetImageSubresourceInfo() due to invalid remapped VkImage.");
-//        return VK_ERROR_VALIDATION_FAILED_EXT;
-//    }
-//
-//    size_t size = 0;
-//    void* pData = NULL;
-//    if (pPacket->pData != NULL && pPacket->pDataSize != NULL)
-//    {
-//        size = *pPacket->pDataSize;
-//        pData = vktrace_malloc(*pPacket->pDataSize);
-//    }
-//    replayResult = m_vkFuncs.real_vkGetImageSubresourceInfo(remappedDevice, remappedImage, pPacket->pSubresource, pPacket->infoType, &size, pData);
-//    if (replayResult == VK_SUCCESS)
-//    {
-//        if (size != *pPacket->pDataSize && pData != NULL)
-//        {
-//            vktrace_LogWarning("vkGetImageSubresourceInfo returned a differing data size: replay (%d bytes) vs trace (%d bytes).", size, *pPacket->pDataSize);
-//        }
-//        else if (pData != NULL && memcmp(pData, pPacket->pData, size) != 0)
-//        {
-//            vktrace_LogWarning("vkGetImageSubresourceInfo returned differing data contents than the trace file contained.");
-//        }
-//    }
-//    vktrace_free(pData);
-//    return replayResult;
-//}
-
-void vkReplay::manually_replay_vkUpdateDescriptorSets(packet_vkUpdateDescriptorSets* pPacket)
-{
-    // We have to remap handles internal to the structures so save the handles prior to remap and then restore
-    // Rather than doing a deep memcpy of the entire struct and fixing any intermediate pointers, do save and restores via STL queue
-
-    VkDevice remappedDevice = m_objMapper.remap_devices(pPacket->device);
-    if (remappedDevice == VK_NULL_HANDLE)
-    {
-        vktrace_LogError("Skipping vkUpdateDescriptorSets() due to invalid remapped VkDevice.");
-        return;
-    }
-
-    VkWriteDescriptorSet* pRemappedWrites = VKTRACE_NEW_ARRAY(VkWriteDescriptorSet, pPacket->descriptorWriteCount);
-    memcpy(pRemappedWrites, pPacket->pDescriptorWrites, pPacket->descriptorWriteCount * sizeof(VkWriteDescriptorSet));
-
-    VkCopyDescriptorSet* pRemappedCopies = VKTRACE_NEW_ARRAY(VkCopyDescriptorSet, pPacket->descriptorCopyCount);
-    memcpy(pRemappedCopies, pPacket->pDescriptorCopies, pPacket->descriptorCopyCount * sizeof(VkCopyDescriptorSet));
-
-    bool errorBadRemap = false;
-
-    for (uint32_t i = 0; i < pPacket->descriptorWriteCount && !errorBadRemap; i++)
-    {
-        pRemappedWrites[i].dstSet = m_objMapper.remap_descriptorsets(pPacket->pDescriptorWrites[i].dstSet);
-        if (pRemappedWrites[i].dstSet == VK_NULL_HANDLE)
-        {
-            vktrace_LogError("Skipping vkUpdateDescriptorSets() due to invalid remapped write VkDescriptorSet.");
-            errorBadRemap = true;
-            break;
-        }
-
-        switch (pPacket->pDescriptorWrites[i].descriptorType) {
-        case VK_DESCRIPTOR_TYPE_SAMPLER:
-            pRemappedWrites[i].pImageInfo = VKTRACE_NEW_ARRAY(VkDescriptorImageInfo, pPacket->pDescriptorWrites[i].descriptorCount);
-            memcpy((void*)pRemappedWrites[i].pImageInfo, pPacket->pDescriptorWrites[i].pImageInfo, pPacket->pDescriptorWrites[i].descriptorCount * sizeof(VkDescriptorImageInfo));
-            for (uint32_t j = 0; j < pPacket->pDescriptorWrites[i].descriptorCount; j++)
-            {
-                if (pPacket->pDescriptorWrites[i].pImageInfo[j].sampler != VK_NULL_HANDLE)
-                {
-                    const_cast<VkDescriptorImageInfo*>(pRemappedWrites[i].pImageInfo)[j].sampler = m_objMapper.remap_samplers(pPacket->pDescriptorWrites[i].pImageInfo[j].sampler);
-                    if (pRemappedWrites[i].pImageInfo[j].sampler == VK_NULL_HANDLE)
-                    {
-                        vktrace_LogError("Skipping vkUpdateDescriptorSets() due to invalid remapped VkSampler.");
-                        errorBadRemap = true;
-                        break;
-                    }
-                }
-            }
-            break;
-        case VK_DESCRIPTOR_TYPE_SAMPLED_IMAGE:
-        case VK_DESCRIPTOR_TYPE_STORAGE_IMAGE:
-        case VK_DESCRIPTOR_TYPE_INPUT_ATTACHMENT:
-            pRemappedWrites[i].pImageInfo = VKTRACE_NEW_ARRAY(VkDescriptorImageInfo, pPacket->pDescriptorWrites[i].descriptorCount);
-            memcpy((void*)pRemappedWrites[i].pImageInfo, pPacket->pDescriptorWrites[i].pImageInfo, pPacket->pDescriptorWrites[i].descriptorCount * sizeof(VkDescriptorImageInfo));
-            for (uint32_t j = 0; j < pPacket->pDescriptorWrites[i].descriptorCount; j++)
-            {
-                if (pPacket->pDescriptorWrites[i].pImageInfo[j].imageView != VK_NULL_HANDLE)
-                {
-                    const_cast<VkDescriptorImageInfo*>(pRemappedWrites[i].pImageInfo)[j].imageView = m_objMapper.remap_imageviews(pPacket->pDescriptorWrites[i].pImageInfo[j].imageView);
-                    if (pRemappedWrites[i].pImageInfo[j].imageView == VK_NULL_HANDLE)
-                    {
-                        vktrace_LogError("Skipping vkUpdateDescriptorSets() due to invalid remapped VkImageView.");
-                        errorBadRemap = true;
-                        break;
-                    }
-                }
-            }
-            break;
-        case VK_DESCRIPTOR_TYPE_COMBINED_IMAGE_SAMPLER:
-            pRemappedWrites[i].pImageInfo = VKTRACE_NEW_ARRAY(VkDescriptorImageInfo, pPacket->pDescriptorWrites[i].descriptorCount);
-            memcpy((void*)pRemappedWrites[i].pImageInfo, pPacket->pDescriptorWrites[i].pImageInfo, pPacket->pDescriptorWrites[i].descriptorCount * sizeof(VkDescriptorImageInfo));
-            for (uint32_t j = 0; j < pPacket->pDescriptorWrites[i].descriptorCount; j++)
-            {
-                if (pPacket->pDescriptorWrites[i].pImageInfo[j].sampler != VK_NULL_HANDLE)
-                {
-                    const_cast<VkDescriptorImageInfo*>(pRemappedWrites[i].pImageInfo)[j].sampler = m_objMapper.remap_samplers(pPacket->pDescriptorWrites[i].pImageInfo[j].sampler);
-                    if (pRemappedWrites[i].pImageInfo[j].sampler == VK_NULL_HANDLE)
-                    {
-                        vktrace_LogError("Skipping vkUpdateDescriptorSets() due to invalid remapped VkSampler.");
-                        errorBadRemap = true;
-                        break;
-                    }
-                }
-                if (pPacket->pDescriptorWrites[i].pImageInfo[j].imageView != VK_NULL_HANDLE)
-                {
-                    const_cast<VkDescriptorImageInfo*>(pRemappedWrites[i].pImageInfo)[j].imageView = m_objMapper.remap_imageviews(pPacket->pDescriptorWrites[i].pImageInfo[j].imageView);
-                    if (pRemappedWrites[i].pImageInfo[j].imageView == VK_NULL_HANDLE)
-                    {
-                        vktrace_LogError("Skipping vkUpdateDescriptorSets() due to invalid remapped VkImageView.");
-                        errorBadRemap = true;
-                        break;
-                    }
-                }
-            }
-            break;
-        case VK_DESCRIPTOR_TYPE_UNIFORM_TEXEL_BUFFER:
-        case VK_DESCRIPTOR_TYPE_STORAGE_TEXEL_BUFFER:
-            pRemappedWrites[i].pTexelBufferView = VKTRACE_NEW_ARRAY(VkBufferView, pPacket->pDescriptorWrites[i].descriptorCount);
-            memcpy((void*)pRemappedWrites[i].pTexelBufferView, pPacket->pDescriptorWrites[i].pTexelBufferView, pPacket->pDescriptorWrites[i].descriptorCount * sizeof(VkBufferView));
-            for (uint32_t j = 0; j < pPacket->pDescriptorWrites[i].descriptorCount; j++)
-            {
-                if (pPacket->pDescriptorWrites[i].pTexelBufferView[j] != VK_NULL_HANDLE)
-                {
-                    const_cast<VkBufferView*>(pRemappedWrites[i].pTexelBufferView)[j] = m_objMapper.remap_bufferviews(pPacket->pDescriptorWrites[i].pTexelBufferView[j]);
-                    if (pRemappedWrites[i].pTexelBufferView[j] == VK_NULL_HANDLE)
-                    {
-                        vktrace_LogError("Skipping vkUpdateDescriptorSets() due to invalid remapped VkBufferView.");
-                        errorBadRemap = true;
-                        break;
-                    }
-                }
-            }
-            break;
-        case VK_DESCRIPTOR_TYPE_UNIFORM_BUFFER:
-        case VK_DESCRIPTOR_TYPE_STORAGE_BUFFER:
-        case VK_DESCRIPTOR_TYPE_UNIFORM_BUFFER_DYNAMIC:
-        case VK_DESCRIPTOR_TYPE_STORAGE_BUFFER_DYNAMIC:
-            pRemappedWrites[i].pBufferInfo = VKTRACE_NEW_ARRAY(VkDescriptorBufferInfo, pPacket->pDescriptorWrites[i].descriptorCount);
-            memcpy((void*)pRemappedWrites[i].pBufferInfo, pPacket->pDescriptorWrites[i].pBufferInfo, pPacket->pDescriptorWrites[i].descriptorCount * sizeof(VkDescriptorBufferInfo));
-            for (uint32_t j = 0; j < pPacket->pDescriptorWrites[i].descriptorCount; j++)
-            {
-                if (pPacket->pDescriptorWrites[i].pBufferInfo[j].buffer != VK_NULL_HANDLE)
-                {
-                    const_cast<VkDescriptorBufferInfo*>(pRemappedWrites[i].pBufferInfo)[j].buffer = m_objMapper.remap_buffers(pPacket->pDescriptorWrites[i].pBufferInfo[j].buffer);
-                    if (pRemappedWrites[i].pBufferInfo[j].buffer == VK_NULL_HANDLE)
-                    {
-                        vktrace_LogError("Skipping vkUpdateDescriptorSets() due to invalid remapped VkBufferView.");
-                        errorBadRemap = true;
-                        break;
-                    }
-                }
-            }
-            /* Nothing to do, already copied the constant values into the new descriptor info */
-        default:
-            break;
-        }
-    }
-
-    for (uint32_t i = 0; i < pPacket->descriptorCopyCount && !errorBadRemap; i++)
-    {
-        pRemappedCopies[i].dstSet = m_objMapper.remap_descriptorsets(pPacket->pDescriptorCopies[i].dstSet);
-        if (pRemappedCopies[i].dstSet == VK_NULL_HANDLE)
-        {
-            vktrace_LogError("Skipping vkUpdateDescriptorSets() due to invalid remapped destination VkDescriptorSet.");
-            errorBadRemap = true;
-            break;
-        }
-
-        pRemappedCopies[i].srcSet = m_objMapper.remap_descriptorsets(pPacket->pDescriptorCopies[i].srcSet);
-        if (pRemappedCopies[i].srcSet == VK_NULL_HANDLE)
-        {
-            vktrace_LogError("Skipping vkUpdateDescriptorSets() due to invalid remapped source VkDescriptorSet.");
-            errorBadRemap = true;
-            break;
-        }
-    }
-
-    if (!errorBadRemap)
-    {
-        // If an error occurred, don't call the real function, but skip ahead so that memory is cleaned up!
-
-        m_vkFuncs.real_vkUpdateDescriptorSets(remappedDevice, pPacket->descriptorWriteCount, pRemappedWrites, pPacket->descriptorCopyCount, pRemappedCopies);
-    }
-
-    for (uint32_t d = 0; d < pPacket->descriptorWriteCount; d++)
-    {
-        if (pRemappedWrites[d].pImageInfo != NULL) {
-            VKTRACE_DELETE((void*)pRemappedWrites[d].pImageInfo);
-            pRemappedWrites[d].pImageInfo = NULL;
-        }
-        if (pRemappedWrites[d].pBufferInfo != NULL) {
-            VKTRACE_DELETE((void*)pRemappedWrites[d].pBufferInfo);
-            pRemappedWrites[d].pImageInfo = NULL;
-        }
-        if (pRemappedWrites[d].pTexelBufferView != NULL) {
-            VKTRACE_DELETE((void*)pRemappedWrites[d].pTexelBufferView);
-            pRemappedWrites[d].pTexelBufferView = NULL;
-        }
-    }
-    VKTRACE_DELETE(pRemappedWrites);
-    VKTRACE_DELETE(pRemappedCopies);
-}
-
-VkResult vkReplay::manually_replay_vkCreateDescriptorSetLayout(packet_vkCreateDescriptorSetLayout* pPacket)
-{
-    VkResult replayResult = VK_ERROR_VALIDATION_FAILED_EXT;
-
-    VkDevice remappedDevice = m_objMapper.remap_devices(pPacket->device);
-    if (remappedDevice == VK_NULL_HANDLE)
-    {
-        vktrace_LogError("Skipping vkCreateDescriptorSetLayout() due to invalid remapped VkDevice.");
-        return VK_ERROR_VALIDATION_FAILED_EXT;
-    }
-
-    VkDescriptorSetLayoutCreateInfo *pInfo = (VkDescriptorSetLayoutCreateInfo*) pPacket->pCreateInfo;
-    if (pInfo != NULL)
-    {
-        if (pInfo->pBindings != NULL)
-        {
-            for (unsigned int i = 0; i < pInfo->bindingCount; i++)
-            {
-                VkDescriptorSetLayoutBinding *pBindings = (VkDescriptorSetLayoutBinding *) &pInfo->pBindings[i];
-                if (pBindings->pImmutableSamplers != NULL)
-                {
-                    for (unsigned int j = 0; j < pBindings->descriptorCount; j++)
-                    {
-                        VkSampler* pSampler = (VkSampler*)&pBindings->pImmutableSamplers[j];
-                        *pSampler = m_objMapper.remap_samplers(pBindings->pImmutableSamplers[j]);
-                        if (*pSampler == VK_NULL_HANDLE)
-                        {
-                            vktrace_LogError("Skipping vkCreateDescriptorSetLayout() due to invalid remapped VkSampler.");
-                            return VK_ERROR_VALIDATION_FAILED_EXT;
-                        }
-                    }
-                }
-            }
-        }
-    }
-    VkDescriptorSetLayout setLayout;
-    replayResult = m_vkFuncs.real_vkCreateDescriptorSetLayout(remappedDevice, pPacket->pCreateInfo, NULL, &setLayout);
-    if (replayResult == VK_SUCCESS)
-    {
-        m_objMapper.add_to_descriptorsetlayouts_map(*(pPacket->pSetLayout), setLayout);
-    }
-    return replayResult;
-}
-
-void vkReplay::manually_replay_vkDestroyDescriptorSetLayout(packet_vkDestroyDescriptorSetLayout* pPacket)
-{
-    VkDevice remappedDevice = m_objMapper.remap_devices(pPacket->device);
-    if (remappedDevice == VK_NULL_HANDLE) {
-        vktrace_LogError("Skipping vkDestroyDescriptorSetLayout() due to invalid remapped VkDevice.");
-        return;
-    }
-
-    m_vkFuncs.real_vkDestroyDescriptorSetLayout(remappedDevice, pPacket->descriptorSetLayout, NULL);
-    m_objMapper.rm_from_descriptorsetlayouts_map(pPacket->descriptorSetLayout);
-}
-
-VkResult vkReplay::manually_replay_vkAllocateDescriptorSets(packet_vkAllocateDescriptorSets* pPacket)
-{
-    VkResult replayResult = VK_ERROR_VALIDATION_FAILED_EXT;
-
-    VkDevice remappedDevice = m_objMapper.remap_devices(pPacket->device);
-    if (remappedDevice == VK_NULL_HANDLE)
-    {
-        vktrace_LogError("Skipping vkAllocateDescriptorSets() due to invalid remapped VkDevice.");
-        return VK_ERROR_VALIDATION_FAILED_EXT;
-    }
-
-    VkDescriptorPool remappedPool = m_objMapper.remap_descriptorpools(pPacket->pAllocateInfo->descriptorPool);
-    if (remappedPool == VK_NULL_HANDLE)
-    {
-        vktrace_LogError("Skipping vkAllocateDescriptorSets() due to invalid remapped VkDescriptorPool.");
-        return VK_ERROR_VALIDATION_FAILED_EXT;
-    }
-
-    VkDescriptorSetLayout* pRemappedSetLayouts = VKTRACE_NEW_ARRAY(VkDescriptorSetLayout, pPacket->pAllocateInfo->descriptorSetCount);
-
-    VkDescriptorSetAllocateInfo allocateInfo;
-    allocateInfo.pNext = NULL;
-    allocateInfo.sType = VK_STRUCTURE_TYPE_DESCRIPTOR_SET_ALLOCATE_INFO;
-    allocateInfo.descriptorPool = remappedPool;
-    allocateInfo.descriptorSetCount = pPacket->pAllocateInfo->descriptorSetCount;
-    allocateInfo.pSetLayouts = pRemappedSetLayouts;
-
-    for (uint32_t i = 0; i < allocateInfo.descriptorSetCount; i++)
-    {
-        pRemappedSetLayouts[i] = m_objMapper.remap_descriptorsetlayouts(pPacket->pAllocateInfo->pSetLayouts[i]);
-        if (pRemappedSetLayouts[i] == VK_NULL_HANDLE)
-        {
-            vktrace_LogError("Skipping vkAllocateDescriptorSets() due to invalid remapped VkDescriptorSetLayout.");
-            VKTRACE_DELETE(pRemappedSetLayouts);
-            return VK_ERROR_VALIDATION_FAILED_EXT;
-        }
-    }
-
-    VkDescriptorSet* pDescriptorSets = NULL;
-    replayResult = m_vkFuncs.real_vkAllocateDescriptorSets(
-                       remappedDevice,
-                       pPacket->pAllocateInfo,
-                       pDescriptorSets);
-    if(replayResult == VK_SUCCESS)
-    {
-        for(uint32_t i = 0; i < pPacket->pAllocateInfo->descriptorSetCount; ++i)
-        {
-           m_objMapper.add_to_descriptorsets_map(pPacket->pDescriptorSets[i], pDescriptorSets[i]);
-        }
-    }
-
-    VKTRACE_DELETE(pRemappedSetLayouts);
-
-    return replayResult;
-}
-
-VkResult vkReplay::manually_replay_vkFreeDescriptorSets(packet_vkFreeDescriptorSets* pPacket)
-{
-    VkResult replayResult = VK_ERROR_VALIDATION_FAILED_EXT;
-
-    VkDevice remappedDevice = m_objMapper.remap_devices(pPacket->device);
-    if (remappedDevice == VK_NULL_HANDLE)
-    {
-        vktrace_LogError("Skipping vkFreeDescriptorSets() due to invalid remapped VkDevice.");
-        return VK_ERROR_VALIDATION_FAILED_EXT;
-    }
-
-    VkDescriptorPool remappedDescriptorPool;
-    remappedDescriptorPool = m_objMapper.remap_descriptorpools(pPacket->descriptorPool);
-    if (remappedDescriptorPool == VK_NULL_HANDLE)
-    {
-        vktrace_LogError("Skipping vkFreeDescriptorSets() due to invalid remapped VkDescriptorPool.");
-        return VK_ERROR_VALIDATION_FAILED_EXT;
-    }
-
-    VkDescriptorSet* localDSs = VKTRACE_NEW_ARRAY(VkDescriptorSet, pPacket->descriptorSetCount);
-    uint32_t i;
-    for (i = 0; i < pPacket->descriptorSetCount; ++i) {
-        localDSs[i] = m_objMapper.remap_descriptorsets(pPacket->pDescriptorSets[i]);
-        if (localDSs[i] == VK_NULL_HANDLE && pPacket->pDescriptorSets[i] != VK_NULL_HANDLE)
-        {
-            vktrace_LogError("Skipping vkFreeDescriptorSets() due to invalid remapped VkDescriptorSet.");
-            VKTRACE_DELETE(localDSs);
-            return VK_ERROR_VALIDATION_FAILED_EXT;
-        }
-    }
-
-    replayResult = m_vkFuncs.real_vkFreeDescriptorSets(remappedDevice, remappedDescriptorPool, pPacket->descriptorSetCount, localDSs);
-    if(replayResult == VK_SUCCESS)
-    {
-        for (i = 0; i < pPacket->descriptorSetCount; ++i) {
-           m_objMapper.rm_from_descriptorsets_map(pPacket->pDescriptorSets[i]);
-        }
-    }
-    VKTRACE_DELETE(localDSs);
-    return replayResult;
-}
-
-void vkReplay::manually_replay_vkCmdBindDescriptorSets(packet_vkCmdBindDescriptorSets* pPacket)
-{
-    VkCommandBuffer remappedCommandBuffer = m_objMapper.remap_commandbuffers(pPacket->commandBuffer);
-    if (remappedCommandBuffer == VK_NULL_HANDLE)
-    {
-        vktrace_LogError("Skipping vkCmdBindDescriptorSets() due to invalid remapped VkCommandBuffer.");
-        return;
-    }
-
-    VkPipelineLayout remappedLayout = m_objMapper.remap_pipelinelayouts(pPacket->layout);
-    if (remappedLayout == VK_NULL_HANDLE)
-    {
-        vktrace_LogError("Skipping vkCmdBindDescriptorSets() due to invalid remapped VkPipelineLayout.");
-        return;
-    }
-
-    VkDescriptorSet* pRemappedSets = (VkDescriptorSet *) vktrace_malloc(sizeof(VkDescriptorSet) * pPacket->descriptorSetCount);
-    if (pRemappedSets == NULL)
-    {
-        vktrace_LogError("Replay of CmdBindDescriptorSets out of memory.");
-        return;
-    }
-
-    for (uint32_t idx = 0; idx < pPacket->descriptorSetCount && pPacket->pDescriptorSets != NULL; idx++)
-    {
-        pRemappedSets[idx] = m_objMapper.remap_descriptorsets(pPacket->pDescriptorSets[idx]);
-        if (pRemappedSets[idx] == VK_NULL_HANDLE && pPacket->pDescriptorSets[idx] != VK_NULL_HANDLE)
-        {
-            vktrace_LogError("Skipping vkCmdBindDescriptorSets() due to invalid remapped VkDescriptorSet.");
-            vktrace_free(pRemappedSets);
-            return;
-        }
-    }
-
-    m_vkFuncs.real_vkCmdBindDescriptorSets(remappedCommandBuffer, pPacket->pipelineBindPoint, remappedLayout, pPacket->firstSet, pPacket->descriptorSetCount, pRemappedSets, pPacket->dynamicOffsetCount, pPacket->pDynamicOffsets);
-    vktrace_free(pRemappedSets);
-    return;
-}
-
-void vkReplay::manually_replay_vkCmdBindVertexBuffers(packet_vkCmdBindVertexBuffers* pPacket)
-{
-    VkCommandBuffer remappedCommandBuffer = m_objMapper.remap_commandbuffers(pPacket->commandBuffer);
-    if (remappedCommandBuffer == VK_NULL_HANDLE)
-    {
-        vktrace_LogError("Skipping vkCmdBindVertexBuffers() due to invalid remapped VkCommandBuffer.");
-        return;
-    }
-
-    VkBuffer *pSaveBuff = VKTRACE_NEW_ARRAY(VkBuffer, pPacket->bindingCount);
-    if (pSaveBuff == NULL && pPacket->bindingCount > 0)
-    {
-        vktrace_LogError("Replay of CmdBindVertexBuffers out of memory.");
-        return;
-    }
-    uint32_t i = 0;
-    if (pPacket->pBuffers != NULL) {
-        for (i = 0; i < pPacket->bindingCount; i++)
-        {
-            VkBuffer *pBuff = (VkBuffer*) &(pPacket->pBuffers[i]);
-            pSaveBuff[i] = pPacket->pBuffers[i];
-            *pBuff = m_objMapper.remap_buffers(pPacket->pBuffers[i]);
-            if (*pBuff == VK_NULL_HANDLE && pPacket->pBuffers[i] != VK_NULL_HANDLE)
-            {
-                vktrace_LogError("Skipping vkCmdBindVertexBuffers() due to invalid remapped VkBuffer.");
-                VKTRACE_DELETE(pSaveBuff);
-                return;
-            }
-        }
-    }
-    m_vkFuncs.real_vkCmdBindVertexBuffers(remappedCommandBuffer, pPacket->firstBinding, pPacket->bindingCount, pPacket->pBuffers, pPacket->pOffsets);
-    for (uint32_t k = 0; k < i; k++)
-    {
-        VkBuffer *pBuff = (VkBuffer*) &(pPacket->pBuffers[k]);
-        *pBuff = pSaveBuff[k];
-    }
-    VKTRACE_DELETE(pSaveBuff);
-    return;
-}
-
-//VkResult vkReplay::manually_replay_vkCreateGraphicsPipeline(packet_vkCreateGraphicsPipeline* pPacket)
-//{
-//    VkResult replayResult = VK_ERROR_VALIDATION_FAILED_EXT;
-//
-//    VkDevice remappedDevice = m_objMapper.remap_devices(pPacket->device);
-//    if (remappedDevice == VK_NULL_HANDLE)
-//    {
-//        vktrace_LogError("Skipping vkCreateGraphicsPipeline() due to invalid remapped VkDevice.");
-//        return VK_ERROR_VALIDATION_FAILED_EXT;
-//    }
-//
-//    // remap shaders from each stage
-//    VkPipelineShaderStageCreateInfo* pRemappedStages = VKTRACE_NEW_ARRAY(VkPipelineShaderStageCreateInfo, pPacket->pCreateInfo->stageCount);
-//    memcpy(pRemappedStages, pPacket->pCreateInfo->pStages, sizeof(VkPipelineShaderStageCreateInfo) * pPacket->pCreateInfo->stageCount);
-//    for (uint32_t i = 0; i < pPacket->pCreateInfo->stageCount; i++)
-//    {
-//        pRemappedStages[i].shader = m_objMapper.remap(pRemappedStages[i].shader);
-//        if (pRemappedStages[i].shader == VK_NULL_HANDLE)
-//        {
-//            vktrace_LogError("Skipping vkCreateGraphicsPipeline() due to invalid remapped VkShader.");
-//            return VK_ERROR_VALIDATION_FAILED_EXT;
-//        }
-//    }
-//
-//    VkGraphicsPipelineCreateInfo createInfo = {
-//        .sType = pPacket->pCreateInfo->sType,
-//        .pNext = pPacket->pCreateInfo->pNext,
-//        .stageCount = pPacket->pCreateInfo->stageCount,
-//        .pStages = pRemappedStages,
-//        .pVertexInputState = pPacket->pCreateInfo->pVertexInputState,
-//        .pIaState = pPacket->pCreateInfo->pIaState,
-//        .pTessState = pPacket->pCreateInfo->pTessState,
-//        .pVpState = pPacket->pCreateInfo->pVpState,
-//        .pRsState = pPacket->pCreateInfo->pRsState,
-//        .pMsState = pPacket->pCreateInfo->pMsState,
-//        .pDsState = pPacket->pCreateInfo->pDsState,
-//        .pCbState = pPacket->pCreateInfo->pCbState,
-//        .flags = pPacket->pCreateInfo->flags,
-//        .layout = m_objMapper.remap(pPacket->pCreateInfo->layout)
-//    };
-//
-//    VkPipeline pipeline;
-//    replayResult = m_vkFuncs.real_vkCreateGraphicsPipeline(remappedDevice, &createInfo, &pipeline);
-//    if (replayResult == VK_SUCCESS)
-//    {
-//        m_objMapper.add_to_map(pPacket->pPipeline, &pipeline);
-//    }
-//
-//    VKTRACE_DELETE(pRemappedStages);
-//
-//    return replayResult;
-//}
-
-VkResult vkReplay::manually_replay_vkGetPipelineCacheData(packet_vkGetPipelineCacheData* pPacket)
-{
-    VkResult replayResult = VK_ERROR_VALIDATION_FAILED_EXT;
-    size_t dataSize;
-    VkDevice remappeddevice = m_objMapper.remap_devices(pPacket->device);
-    if (remappeddevice == VK_NULL_HANDLE)
-    {
-        vktrace_LogError("Skipping vkGetPipelineCacheData() due to invalid remapped VkDevice.");
-        return VK_ERROR_VALIDATION_FAILED_EXT;
-    }
-
-    VkPipelineCache remappedpipelineCache = m_objMapper.remap_pipelinecaches(pPacket->pipelineCache);
-    if (pPacket->pipelineCache != VK_NULL_HANDLE && remappedpipelineCache == VK_NULL_HANDLE)
-    {
-        vktrace_LogError("Skipping vkGetPipelineCacheData() due to invalid remapped VkPipelineCache.");
-        return VK_ERROR_VALIDATION_FAILED_EXT;
-    }
-
-    // Since the returned data size may not be equal to size of the buffer in the trace packet allocate a local buffer as needed
-    replayResult = m_vkFuncs.real_vkGetPipelineCacheData(remappeddevice, remappedpipelineCache, &dataSize, NULL);
-    if (replayResult != VK_SUCCESS)
-        return replayResult;
-    if (pPacket->pData) {
-        uint8_t *pData = VKTRACE_NEW_ARRAY(uint8_t, dataSize);
-        replayResult = m_vkFuncs.real_vkGetPipelineCacheData(remappeddevice, remappedpipelineCache, pPacket->pDataSize, pData);
-        VKTRACE_DELETE(pData);
-    }
-    return replayResult;
-}
-
-VkResult vkReplay::manually_replay_vkCreateComputePipelines(packet_vkCreateComputePipelines* pPacket)
-=======
-/*
- *
- * Copyright (C) 2015-2016 Valve Corporation
- * Copyright (C) 2015-2016 LunarG, Inc.
- * All Rights Reserved
- *
- * Licensed under the Apache License, Version 2.0 (the "License");
- * you may not use this file except in compliance with the License.
- * You may obtain a copy of the License at
- *
- *     http://www.apache.org/licenses/LICENSE-2.0
- *
- * Unless required by applicable law or agreed to in writing, software
- * distributed under the License is distributed on an "AS IS" BASIS,
- * WITHOUT WARRANTIES OR CONDITIONS OF ANY KIND, either express or implied.
- * See the License for the specific language governing permissions and
- * limitations under the License.
- *
- * Author: Peter Lohrmann <peterl@valvesoftware.com>
- * Author: Jon Ashburn <jon@lunarg.com>
- * Author: Courtney Goeltzenleuchter <courtney@LunarG.com>
- * Author: Mark Lobodzinski <mark@lunarg.com>
- * Author: Tobin Ehlis <tobin@lunarg.com>
- */
-
-#include "vulkan/vulkan.h"
-#include "vkreplay_vkreplay.h"
-#include "vkreplay.h"
-#include "vkreplay_settings.h"
-
-#include <algorithm>
-
-#include "vktrace_vk_vk_packets.h"
-#include "vk_enum_string_helper.h"
-
-using namespace std;
-#include "vktrace_pageguard_memorycopy.h"
-
-vkreplayer_settings *g_pReplaySettings;
-
-vkReplay::vkReplay(vkreplayer_settings *pReplaySettings)
-{
-    g_pReplaySettings = pReplaySettings;
-    m_display = new vkDisplay();
-    m_pDSDump = NULL;
-    m_pCBDump = NULL;
-//    m_pVktraceSnapshotPrint = NULL;
-    m_objMapper.m_adjustForGPU = false;
-
-    m_frameNumber = 0;
-}
-
-vkReplay::~vkReplay()
-{
-    delete m_display;
-    vktrace_platform_close_library(m_vkFuncs.m_libHandle);
-}
-
-int vkReplay::init(vktrace_replay::ReplayDisplay & disp)
-{
-    int err;
-#if defined PLATFORM_LINUX
-    void * handle = dlopen("libvulkan.so", RTLD_LAZY);
-#else
-    HMODULE handle = LoadLibrary("vulkan-1.dll" );
-#endif
-
-    if (handle == NULL) {
-        vktrace_LogError("Failed to open vulkan library.");
-        return -1;
-    }
-    m_vkFuncs.init_funcs(handle);
-    disp.set_implementation(m_display);
-    if ((err = m_display->init(disp.get_gpu())) != 0) {
-        vktrace_LogError("Failed to init vulkan display.");
-        return err;
-    }
-    if (disp.get_window_handle() == 0)
-    {
-        if ((err = m_display->create_window(disp.get_width(), disp.get_height())) != 0) {
-            vktrace_LogError("Failed to create Window");
-            return err;
-        }
-    }
-    else
-    {
-        if ((err = m_display->set_window(disp.get_window_handle(), disp.get_width(), disp.get_height())) != 0)
-        {
-            vktrace_LogError("Failed to set Window");
-            return err;
-        }
-    }
-    return 0;
-}
-
-vktrace_replay::VKTRACE_REPLAY_RESULT vkReplay::handle_replay_errors(const char* entrypointName, const VkResult resCall, const VkResult resTrace, const vktrace_replay::VKTRACE_REPLAY_RESULT resIn)
-{
-    vktrace_replay::VKTRACE_REPLAY_RESULT res = resIn;
-    if (resCall != resTrace) {
-        vktrace_LogError("Return value %s from API call (%s) does not match return value from trace file %s.",
-                string_VkResult((VkResult)resCall), entrypointName, string_VkResult((VkResult)resTrace));
-        res = vktrace_replay::VKTRACE_REPLAY_BAD_RETURN;
-    }
-    if (resCall != VK_SUCCESS  && resCall != VK_NOT_READY) {
-        vktrace_LogWarning("API call (%s) returned failed result %s", entrypointName, string_VkResult(resCall));
-    }
-    return res;
-}
-void vkReplay::push_validation_msg(VkFlags msgFlags, VkDebugReportObjectTypeEXT objType, uint64_t srcObjectHandle, size_t location, int32_t msgCode, const char* pLayerPrefix, const char* pMsg, const void* pUserData)
-{
-    struct ValidationMsg msgObj;
-    msgObj.msgFlags = msgFlags;
-    msgObj.objType = objType;
-    msgObj.srcObjectHandle = srcObjectHandle;
-    msgObj.location = location;
-    strncpy(msgObj.layerPrefix, pLayerPrefix, 256);
-    msgObj.layerPrefix[255] = '\0';
-    msgObj.msgCode = msgCode;
-    strncpy(msgObj.msg, pMsg, 256);
-    msgObj.msg[255] = '\0';
-    msgObj.pUserData = (void *) pUserData;
-    m_validationMsgs.push_back(msgObj);
-}
-
-vktrace_replay::VKTRACE_REPLAY_RESULT vkReplay::pop_validation_msgs()
-{
-    if (m_validationMsgs.size() == 0)
-        return vktrace_replay::VKTRACE_REPLAY_SUCCESS;
-    m_validationMsgs.clear();
-    return vktrace_replay::VKTRACE_REPLAY_VALIDATION_ERROR;
-}
-
-int vkReplay::dump_validation_data()
-{
-    if  (m_pDSDump && m_pCBDump)
-    {
-        m_pDSDump((char *) "pipeline_dump.dot");
-        m_pCBDump((char *) "cb_dump.dot");
-    }
-//    if (m_pVktraceSnapshotPrint != NULL)
-//    {
-//        m_pVktraceSnapshotPrint();
-//    }
-   return 0;
-}
-
-VkResult vkReplay::manually_replay_vkCreateInstance(packet_vkCreateInstance* pPacket)
-{
-    VkResult replayResult = VK_ERROR_VALIDATION_FAILED_EXT;
-    VkInstanceCreateInfo *pCreateInfo;
-    char **ppEnabledLayerNames = NULL, **saved_ppLayers;
-    if (!m_display->m_initedVK)
-    {
-        VkInstance inst;
-
-        const char strScreenShot[] = "VK_LAYER_LUNARG_screenshot";
-        pCreateInfo = (VkInstanceCreateInfo *) pPacket->pCreateInfo;
-        if (g_pReplaySettings->screenshotList != NULL) {
-            // enable screenshot layer if it is available and not already in list
-            bool found_ss = false;
-            for (uint32_t i = 0; i < pCreateInfo->enabledLayerCount; i++) {
-                if (!strcmp(pCreateInfo->ppEnabledLayerNames[i], strScreenShot)) {
-                    found_ss = true;
-                    break;
-                }
-            }
-            if (!found_ss) {
-                uint32_t count;
-
-                // query to find if ScreenShot layer is available
-                m_vkFuncs.real_vkEnumerateInstanceLayerProperties(&count, NULL);
-                VkLayerProperties *props = (VkLayerProperties *) vktrace_malloc(count * sizeof (VkLayerProperties));
-                if (props && count > 0)
-                    m_vkFuncs.real_vkEnumerateInstanceLayerProperties(&count, props);
-                for (uint32_t i = 0; i < count; i++) {
-                    if (!strcmp(props[i].layerName, strScreenShot)) {
-                        found_ss = true;
-                        break;
-                    }
-                }
-                if (found_ss) {
-                    // screenshot layer is available so enable it
-                    ppEnabledLayerNames = (char **) vktrace_malloc((pCreateInfo->enabledLayerCount + 1) * sizeof (char *));
-                    for (uint32_t i = 0; i < pCreateInfo->enabledLayerCount && ppEnabledLayerNames; i++) {
-                        ppEnabledLayerNames[i] = (char *) pCreateInfo->ppEnabledLayerNames[i];
-                    }
-                    ppEnabledLayerNames[pCreateInfo->enabledLayerCount] = (char *) vktrace_malloc(strlen(strScreenShot) + 1);
-                    strcpy(ppEnabledLayerNames[pCreateInfo->enabledLayerCount++], strScreenShot);
-                    saved_ppLayers = (char **) pCreateInfo->ppEnabledLayerNames;
-                    pCreateInfo->ppEnabledLayerNames = ppEnabledLayerNames;
-                }
-                vktrace_free(props);
-            }
-        }
-
-        char **saved_ppExtensions = (char **)pCreateInfo->ppEnabledExtensionNames;
-        int savedExtensionCount = pCreateInfo->enabledExtensionCount;
-        vector<const char *> extension_names;
-        vector<string> outlist;
-
-#if defined PLATFORM_LINUX
-        extension_names.push_back(VK_KHR_XCB_SURFACE_EXTENSION_NAME);
-        outlist.push_back("VK_KHR_win32_surface");
-#else
-        extension_names.push_back(VK_KHR_WIN32_SURFACE_EXTENSION_NAME);
-        outlist.push_back("VK_KHR_xlib_surface");
-        outlist.push_back("VK_KHR_xcb_surface");
-        outlist.push_back("VK_KHR_wayland_surface");
-        outlist.push_back("VK_KHR_mir_surface");
-#endif
-
-        for (uint32_t i = 0; i < pCreateInfo->enabledExtensionCount; i++) {
-            if ( find(outlist.begin(), outlist.end(), pCreateInfo->ppEnabledExtensionNames[i]) == outlist.end() ) {
-                extension_names.push_back(pCreateInfo->ppEnabledExtensionNames[i]);
-            }
-        }
-        pCreateInfo->ppEnabledExtensionNames = extension_names.data();
-        pCreateInfo->enabledExtensionCount = (uint32_t)extension_names.size();
-
-        replayResult = m_vkFuncs.real_vkCreateInstance(pPacket->pCreateInfo, NULL, &inst);
-
-        pCreateInfo->ppEnabledExtensionNames = saved_ppExtensions;
-        pCreateInfo->enabledExtensionCount = savedExtensionCount;
-
-        if (ppEnabledLayerNames) {
-            // restore the packets CreateInfo struct
-            vktrace_free(ppEnabledLayerNames[pCreateInfo->enabledLayerCount - 1]);
-            vktrace_free(ppEnabledLayerNames);
-            pCreateInfo->ppEnabledLayerNames = saved_ppLayers;
-        }
-
-        if (replayResult == VK_SUCCESS) {
-            m_objMapper.add_to_instances_map(*(pPacket->pInstance), inst);
-        }
-    }
-    return replayResult;
-}
-
-bool vkReplay::getQueueFamilyIdx(VkPhysicalDevice tracePhysicalDevice,
-                                 VkPhysicalDevice replayPhysicalDevice,
-                                 uint32_t traceIdx,
-                                 uint32_t* pReplayIdx)
-{
-    if  (traceIdx == VK_QUEUE_FAMILY_IGNORED)
-    {
-        *pReplayIdx = VK_QUEUE_FAMILY_IGNORED;
-        return true;
-    }
-
-    if (traceQueueFamilyProperties.find(tracePhysicalDevice) == traceQueueFamilyProperties.end() ||
-        replayQueueFamilyProperties.find(replayPhysicalDevice) == replayQueueFamilyProperties.end())
-    {
-        goto fail;
-    }
-
-    if (min(traceQueueFamilyProperties[tracePhysicalDevice].count, replayQueueFamilyProperties[replayPhysicalDevice].count) == 0)
-    {
-        goto fail;
-    }
-
-    for (uint32_t i = 0; i < min(traceQueueFamilyProperties[tracePhysicalDevice].count, replayQueueFamilyProperties[replayPhysicalDevice].count); i++)
-    {
-        if (traceQueueFamilyProperties[tracePhysicalDevice].queueFamilyProperties[traceIdx].queueFlags == replayQueueFamilyProperties[replayPhysicalDevice].queueFamilyProperties[i].queueFlags)
-        {
-            *pReplayIdx = i;
-            return true;
-        }
-    }
-
-    // Didn't find an exact match, search for a superset
-    for (uint32_t i = 0; i < min(traceQueueFamilyProperties[tracePhysicalDevice].count, replayQueueFamilyProperties[replayPhysicalDevice].count); i++)
-    {
-        if (traceQueueFamilyProperties[tracePhysicalDevice].queueFamilyProperties[traceIdx].queueFlags ==
-            (traceQueueFamilyProperties[tracePhysicalDevice].queueFamilyProperties[traceIdx].queueFlags & replayQueueFamilyProperties[replayPhysicalDevice].queueFamilyProperties[i].queueFlags))
-        {
-            *pReplayIdx = i;
-            return true;
-        }
-    }
-
-fail:
-    vktrace_LogError("Cannot determine queue family index - has vkGetPhysicalDeviceQueueFamilyProperties been called?");
-    // Didn't find a match
-    return false;
-}
-
-bool vkReplay::getQueueFamilyIdx(VkDevice traceDevice,
-                                 VkDevice replayDevice,
-                                 uint32_t traceIdx,
-                                 uint32_t* pReplayIdx)
-{
-    VkPhysicalDevice tracePhysicalDevice;
-    VkPhysicalDevice replayPhysicalDevice;
-
-    if (tracePhysicalDevices.find(traceDevice) == tracePhysicalDevices.end() ||
-        replayPhysicalDevices.find(replayDevice) == replayPhysicalDevices.end())
-    {
-        vktrace_LogWarning("Cannot determine queue family index - has vkGetPhysicalDeviceQueueFamilyProperties been called?");
-        return false;
-    }
-
-    tracePhysicalDevice = tracePhysicalDevices[traceDevice];
-    replayPhysicalDevice = replayPhysicalDevices[replayDevice];
-
-    return getQueueFamilyIdx(tracePhysicalDevice,
-                             replayPhysicalDevice,
-                             traceIdx,
-                             pReplayIdx);
-}
-
-VkResult vkReplay::manually_replay_vkCreateDevice(packet_vkCreateDevice* pPacket)
-{
-    VkResult replayResult = VK_ERROR_VALIDATION_FAILED_EXT;
-    if (!m_display->m_initedVK)
-    {
-        VkDevice device;
-        VkPhysicalDevice remappedPhysicalDevice = m_objMapper.remap_physicaldevices(pPacket->physicalDevice);
-        VkDeviceCreateInfo *pCreateInfo;
-        char **ppEnabledLayerNames = NULL, **saved_ppLayers;
-        if (remappedPhysicalDevice == VK_NULL_HANDLE)
-        {
-            vktrace_LogError("Skipping vkCreateDevice() due to invalid remapped VkPhysicalDevice.");
-            return VK_ERROR_VALIDATION_FAILED_EXT;
-        }
-        const char strScreenShot[] = "VK_LAYER_LUNARG_screenshot";
-        //char *strScreenShotEnv = vktrace_get_global_var("_VK_SCREENSHOT");
-
-        pCreateInfo = (VkDeviceCreateInfo *) pPacket->pCreateInfo;
-        if (g_pReplaySettings->screenshotList != NULL) {
-            // enable screenshot layer if it is available and not already in list
-            bool found_ss = false;
-            for (uint32_t i = 0; i < pCreateInfo->enabledLayerCount; i++) {
-                if (!strcmp(pCreateInfo->ppEnabledLayerNames[i], strScreenShot)) {
-                    found_ss = true;
-                    break;
-                }
-            }
-            if (!found_ss) {
-                uint32_t count;
-
-                // query to find if ScreenShot layer is available
-                m_vkFuncs.real_vkEnumerateDeviceLayerProperties(remappedPhysicalDevice, &count, NULL);
-                VkLayerProperties *props = (VkLayerProperties *) vktrace_malloc(count * sizeof (VkLayerProperties));
-                if (props && count > 0)
-                    m_vkFuncs.real_vkEnumerateDeviceLayerProperties(remappedPhysicalDevice, &count, props);
-                for (uint32_t i = 0; i < count; i++) {
-                    if (!strcmp(props[i].layerName, strScreenShot)) {
-                        found_ss = true;
-                        break;
-                    }
-                }
-                if (found_ss) {
-                    // screenshot layer is available so enable it
-                    ppEnabledLayerNames = (char **) vktrace_malloc((pCreateInfo->enabledLayerCount+1) * sizeof(char *));
-                    for (uint32_t i = 0; i < pCreateInfo->enabledLayerCount && ppEnabledLayerNames; i++)
-                    {
-                        ppEnabledLayerNames[i] = (char *) pCreateInfo->ppEnabledLayerNames[i];
-                    }
-                    ppEnabledLayerNames[pCreateInfo->enabledLayerCount] = (char *) vktrace_malloc(strlen(strScreenShot) + 1);
-                    strcpy(ppEnabledLayerNames[pCreateInfo->enabledLayerCount++], strScreenShot);
-                    saved_ppLayers = (char **) pCreateInfo->ppEnabledLayerNames;
-                    pCreateInfo->ppEnabledLayerNames = ppEnabledLayerNames;
-                }
-                vktrace_free(props);
-            }
-        }
-
-        // Convert all instances of queueFamilyIndex in structure
-        for (uint32_t i = 0; i < pPacket->pCreateInfo->queueCreateInfoCount; i++) {
-            uint32_t replayIdx;
-            if (pPacket->pCreateInfo->pQueueCreateInfos &&
-                getQueueFamilyIdx(pPacket->physicalDevice,
-                                  remappedPhysicalDevice,
-                                  pPacket->pCreateInfo->pQueueCreateInfos->queueFamilyIndex,
-                                  &replayIdx))
-            {
-                *((uint32_t *)&pPacket->pCreateInfo->pQueueCreateInfos->queueFamilyIndex) = replayIdx;
-            }
-            else
-            {
-                vktrace_LogError("vkCreateDevice failed, bad queueFamilyIndex");
-                return VK_ERROR_VALIDATION_FAILED_EXT;
-            }
-        }
-
-        replayResult = m_vkFuncs.real_vkCreateDevice(remappedPhysicalDevice, pPacket->pCreateInfo, NULL, &device);
-        if (ppEnabledLayerNames)
-        {
-            // restore the packets CreateInfo struct
-            vktrace_free(ppEnabledLayerNames[pCreateInfo->enabledLayerCount-1]);
-            vktrace_free(ppEnabledLayerNames);
-            pCreateInfo->ppEnabledLayerNames = saved_ppLayers;
-        }
-        if (replayResult == VK_SUCCESS)
-        {
-            m_objMapper.add_to_devices_map(*(pPacket->pDevice), device);
-            tracePhysicalDevices[*(pPacket->pDevice)] = pPacket->physicalDevice;
-            replayPhysicalDevices[device] = remappedPhysicalDevice;
-        }
-    }
-    return replayResult;
-}
-
-VkResult vkReplay::manually_replay_vkCreateBuffer(packet_vkCreateBuffer* pPacket)
-{
-    VkResult replayResult = VK_ERROR_VALIDATION_FAILED_EXT;
-    bufferObj local_bufferObj;
-    VkDevice remappedDevice = m_objMapper.remap_devices(pPacket->device);
-    if (remappedDevice == VK_NULL_HANDLE)
-    {
-        return VK_ERROR_VALIDATION_FAILED_EXT;
-    }
-
-    // Convert queueFamilyIndices
-    if (pPacket->pCreateInfo)
-    {
-        for (uint32_t i = 0; i < pPacket->pCreateInfo->queueFamilyIndexCount; i++)
-        {
-            uint32_t replayIdx;
-            if (pPacket->pCreateInfo->pQueueFamilyIndices &&
-                getQueueFamilyIdx(pPacket->device,
-                                  remappedDevice,
-                                  pPacket->pCreateInfo->pQueueFamilyIndices[i],
-                                  &replayIdx))
-            {
-                *((uint32_t*)&pPacket->pCreateInfo->pQueueFamilyIndices[i]) = replayIdx;
-            } else {
-                vktrace_LogError("vkCreateBuffer failed, bad queueFamilyIndex");
-               return VK_ERROR_VALIDATION_FAILED_EXT;
-            }
-        }
-    }
-
-    replayResult = m_vkFuncs.real_vkCreateBuffer(remappedDevice, pPacket->pCreateInfo, NULL, &local_bufferObj.replayBuffer);
-    if (replayResult == VK_SUCCESS)
-    {
-        traceBufferToDevice[*pPacket->pBuffer] = pPacket->device;
-        replayBufferToDevice[local_bufferObj.replayBuffer] = remappedDevice;
-        m_objMapper.add_to_buffers_map(*(pPacket->pBuffer), local_bufferObj);
-    }
-    return replayResult;
-}
-
-VkResult vkReplay::manually_replay_vkCreateImage(packet_vkCreateImage* pPacket)
-{
-    VkResult replayResult = VK_ERROR_VALIDATION_FAILED_EXT;
-    imageObj local_imageObj;
-    VkDevice remappedDevice = m_objMapper.remap_devices(pPacket->device);
-    if (remappedDevice == VK_NULL_HANDLE)
-    {
-        return VK_ERROR_VALIDATION_FAILED_EXT;
-    }
-
-    // Convert queueFamilyIndices
-    if (pPacket->pCreateInfo)
-    {
-        for (uint32_t i = 0; i < pPacket->pCreateInfo->queueFamilyIndexCount; i++)
-        {
-            uint32_t replayIdx;
-            if (pPacket->pCreateInfo->pQueueFamilyIndices &&
-                getQueueFamilyIdx(pPacket->device,
-                                  remappedDevice,
-                                  pPacket->pCreateInfo->pQueueFamilyIndices[i],
-                                  &replayIdx))
-            {
-                *((uint32_t*)&pPacket->pCreateInfo->pQueueFamilyIndices[i]) = replayIdx;
-            } else {
-                vktrace_LogError("vkCreateImage failed, bad queueFamilyIndex");
-               return VK_ERROR_VALIDATION_FAILED_EXT;
-            }
-        }
-    }
-
-    replayResult = m_vkFuncs.real_vkCreateImage(remappedDevice, pPacket->pCreateInfo, NULL, &local_imageObj.replayImage);
-    if (replayResult == VK_SUCCESS)
-    {
-        traceImageToDevice[*pPacket->pImage] = pPacket->device;
-        replayImageToDevice[local_imageObj.replayImage] = remappedDevice;
-        m_objMapper.add_to_images_map(*(pPacket->pImage), local_imageObj);
-    }
-    return replayResult;
-}
-
-VkResult vkReplay::manually_replay_vkCreateCommandPool(packet_vkCreateCommandPool* pPacket)
-{
-    VkResult replayResult = VK_ERROR_VALIDATION_FAILED_EXT;
-    VkCommandPool local_pCommandPool;
-    VkDevice remappeddevice = m_objMapper.remap_devices(pPacket->device);
-    if (pPacket->device != VK_NULL_HANDLE && remappeddevice == VK_NULL_HANDLE)
-    {
-        return VK_ERROR_VALIDATION_FAILED_EXT;
-    }
-
-    // No need to remap pAllocator
-
-    // Convert queueFamilyIndex
-    if (pPacket->pCreateInfo)
-    {
-        uint32_t replayIdx;
-        if (getQueueFamilyIdx(pPacket->device,
-                              remappeddevice,
-                              pPacket->pCreateInfo->queueFamilyIndex,
-                              &replayIdx))
-        {
-            *((uint32_t*)&pPacket->pCreateInfo->queueFamilyIndex) = replayIdx;
-        } else {
-            vktrace_LogError("vkCreateCommandPool failed, bad queueFamilyIndex");
-           return VK_ERROR_VALIDATION_FAILED_EXT;
-        }
-    }
-
-    replayResult = m_vkFuncs.real_vkCreateCommandPool(remappeddevice, pPacket->pCreateInfo, pPacket->pAllocator, &local_pCommandPool);
-    if (replayResult == VK_SUCCESS)
-    {
-        m_objMapper.add_to_commandpools_map(*(pPacket->pCommandPool), local_pCommandPool);
-    }
-    return replayResult;
-}
-
-
-VkResult vkReplay::manually_replay_vkEnumeratePhysicalDevices(packet_vkEnumeratePhysicalDevices* pPacket)
-{
-    VkResult replayResult = VK_ERROR_VALIDATION_FAILED_EXT;
-    if (!m_display->m_initedVK)
-    {
-        uint32_t deviceCount = *(pPacket->pPhysicalDeviceCount);
-        VkPhysicalDevice *pDevices = pPacket->pPhysicalDevices;
-
-        VkInstance remappedInstance = m_objMapper.remap_instances(pPacket->instance);
-        if (remappedInstance == VK_NULL_HANDLE)
-        {
-            vktrace_LogError("Skipping vkEnumeratePhysicalDevices() due to invalid remapped VkInstance.");
-            return VK_ERROR_VALIDATION_FAILED_EXT;
-        }
-        if (pPacket->pPhysicalDevices != NULL)
-            pDevices = VKTRACE_NEW_ARRAY(VkPhysicalDevice, deviceCount);
-        replayResult = m_vkFuncs.real_vkEnumeratePhysicalDevices(remappedInstance, &deviceCount, pDevices);
-
-        //TODO handle different number of physical devices in trace versus replay
-        if (deviceCount != *(pPacket->pPhysicalDeviceCount))
-        {
-            vktrace_LogWarning("Number of physical devices mismatched in replay %u versus trace %u.", deviceCount, *(pPacket->pPhysicalDeviceCount));
-        }
-        else if (deviceCount == 0)
-        {
-             vktrace_LogError("vkEnumeratePhysicalDevices number of gpus is zero.");
-        }
-        else if (pDevices != NULL)
-        {
-            vktrace_LogVerbose("Enumerated %d physical devices in the system.", deviceCount);
-        }
-        // TODO handle enumeration results in a different order from trace to replay
-        for (uint32_t i = 0; i < deviceCount; i++)
-        {
-            if (pDevices != NULL)
-            {
-                m_objMapper.add_to_physicaldevices_map(pPacket->pPhysicalDevices[i], pDevices[i]);
-            }
-        }
-        VKTRACE_DELETE(pDevices);
-    }
-    return replayResult;
-}
-
-// TODO138 : Some of these functions have been renamed/changed in v138, need to scrub them and update as appropriate
-//VkResult vkReplay::manually_replay_vkGetPhysicalDeviceInfo(packet_vkGetPhysicalDeviceInfo* pPacket)
-//{
-//    VkResult replayResult = VK_ERROR_VALIDATION_FAILED_EXT;
-//
-//    if (!m_display->m_initedVK)
-//    {
-//        VkPhysicalDevice remappedPhysicalDevice = m_objMapper.remap(pPacket->physicalDevice);
-//        if (remappedPhysicalDevice == VK_NULL_HANDLE)
-//            return VK_ERROR_VALIDATION_FAILED_EXT;
-//
-//        switch (pPacket->infoType) {
-//        case VK_PHYSICAL_DEVICE_INFO_TYPE_PROPERTIES:
-//        {
-//            VkPhysicalDeviceProperties deviceProps;
-//            size_t dataSize = sizeof(VkPhysicalDeviceProperties);
-//            replayResult = m_vkFuncs.real_vkGetPhysicalDeviceInfo(remappedPhysicalDevice, pPacket->infoType, &dataSize,
-//                            (pPacket->pData == NULL) ? NULL : &deviceProps);
-//            if (pPacket->pData != NULL)
-//            {
-//                vktrace_LogVerbose("Replay Physical Device Properties");
-//                vktrace_LogVerbose("Vendor ID %x, Device ID %x, name %s", deviceProps.vendorId, deviceProps.deviceId, deviceProps.deviceName);
-//                vktrace_LogVerbose("API version %u, Driver version %u, gpu Type %u", deviceProps.apiVersion, deviceProps.driverVersion, deviceProps.deviceType);
-//                vktrace_LogVerbose("Max Descriptor Sets: %u", deviceProps.maxDescriptorSets);
-//                vktrace_LogVerbose("Max Bound Descriptor Sets: %u", deviceProps.maxBoundDescriptorSets);
-//                vktrace_LogVerbose("Max Thread Group Size: %u", deviceProps.maxThreadGroupSize);
-//                vktrace_LogVerbose("Max Color Attachments: %u", deviceProps.maxColorAttachments);
-//                vktrace_LogVerbose("Max Inline Memory Update Size: %llu", deviceProps.maxInlineMemoryUpdateSize);
-//            }
-//            break;
-//        }
-//        case VK_PHYSICAL_DEVICE_INFO_TYPE_PERFORMANCE:
-//        {
-//            VkPhysicalDevicePerformance devicePerfs;
-//            size_t dataSize = sizeof(VkPhysicalDevicePerformance);
-//            replayResult = m_vkFuncs.real_vkGetPhysicalDeviceInfo(remappedPhysicalDevice, pPacket->infoType, &dataSize,
-//                            (pPacket->pData == NULL) ? NULL : &devicePerfs);
-//            if (pPacket->pData != NULL)
-//            {
-//                vktrace_LogVerbose("Replay Physical Device Performance");
-//                vktrace_LogVerbose("Max device clock %f, max shader ALUs/clock %f, max texel fetches/clock %f", devicePerfs.maxDeviceClock, devicePerfs.aluPerClock, devicePerfs.texPerClock);
-//                vktrace_LogVerbose("Max primitives/clock %f, Max pixels/clock %f",devicePerfs.primsPerClock, devicePerfs.pixelsPerClock);
-//            }
-//            break;
-//        }
-//        case VK_PHYSICAL_DEVICE_INFO_TYPE_QUEUE_PROPERTIES:
-//        {
-//            VkPhysicalDeviceQueueProperties *pGpuQueue, *pQ;
-//            size_t dataSize = sizeof(VkPhysicalDeviceQueueProperties);
-//            size_t numQueues = 1;
-//            assert(pPacket->pDataSize);
-//            if ((*(pPacket->pDataSize) % dataSize) != 0)
-//                vktrace_LogWarning("vkGetPhysicalDeviceInfo() for QUEUE_PROPERTIES not an integral data size assuming 1");
-//            else
-//                numQueues = *(pPacket->pDataSize) / dataSize;
-//            dataSize = numQueues * dataSize;
-//            pQ = static_cast < VkPhysicalDeviceQueueProperties *> (vktrace_malloc(dataSize));
-//            pGpuQueue = pQ;
-//            replayResult = m_vkFuncs.real_vkGetPhysicalDeviceInfo(remappedPhysicalDevice, pPacket->infoType, &dataSize,
-//                            (pPacket->pData == NULL) ? NULL : pGpuQueue);
-//            if (pPacket->pData != NULL)
-//            {
-//                for (unsigned int i = 0; i < numQueues; i++)
-//                {
-//                    vktrace_LogVerbose("Replay Physical Device Queue Property for index %d, flags %u.", i, pGpuQueue->queueFlags);
-//                    vktrace_LogVerbose("Max available count %u, max atomic counters %u, supports timestamps %u.",pGpuQueue->queueCount, pGpuQueue->maxAtomicCounters, pGpuQueue->supportsTimestamps);
-//                    pGpuQueue++;
-//                }
-//            }
-//            vktrace_free(pQ);
-//            break;
-//        }
-//        default:
-//        {
-//            size_t size = 0;
-//            void* pData = NULL;
-//            if (pPacket->pData != NULL && pPacket->pDataSize != NULL)
-//            {
-//                size = *pPacket->pDataSize;
-//                pData = vktrace_malloc(*pPacket->pDataSize);
-//            }
-//            replayResult = m_vkFuncs.real_vkGetPhysicalDeviceInfo(remappedPhysicalDevice, pPacket->infoType, &size, pData);
-//            if (replayResult == VK_SUCCESS)
-//            {
-///*                // TODO : We could pull this out into its own case of switch, and also may want to perform some
-////                //   validation between the trace values and replay values
-//                else*/ if (size != *pPacket->pDataSize && pData != NULL)
-//                {
-//                    vktrace_LogWarning("vkGetPhysicalDeviceInfo returned a differing data size: replay (%d bytes) vs trace (%d bytes)", size, *pPacket->pDataSize);
-//                }
-//                else if (pData != NULL && memcmp(pData, pPacket->pData, size) != 0)
-//                {
-//                    vktrace_LogWarning("vkGetPhysicalDeviceInfo returned differing data contents than the trace file contained.");
-//                }
-//            }
-//            vktrace_free(pData);
-//            break;
-//        }
-//        };
-//    }
-//    return replayResult;
-//}
-
-//VkResult vkReplay::manually_replay_vkGetGlobalExtensionInfo(packet_vkGetGlobalExtensionInfo* pPacket)
-//{
-//    VkResult replayResult = VK_ERROR_VALIDATION_FAILED_EXT;
-//
-//    if (!m_display->m_initedVK) {
-//        replayResult = m_vkFuncs.real_vkGetGlobalExtensionInfo(pPacket->infoType, pPacket->extensionIndex, pPacket->pDataSize, pPacket->pData);
-//// TODO: Confirm that replay'd properties match with traced properties to ensure compatibility.
-////        if (replayResult == VK_SUCCESS) {
-////            for (unsigned int ext = 0; ext < sizeof(g_extensions) / sizeof(g_extensions[0]); ext++)
-////            {
-////                if (!strncmp(g_extensions[ext], pPacket->pExtName, strlen(g_extensions[ext]))) {
-////                    bool extInList = false;
-////                    for (unsigned int j = 0; j < m_display->m_extensions.size(); ++j) {
-////                        if (!strncmp(m_display->m_extensions[j], g_extensions[ext], strlen(g_extensions[ext])))
-////                            extInList = true;
-////                        break;
-////                    }
-////                    if (!extInList)
-////                        m_display->m_extensions.push_back((char *) g_extensions[ext]);
-////                    break;
-////                }
-////            }
-////        }
-//    }
-//    return replayResult;
-//}
-
-//VkResult vkReplay::manually_replay_vkGetPhysicalDeviceExtensionInfo(packet_vkGetPhysicalDeviceExtensionInfo* pPacket)
-//{
-//    VkResult replayResult = VK_ERROR_VALIDATION_FAILED_EXT;
-//
-//    if (!m_display->m_initedVK) {
-//        VkPhysicalDevice remappedPhysicalDevice = m_objMapper.remap(pPacket->physicalDevice);
-//        if (remappedPhysicalDevice == VK_NULL_HANDLE)
-//            return VK_ERROR_VALIDATION_FAILED_EXT;
-//
-//        replayResult = m_vkFuncs.real_vkGetPhysicalDeviceExtensionInfo(remappedPhysicalDevice, pPacket->infoType, pPacket->extensionIndex, pPacket->pDataSize, pPacket->pData);
-//// TODO: Confirm that replay'd properties match with traced properties to ensure compatibility.
-////        if (replayResult == VK_SUCCESS) {
-////            for (unsigned int ext = 0; ext < sizeof(g_extensions) / sizeof(g_extensions[0]); ext++)
-////            {
-////                if (!strncmp(g_extensions[ext], pPacket->pExtName, strlen(g_extensions[ext]))) {
-////                    bool extInList = false;
-////                    for (unsigned int j = 0; j < m_display->m_extensions.size(); ++j) {
-////                        if (!strncmp(m_display->m_extensions[j], g_extensions[ext], strlen(g_extensions[ext])))
-////                            extInList = true;
-////                        break;
-////                    }
-////                    if (!extInList)
-////                        m_display->m_extensions.push_back((char *) g_extensions[ext]);
-////                    break;
-////                }
-////            }
-////        }
-//    }
-//    return replayResult;
-//}
-
-//VkResult vkReplay::manually_replay_vkGetSwapchainInfoWSI(packet_vkGetSwapchainInfoWSI* pPacket)
-//{
-//    VkResult replayResult = VK_ERROR_VALIDATION_FAILED_EXT;
-//
-//    size_t dataSize = *pPacket->pDataSize;
-//    void* pData = vktrace_malloc(dataSize);
-//    VkSwapchainWSI remappedSwapchain = m_objMapper.remap_swapchainwsis(pPacket->swapchain);
-//    if (remappedSwapchain == VK_NULL_HANDLE)
-//    {
-//        vktrace_LogError("Skipping vkGetSwapchainInfoWSI() due to invalid remapped VkSwapchainWSI.");
-//        return VK_ERROR_VALIDATION_FAILED_EXT;
-//    }
-//    replayResult = m_vkFuncs.real_vkGetSwapchainInfoWSI(remappedSwapchain, pPacket->infoType, &dataSize, pData);
-//    if (replayResult == VK_SUCCESS)
-//    {
-//        if (dataSize != *pPacket->pDataSize)
-//        {
-//            vktrace_LogWarning("SwapchainInfo dataSize differs between trace (%d bytes) and replay (%d bytes)", *pPacket->pDataSize, dataSize);
-//        }
-//        if (pPacket->infoType == VK_SWAP_CHAIN_INFO_TYPE_IMAGES_WSI)
-//        {
-//            VkSwapchainImageInfoWSI* pImageInfoReplay = (VkSwapchainImageInfoWSI*)pData;
-//            VkSwapchainImageInfoWSI* pImageInfoTrace = (VkSwapchainImageInfoWSI*)pPacket->pData;
-//            size_t imageCountReplay = dataSize / sizeof(VkSwapchainImageInfoWSI);
-//            size_t imageCountTrace = *pPacket->pDataSize / sizeof(VkSwapchainImageInfoWSI);
-//            for (size_t i = 0; i < imageCountReplay && i < imageCountTrace; i++)
-//            {
-//                imageObj imgObj;
-//                imgObj.replayImage = pImageInfoReplay[i].image;
-//                m_objMapper.add_to_map(&pImageInfoTrace[i].image, &imgObj);
-//
-//                gpuMemObj memObj;
-//                memObj.replayGpuMem = pImageInfoReplay[i].memory;
-//                m_objMapper.add_to_map(&pImageInfoTrace[i].memory, &memObj);
-//            }
-//        }
-//    }
-//    vktrace_free(pData);
-//    return replayResult;
-//}
-
-VkResult vkReplay::manually_replay_vkQueueSubmit(packet_vkQueueSubmit* pPacket)
-{
-    VkResult replayResult = VK_ERROR_VALIDATION_FAILED_EXT;
-
-    VkQueue remappedQueue = m_objMapper.remap_queues(pPacket->queue);
-    if (remappedQueue == VK_NULL_HANDLE)
-    {
-        vktrace_LogError("Skipping vkQueueSubmit() due to invalid remapped VkQueue.");
-        return VK_ERROR_VALIDATION_FAILED_EXT;
-    }
-
-    VkFence remappedFence = m_objMapper.remap_fences(pPacket->fence);
-    if (pPacket->fence != VK_NULL_HANDLE && remappedFence == VK_NULL_HANDLE)
-    {
-        vktrace_LogError("Skipping vkQueueSubmit() due to invalid remapped VkPhysicalDevice.");
-        return VK_ERROR_VALIDATION_FAILED_EXT;
-    }
-
-    VkSubmitInfo *remappedSubmits = NULL;
-    remappedSubmits = VKTRACE_NEW_ARRAY( VkSubmitInfo, pPacket->submitCount);
-    VkCommandBuffer *pRemappedBuffers = NULL;
-    VkSemaphore *pRemappedWaitSems = NULL, *pRemappedSignalSems = NULL;
-    for (uint32_t submit_idx = 0; submit_idx < pPacket->submitCount; submit_idx++) {
-        const VkSubmitInfo *submit = &pPacket->pSubmits[submit_idx];
-        VkSubmitInfo *remappedSubmit = &remappedSubmits[submit_idx];
-        memset(remappedSubmit, 0, sizeof(VkSubmitInfo));
-        remappedSubmit->sType = submit->sType;
-        remappedSubmit->pNext = submit->pNext;
-        remappedSubmit->pWaitDstStageMask = submit->pWaitDstStageMask;
-        // Remap Semaphores & CommandBuffers for this submit
-        uint32_t i = 0;
-        if (submit->pCommandBuffers != NULL) {
-            pRemappedBuffers = VKTRACE_NEW_ARRAY( VkCommandBuffer, submit->commandBufferCount);
-            remappedSubmit->pCommandBuffers = pRemappedBuffers;
-            remappedSubmit->commandBufferCount = submit->commandBufferCount;
-            for (i = 0; i < submit->commandBufferCount; i++) {
-                *(pRemappedBuffers + i) = m_objMapper.remap_commandbuffers(*(submit->pCommandBuffers + i));
-                if (*(pRemappedBuffers + i) == VK_NULL_HANDLE) {
-                    vktrace_LogError("Skipping vkQueueSubmit() due to invalid remapped VkCommandBuffer.");
-                    VKTRACE_DELETE(remappedSubmits);
-                    VKTRACE_DELETE(pRemappedBuffers);
-                    return replayResult;
-                }
-            }
-        }
-        if (submit->pWaitSemaphores != NULL) {
-            pRemappedWaitSems = VKTRACE_NEW_ARRAY(VkSemaphore, submit->waitSemaphoreCount);
-            remappedSubmit->pWaitSemaphores = pRemappedWaitSems;
-            remappedSubmit->waitSemaphoreCount = submit->waitSemaphoreCount;
-            for (i = 0; i < submit->waitSemaphoreCount; i++) {
-                (*(pRemappedWaitSems + i)) = m_objMapper.remap_semaphores((*(submit->pWaitSemaphores + i)));
-                if (*(pRemappedWaitSems + i) == VK_NULL_HANDLE) {
-                    vktrace_LogError("Skipping vkQueueSubmit() due to invalid remapped wait VkSemaphore.");
-                    VKTRACE_DELETE(remappedSubmits);
-                    VKTRACE_DELETE(pRemappedBuffers);
-                    VKTRACE_DELETE(pRemappedWaitSems);
-                    return replayResult;
-                }
-            }
-        }
-        if (submit->pSignalSemaphores != NULL) {
-            pRemappedSignalSems = VKTRACE_NEW_ARRAY(VkSemaphore, submit->signalSemaphoreCount);
-            remappedSubmit->pSignalSemaphores = pRemappedSignalSems;
-            remappedSubmit->signalSemaphoreCount = submit->signalSemaphoreCount;
-            for (i = 0; i < submit->signalSemaphoreCount; i++) {
-                (*(pRemappedSignalSems + i)) = m_objMapper.remap_semaphores((*(submit->pSignalSemaphores + i)));
-                if (*(pRemappedSignalSems + i) == VK_NULL_HANDLE) {
-                    vktrace_LogError("Skipping vkQueueSubmit() due to invalid remapped signal VkSemaphore.");
-                    VKTRACE_DELETE(remappedSubmits);
-                    VKTRACE_DELETE(pRemappedBuffers);
-                    VKTRACE_DELETE(pRemappedWaitSems);
-                    VKTRACE_DELETE(pRemappedSignalSems);
-                    return replayResult;
-                }
-            }
-        }
-    }
-    replayResult = m_vkFuncs.real_vkQueueSubmit(remappedQueue,
-                                                pPacket->submitCount,
-                                                remappedSubmits,
-                                                remappedFence);
-    VKTRACE_DELETE(pRemappedBuffers);
-    VKTRACE_DELETE(pRemappedWaitSems);
-    VKTRACE_DELETE(pRemappedSignalSems);
-    VKTRACE_DELETE(remappedSubmits);
-    return replayResult;
-}
-
-VkResult vkReplay::manually_replay_vkQueueBindSparse(packet_vkQueueBindSparse* pPacket)
-{
-    VkResult replayResult = VK_ERROR_VALIDATION_FAILED_EXT;
-
-    VkQueue remappedQueue = m_objMapper.remap_queues(pPacket->queue);
-    if (remappedQueue == VK_NULL_HANDLE)
-    {
-        vktrace_LogError("Skipping vkQueueBindSparse() due to invalid remapped VkQueue.");
-        return VK_ERROR_VALIDATION_FAILED_EXT;
-    }
-
-    VkFence remappedFence = m_objMapper.remap_fences(pPacket->fence);
-    if (pPacket->fence != VK_NULL_HANDLE && remappedFence == VK_NULL_HANDLE)
-    {
-        vktrace_LogError("Skipping vkQueueBindSparse() due to invalid remapped VkPhysicalDevice.");
-        return VK_ERROR_VALIDATION_FAILED_EXT;
-    }
-
-    VkBindSparseInfo* remappedBindSparseInfos = VKTRACE_NEW_ARRAY(VkBindSparseInfo, pPacket->bindInfoCount);
-    VkSparseImageMemoryBind *pRemappedImageMemories = NULL;
-    VkSparseMemoryBind *pRemappedBufferMemories = NULL;
-    VkSparseMemoryBind *pRemappedImageOpaqueMemories = NULL;
-    VkSemaphore *pRemappedWaitSems = NULL;
-    VkSemaphore	*pRemappedSignalSems = NULL;
-    VkSparseImageMemoryBindInfo* sIMBinf = NULL;
-    VkSparseBufferMemoryBindInfo* sBMBinf = NULL;
-    VkSparseImageOpaqueMemoryBindInfo* sIMOBinf = NULL;
-
-    memcpy((void*)remappedBindSparseInfos, (void*)(pPacket->pBindInfo), sizeof(VkBindSparseInfo)*pPacket->bindInfoCount);
-
-    for (uint32_t bindInfo_idx = 0; bindInfo_idx < pPacket->bindInfoCount; bindInfo_idx++) {
-        if (remappedBindSparseInfos[bindInfo_idx].pBufferBinds)
-        {
-            sBMBinf = VKTRACE_NEW_ARRAY(VkSparseBufferMemoryBindInfo, remappedBindSparseInfos[bindInfo_idx].bufferBindCount);
-            remappedBindSparseInfos[bindInfo_idx].pBufferBinds = (const VkSparseBufferMemoryBindInfo*)(vktrace_trace_packet_interpret_buffer_pointer(pPacket->header, (intptr_t)remappedBindSparseInfos[bindInfo_idx].pBufferBinds));
-            memcpy((void*)sBMBinf, (void*)remappedBindSparseInfos[bindInfo_idx].pBufferBinds, sizeof(VkSparseBufferMemoryBindInfo)*remappedBindSparseInfos[bindInfo_idx].bufferBindCount);
-
-            sBMBinf->buffer = m_objMapper.remap_buffers(sBMBinf->buffer);
-
-            if (sBMBinf->buffer == VK_NULL_HANDLE)
-            {
-                vktrace_LogError("Skipping vkQueueBindSparse() due to invalid remapped VkBuffer.");
-                goto FAILURE;
-            }
-
-            if (sBMBinf->bindCount > 0 && sBMBinf->pBinds)
-            {
-                pRemappedBufferMemories = (VkSparseMemoryBind*)(vktrace_trace_packet_interpret_buffer_pointer(pPacket->header, (intptr_t)remappedBindSparseInfos[bindInfo_idx].pBufferBinds->pBinds));
-            }
-
-            for (uint32_t bindCountIdx = 0; bindCountIdx < sBMBinf->bindCount; bindCountIdx++)
-            {
-                gpuMemObj local_mem = m_objMapper.m_devicememorys.find(pRemappedBufferMemories[bindCountIdx].memory)->second;
-                VkDeviceMemory replay_mem = m_objMapper.remap_devicememorys(pRemappedBufferMemories[bindCountIdx].memory);
-
-                if (replay_mem == VK_NULL_HANDLE || local_mem.pGpuMem == NULL)
-                {
-                    vktrace_LogError("Skipping vkQueueBindSparse() due to invalid remapped VkDeviceMemory.");
-                    goto FAILURE;
-                }
-                pRemappedBufferMemories[bindCountIdx].memory = replay_mem;
-            }
-            sBMBinf->pBinds = pRemappedBufferMemories;
-            remappedBindSparseInfos[bindInfo_idx].pBufferBinds = sBMBinf;
-        }
-
-        if (remappedBindSparseInfos[bindInfo_idx].pImageBinds)
-        {
-            sIMBinf = VKTRACE_NEW_ARRAY(VkSparseImageMemoryBindInfo, remappedBindSparseInfos[bindInfo_idx].imageBindCount);
-            remappedBindSparseInfos[bindInfo_idx].pImageBinds = (const VkSparseImageMemoryBindInfo*)(vktrace_trace_packet_interpret_buffer_pointer(pPacket->header, (intptr_t)remappedBindSparseInfos[bindInfo_idx].pImageBinds));
-            memcpy((void*)sIMBinf, (void*)remappedBindSparseInfos[bindInfo_idx].pImageBinds, sizeof(VkSparseImageMemoryBindInfo)*remappedBindSparseInfos[bindInfo_idx].imageBindCount);
-
-            sIMBinf->image = m_objMapper.remap_images(sIMBinf->image);
-
-            if(sIMBinf->image == VK_NULL_HANDLE)
-            {
-                vktrace_LogError("Skipping vkQueueBindSparse() due to invalid remapped VkImage.");
-                goto FAILURE;
-            }
-
-            if (sIMBinf->bindCount > 0 && sIMBinf->pBinds)
-            {
-                pRemappedImageMemories = (VkSparseImageMemoryBind*)(vktrace_trace_packet_interpret_buffer_pointer(pPacket->header, (intptr_t)remappedBindSparseInfos[bindInfo_idx].pImageBinds->pBinds));
-            }
-            for (uint32_t bindCountIdx = 0; bindCountIdx < sIMBinf->bindCount; bindCountIdx++)
-            {
-                gpuMemObj local_mem = m_objMapper.m_devicememorys.find(pRemappedImageMemories[bindCountIdx].memory)->second;
-                VkDeviceMemory replay_mem = m_objMapper.remap_devicememorys(pRemappedImageMemories[bindCountIdx].memory);
-
-                if (replay_mem == VK_NULL_HANDLE || local_mem.pGpuMem == NULL)
-                {
-                    vktrace_LogError("Skipping vkQueueBindSparse() due to invalid remapped VkDeviceMemory.");
-                    goto FAILURE;
-                }
-                pRemappedImageMemories[bindCountIdx].memory = replay_mem;
-            }
-            sIMBinf->pBinds = pRemappedImageMemories;
-            remappedBindSparseInfos[bindInfo_idx].pImageBinds = sIMBinf;
-        }
-
-        if (remappedBindSparseInfos[bindInfo_idx].pImageOpaqueBinds)
-        {
-            sIMOBinf = VKTRACE_NEW_ARRAY(VkSparseImageOpaqueMemoryBindInfo, remappedBindSparseInfos[bindInfo_idx].imageOpaqueBindCount);
-            remappedBindSparseInfos[bindInfo_idx].pImageOpaqueBinds = (const VkSparseImageOpaqueMemoryBindInfo*)(vktrace_trace_packet_interpret_buffer_pointer(pPacket->header, (intptr_t)remappedBindSparseInfos[bindInfo_idx].pImageOpaqueBinds));
-            memcpy((void*)sIMOBinf, (void*)remappedBindSparseInfos[bindInfo_idx].pImageOpaqueBinds, sizeof(VkSparseImageOpaqueMemoryBindInfo)*remappedBindSparseInfos[bindInfo_idx].imageOpaqueBindCount);
-
-            sIMOBinf->image = m_objMapper.remap_images(sIMOBinf->image);
-
-            if (sIMOBinf->image == VK_NULL_HANDLE)
-            {
-                vktrace_LogError("Skipping vkQueueBindSparse() due to invalid remapped VkImage.");
-                goto FAILURE;
-            }
-
-            if (sIMOBinf->bindCount > 0 && sIMOBinf->pBinds)
-            {
-                pRemappedImageOpaqueMemories = (VkSparseMemoryBind*)(vktrace_trace_packet_interpret_buffer_pointer(pPacket->header, (intptr_t)remappedBindSparseInfos[bindInfo_idx].pImageOpaqueBinds->pBinds));
-            }
-            for (uint32_t bindCountIdx = 0; bindCountIdx < sIMOBinf->bindCount; bindCountIdx++)
-            {
-                gpuMemObj local_mem = m_objMapper.m_devicememorys.find(pRemappedImageOpaqueMemories[bindCountIdx].memory)->second;
-                VkDeviceMemory replay_mem = m_objMapper.remap_devicememorys(pRemappedImageOpaqueMemories[bindCountIdx].memory);
-
-                if (replay_mem == VK_NULL_HANDLE || local_mem.pGpuMem == NULL)
-                {
-                    vktrace_LogError("Skipping vkQueueBindSparse() due to invalid remapped VkDeviceMemory.");
-                    goto FAILURE;
-                }
-                pRemappedImageOpaqueMemories[bindCountIdx].memory = replay_mem;
-            }
-            sIMOBinf->pBinds = pRemappedImageOpaqueMemories;
-            remappedBindSparseInfos[bindInfo_idx].pImageOpaqueBinds = sIMOBinf;
-        }
-
-        if (remappedBindSparseInfos[bindInfo_idx].pWaitSemaphores != NULL) {
-            pRemappedWaitSems = VKTRACE_NEW_ARRAY(VkSemaphore, remappedBindSparseInfos[bindInfo_idx].waitSemaphoreCount);
-            remappedBindSparseInfos[bindInfo_idx].pWaitSemaphores = pRemappedWaitSems;
-	        for (uint32_t i = 0; i < remappedBindSparseInfos[bindInfo_idx].waitSemaphoreCount; i++) {
-                (*(pRemappedWaitSems + i)) = m_objMapper.remap_semaphores((*(remappedBindSparseInfos[bindInfo_idx].pWaitSemaphores + i)));
-                if (*(pRemappedWaitSems + i) == VK_NULL_HANDLE) {
-                    vktrace_LogError("Skipping vkQueueSubmit() due to invalid remapped wait VkSemaphore.");
-                    goto FAILURE;
-                }
-            }
-        }
-        if (remappedBindSparseInfos[bindInfo_idx].pSignalSemaphores != NULL) {
-            pRemappedSignalSems = VKTRACE_NEW_ARRAY(VkSemaphore, remappedBindSparseInfos[bindInfo_idx].signalSemaphoreCount);
-            remappedBindSparseInfos[bindInfo_idx].pSignalSemaphores = pRemappedSignalSems;
-            for (uint32_t i = 0; i < remappedBindSparseInfos[bindInfo_idx].signalSemaphoreCount; i++) {
-                (*(pRemappedSignalSems + i)) = m_objMapper.remap_semaphores((*(remappedBindSparseInfos[bindInfo_idx].pSignalSemaphores + i)));
-                if (*(pRemappedSignalSems + i) == VK_NULL_HANDLE) {
-                    vktrace_LogError("Skipping vkQueueSubmit() due to invalid remapped signal VkSemaphore.");
-                    goto FAILURE;
-                }
-            }
-        }
-    }
-
-    replayResult = m_vkFuncs.real_vkQueueBindSparse(remappedQueue,
-        pPacket->bindInfoCount,
-        remappedBindSparseInfos,
-        remappedFence);
-
-FAILURE:
-    VKTRACE_DELETE(remappedBindSparseInfos);
-    VKTRACE_DELETE(sIMBinf);
-    VKTRACE_DELETE(sBMBinf);
-    VKTRACE_DELETE(sIMOBinf);
-    VKTRACE_DELETE(pRemappedSignalSems);
-    VKTRACE_DELETE(pRemappedWaitSems);
-    return replayResult;
-}
-
-
-//VkResult vkReplay::manually_replay_vkGetObjectInfo(packet_vkGetObjectInfo* pPacket)
-//{
-//    VkResult replayResult = VK_ERROR_VALIDATION_FAILED_EXT;
-//
-//    VkDevice remappedDevice = m_objMapper.remap_devices(pPacket->device);
-//    if (remappedDevice == VK_NULL_HANDLE)
-//    {
-//        vktrace_LogError("Skipping vkGetObjectInfo() due to invalid remapped VkDevice.");
-//        return VK_ERROR_VALIDATION_FAILED_EXT;
-//    }
-//
-//    VkObject remappedObject = m_objMapper.remap(pPacket->object, pPacket->objType);
-//    if (remappedObject == VK_NULL_HANDLE)
-//    {
-//        vktrace_LogError("Skipping vkGetObjectInfo() due to invalid remapped VkObject.");
-//        return VK_ERROR_VALIDATION_FAILED_EXT;
-//    }
-//
-//    size_t size = 0;
-//    void* pData = NULL;
-//    if (pPacket->pData != NULL && pPacket->pDataSize != NULL)
-//    {
-//        size = *pPacket->pDataSize;
-//        pData = vktrace_malloc(*pPacket->pDataSize);
-//        memcpy(pData, pPacket->pData, *pPacket->pDataSize);
-//    }
-//    // TODO only search for object once rather than at remap() and init_objMemXXX()
-//    replayResult = m_vkFuncs.real_vkGetObjectInfo(remappedDevice, pPacket->objType, remappedObject, pPacket->infoType, &size, pData);
-//    if (replayResult == VK_SUCCESS)
-//    {
-//        if (size != *pPacket->pDataSize && pData != NULL)
-//        {
-//            vktrace_LogWarning("vkGetObjectInfo returned a differing data size: replay (%d bytes) vs trace (%d bytes).", size, *pPacket->pDataSize);
-//        }
-//        else if (pData != NULL)
-//        {
-//            switch (pPacket->infoType)
-//            {
-//                case VK_OBJECT_INFO_TYPE_MEMORY_REQUIREMENTS:
-//                {
-//                    VkMemoryRequirements *traceReqs = (VkMemoryRequirements *) pPacket->pData;
-//                    VkMemoryRequirements *replayReqs = (VkMemoryRequirements *) pData;
-//                    size_t num = size / sizeof(VkMemoryRequirements);
-//                    for (unsigned int i = 0; i < num; i++)
-//                    {
-//                        if (traceReqs->size != replayReqs->size)
-//                            vktrace_LogWarning("vkGetObjectInfo(INFO_TYPE_MEMORY_REQUIREMENTS) mismatch: trace size %u, replay size %u.", traceReqs->size, replayReqs->size);
-//                        if (traceReqs->alignment != replayReqs->alignment)
-//                            vktrace_LogWarning("vkGetObjectInfo(INFO_TYPE_MEMORY_REQUIREMENTS) mismatch: trace alignment %u, replay aligmnent %u.", traceReqs->alignment, replayReqs->alignment);
-//                        if (traceReqs->granularity != replayReqs->granularity)
-//                            vktrace_LogWarning("vkGetObjectInfo(INFO_TYPE_MEMORY_REQUIREMENTS) mismatch: trace granularity %u, replay granularity %u.", traceReqs->granularity, replayReqs->granularity);
-//                        if (traceReqs->memPropsAllowed != replayReqs->memPropsAllowed)
-//                            vktrace_LogWarning("vkGetObjectInfo(INFO_TYPE_MEMORY_REQUIREMENTS) mismatch: trace memPropsAllowed %u, replay memPropsAllowed %u.", traceReqs->memPropsAllowed, replayReqs->memPropsAllowed);
-//                        if (traceReqs->memPropsRequired != replayReqs->memPropsRequired)
-//                            vktrace_LogWarning("vkGetObjectInfo(INFO_TYPE_MEMORY_REQUIREMENTS) mismatch: trace memPropsRequired %u, replay memPropsRequired %u.", traceReqs->memPropsRequired, replayReqs->memPropsRequired);
-//                        traceReqs++;
-//                        replayReqs++;
-//                    }
-//                    if (m_objMapper.m_adjustForGPU)
-//                        m_objMapper.init_objMemReqs(pPacket->object, replayReqs - num, num);
-//                    break;
-//                }
-//                default:
-//                    if (memcmp(pData, pPacket->pData, size) != 0)
-//                        vktrace_LogWarning("vkGetObjectInfo() mismatch on *pData: between trace and replay *pDataSize %u.", size);
-//            }
-//        }
-//    }
-//    vktrace_free(pData);
-//    return replayResult;
-//}
-
-//VkResult vkReplay::manually_replay_vkGetImageSubresourceInfo(packet_vkGetImageSubresourceInfo* pPacket)
-//{
-//    VkResult replayResult = VK_ERROR_VALIDATION_FAILED_EXT;
-//
-//    VkDevice remappedDevice = m_objMapper.remap_devices(pPacket->device);
-//    if (remappedDevice == VK_NULL_HANDLE)
-//    {
-//        vktrace_LogError("Skipping vkGetImageSubresourceInfo() due to invalid remapped VkDevice.");
-//        return VK_ERROR_VALIDATION_FAILED_EXT;
-//    }
-//
-//    VkImage remappedImage = m_objMapper.remap(pPacket->image);
-//    if (remappedImage == VK_NULL_HANDLE)
-//    {
-//        vktrace_LogError("Skipping vkGetImageSubresourceInfo() due to invalid remapped VkImage.");
-//        return VK_ERROR_VALIDATION_FAILED_EXT;
-//    }
-//
-//    size_t size = 0;
-//    void* pData = NULL;
-//    if (pPacket->pData != NULL && pPacket->pDataSize != NULL)
-//    {
-//        size = *pPacket->pDataSize;
-//        pData = vktrace_malloc(*pPacket->pDataSize);
-//    }
-//    replayResult = m_vkFuncs.real_vkGetImageSubresourceInfo(remappedDevice, remappedImage, pPacket->pSubresource, pPacket->infoType, &size, pData);
-//    if (replayResult == VK_SUCCESS)
-//    {
-//        if (size != *pPacket->pDataSize && pData != NULL)
-//        {
-//            vktrace_LogWarning("vkGetImageSubresourceInfo returned a differing data size: replay (%d bytes) vs trace (%d bytes).", size, *pPacket->pDataSize);
-//        }
-//        else if (pData != NULL && memcmp(pData, pPacket->pData, size) != 0)
-//        {
-//            vktrace_LogWarning("vkGetImageSubresourceInfo returned differing data contents than the trace file contained.");
-//        }
-//    }
-//    vktrace_free(pData);
-//    return replayResult;
-//}
-
-void vkReplay::manually_replay_vkUpdateDescriptorSets(packet_vkUpdateDescriptorSets* pPacket)
-{
-    // We have to remap handles internal to the structures so save the handles prior to remap and then restore
-    // Rather than doing a deep memcpy of the entire struct and fixing any intermediate pointers, do save and restores via STL queue
-
-    VkDevice remappedDevice = m_objMapper.remap_devices(pPacket->device);
-    if (remappedDevice == VK_NULL_HANDLE)
-    {
-        vktrace_LogError("Skipping vkUpdateDescriptorSets() due to invalid remapped VkDevice.");
-        return;
-    }
-
-    VkWriteDescriptorSet* pRemappedWrites = VKTRACE_NEW_ARRAY(VkWriteDescriptorSet, pPacket->descriptorWriteCount);
-    memcpy(pRemappedWrites, pPacket->pDescriptorWrites, pPacket->descriptorWriteCount * sizeof(VkWriteDescriptorSet));
-
-    VkCopyDescriptorSet* pRemappedCopies = VKTRACE_NEW_ARRAY(VkCopyDescriptorSet, pPacket->descriptorCopyCount);
-    memcpy(pRemappedCopies, pPacket->pDescriptorCopies, pPacket->descriptorCopyCount * sizeof(VkCopyDescriptorSet));
-
-    bool errorBadRemap = false;
-
-    for (uint32_t i = 0; i < pPacket->descriptorWriteCount && !errorBadRemap; i++)
-    {
-        pRemappedWrites[i].dstSet = m_objMapper.remap_descriptorsets(pPacket->pDescriptorWrites[i].dstSet);
-        if (pRemappedWrites[i].dstSet == VK_NULL_HANDLE)
-        {
-            vktrace_LogError("Skipping vkUpdateDescriptorSets() due to invalid remapped write VkDescriptorSet.");
-            errorBadRemap = true;
-            break;
-        }
-
-        switch (pPacket->pDescriptorWrites[i].descriptorType) {
-        case VK_DESCRIPTOR_TYPE_SAMPLER:
-            pRemappedWrites[i].pImageInfo = VKTRACE_NEW_ARRAY(VkDescriptorImageInfo, pPacket->pDescriptorWrites[i].descriptorCount);
-            memcpy((void*)pRemappedWrites[i].pImageInfo, pPacket->pDescriptorWrites[i].pImageInfo, pPacket->pDescriptorWrites[i].descriptorCount * sizeof(VkDescriptorImageInfo));
-            for (uint32_t j = 0; j < pPacket->pDescriptorWrites[i].descriptorCount; j++)
-            {
-                if (pPacket->pDescriptorWrites[i].pImageInfo[j].sampler != VK_NULL_HANDLE)
-                {
-                    const_cast<VkDescriptorImageInfo*>(pRemappedWrites[i].pImageInfo)[j].sampler = m_objMapper.remap_samplers(pPacket->pDescriptorWrites[i].pImageInfo[j].sampler);
-                    if (pRemappedWrites[i].pImageInfo[j].sampler == VK_NULL_HANDLE)
-                    {
-                        vktrace_LogError("Skipping vkUpdateDescriptorSets() due to invalid remapped VkSampler.");
-                        errorBadRemap = true;
-                        break;
-                    }
-                }
-            }
-            break;
-        case VK_DESCRIPTOR_TYPE_SAMPLED_IMAGE:
-        case VK_DESCRIPTOR_TYPE_STORAGE_IMAGE:
-        case VK_DESCRIPTOR_TYPE_INPUT_ATTACHMENT:
-            pRemappedWrites[i].pImageInfo = VKTRACE_NEW_ARRAY(VkDescriptorImageInfo, pPacket->pDescriptorWrites[i].descriptorCount);
-            memcpy((void*)pRemappedWrites[i].pImageInfo, pPacket->pDescriptorWrites[i].pImageInfo, pPacket->pDescriptorWrites[i].descriptorCount * sizeof(VkDescriptorImageInfo));
-            for (uint32_t j = 0; j < pPacket->pDescriptorWrites[i].descriptorCount; j++)
-            {
-                if (pPacket->pDescriptorWrites[i].pImageInfo[j].imageView != VK_NULL_HANDLE)
-                {
-                    const_cast<VkDescriptorImageInfo*>(pRemappedWrites[i].pImageInfo)[j].imageView = m_objMapper.remap_imageviews(pPacket->pDescriptorWrites[i].pImageInfo[j].imageView);
-                    if (pRemappedWrites[i].pImageInfo[j].imageView == VK_NULL_HANDLE)
-                    {
-                        vktrace_LogError("Skipping vkUpdateDescriptorSets() due to invalid remapped VkImageView.");
-                        errorBadRemap = true;
-                        break;
-                    }
-                }
-            }
-            break;
-        case VK_DESCRIPTOR_TYPE_COMBINED_IMAGE_SAMPLER:
-            pRemappedWrites[i].pImageInfo = VKTRACE_NEW_ARRAY(VkDescriptorImageInfo, pPacket->pDescriptorWrites[i].descriptorCount);
-            memcpy((void*)pRemappedWrites[i].pImageInfo, pPacket->pDescriptorWrites[i].pImageInfo, pPacket->pDescriptorWrites[i].descriptorCount * sizeof(VkDescriptorImageInfo));
-            for (uint32_t j = 0; j < pPacket->pDescriptorWrites[i].descriptorCount; j++)
-            {
-                if (pPacket->pDescriptorWrites[i].pImageInfo[j].sampler != VK_NULL_HANDLE)
-                {
-                    const_cast<VkDescriptorImageInfo*>(pRemappedWrites[i].pImageInfo)[j].sampler = m_objMapper.remap_samplers(pPacket->pDescriptorWrites[i].pImageInfo[j].sampler);
-                    if (pRemappedWrites[i].pImageInfo[j].sampler == VK_NULL_HANDLE)
-                    {
-                        vktrace_LogError("Skipping vkUpdateDescriptorSets() due to invalid remapped VkSampler.");
-                        errorBadRemap = true;
-                        break;
-                    }
-                }
-                if (pPacket->pDescriptorWrites[i].pImageInfo[j].imageView != VK_NULL_HANDLE)
-                {
-                    const_cast<VkDescriptorImageInfo*>(pRemappedWrites[i].pImageInfo)[j].imageView = m_objMapper.remap_imageviews(pPacket->pDescriptorWrites[i].pImageInfo[j].imageView);
-                    if (pRemappedWrites[i].pImageInfo[j].imageView == VK_NULL_HANDLE)
-                    {
-                        vktrace_LogError("Skipping vkUpdateDescriptorSets() due to invalid remapped VkImageView.");
-                        errorBadRemap = true;
-                        break;
-                    }
-                }
-            }
-            break;
-        case VK_DESCRIPTOR_TYPE_UNIFORM_TEXEL_BUFFER:
-        case VK_DESCRIPTOR_TYPE_STORAGE_TEXEL_BUFFER:
-            pRemappedWrites[i].pTexelBufferView = VKTRACE_NEW_ARRAY(VkBufferView, pPacket->pDescriptorWrites[i].descriptorCount);
-            memcpy((void*)pRemappedWrites[i].pTexelBufferView, pPacket->pDescriptorWrites[i].pTexelBufferView, pPacket->pDescriptorWrites[i].descriptorCount * sizeof(VkBufferView));
-            for (uint32_t j = 0; j < pPacket->pDescriptorWrites[i].descriptorCount; j++)
-            {
-                if (pPacket->pDescriptorWrites[i].pTexelBufferView[j] != VK_NULL_HANDLE)
-                {
-                    const_cast<VkBufferView*>(pRemappedWrites[i].pTexelBufferView)[j] = m_objMapper.remap_bufferviews(pPacket->pDescriptorWrites[i].pTexelBufferView[j]);
-                    if (pRemappedWrites[i].pTexelBufferView[j] == VK_NULL_HANDLE)
-                    {
-                        vktrace_LogError("Skipping vkUpdateDescriptorSets() due to invalid remapped VkBufferView.");
-                        errorBadRemap = true;
-                        break;
-                    }
-                }
-            }
-            break;
-        case VK_DESCRIPTOR_TYPE_UNIFORM_BUFFER:
-        case VK_DESCRIPTOR_TYPE_STORAGE_BUFFER:
-        case VK_DESCRIPTOR_TYPE_UNIFORM_BUFFER_DYNAMIC:
-        case VK_DESCRIPTOR_TYPE_STORAGE_BUFFER_DYNAMIC:
-            pRemappedWrites[i].pBufferInfo = VKTRACE_NEW_ARRAY(VkDescriptorBufferInfo, pPacket->pDescriptorWrites[i].descriptorCount);
-            memcpy((void*)pRemappedWrites[i].pBufferInfo, pPacket->pDescriptorWrites[i].pBufferInfo, pPacket->pDescriptorWrites[i].descriptorCount * sizeof(VkDescriptorBufferInfo));
-            for (uint32_t j = 0; j < pPacket->pDescriptorWrites[i].descriptorCount; j++)
-            {
-                if (pPacket->pDescriptorWrites[i].pBufferInfo[j].buffer != VK_NULL_HANDLE)
-                {
-                    const_cast<VkDescriptorBufferInfo*>(pRemappedWrites[i].pBufferInfo)[j].buffer = m_objMapper.remap_buffers(pPacket->pDescriptorWrites[i].pBufferInfo[j].buffer);
-                    if (pRemappedWrites[i].pBufferInfo[j].buffer == VK_NULL_HANDLE)
-                    {
-                        vktrace_LogError("Skipping vkUpdateDescriptorSets() due to invalid remapped VkBufferView.");
-                        errorBadRemap = true;
-                        break;
-                    }
-                }
-            }
-            /* Nothing to do, already copied the constant values into the new descriptor info */
-        default:
-            break;
-        }
-    }
-
-    for (uint32_t i = 0; i < pPacket->descriptorCopyCount && !errorBadRemap; i++)
-    {
-        pRemappedCopies[i].dstSet = m_objMapper.remap_descriptorsets(pPacket->pDescriptorCopies[i].dstSet);
-        if (pRemappedCopies[i].dstSet == VK_NULL_HANDLE)
-        {
-            vktrace_LogError("Skipping vkUpdateDescriptorSets() due to invalid remapped destination VkDescriptorSet.");
-            errorBadRemap = true;
-            break;
-        }
-
-        pRemappedCopies[i].srcSet = m_objMapper.remap_descriptorsets(pPacket->pDescriptorCopies[i].srcSet);
-        if (pRemappedCopies[i].srcSet == VK_NULL_HANDLE)
-        {
-            vktrace_LogError("Skipping vkUpdateDescriptorSets() due to invalid remapped source VkDescriptorSet.");
-            errorBadRemap = true;
-            break;
-        }
-    }
-
-    if (!errorBadRemap)
-    {
-        // If an error occurred, don't call the real function, but skip ahead so that memory is cleaned up!
-
-        m_vkFuncs.real_vkUpdateDescriptorSets(remappedDevice, pPacket->descriptorWriteCount, pRemappedWrites, pPacket->descriptorCopyCount, pRemappedCopies);
-    }
-
-    for (uint32_t d = 0; d < pPacket->descriptorWriteCount; d++)
-    {
-        if (pRemappedWrites[d].pImageInfo != NULL) {
-            VKTRACE_DELETE((void*)pRemappedWrites[d].pImageInfo);
-            pRemappedWrites[d].pImageInfo = NULL;
-        }
-        if (pRemappedWrites[d].pBufferInfo != NULL) {
-            VKTRACE_DELETE((void*)pRemappedWrites[d].pBufferInfo);
-            pRemappedWrites[d].pImageInfo = NULL;
-        }
-        if (pRemappedWrites[d].pTexelBufferView != NULL) {
-            VKTRACE_DELETE((void*)pRemappedWrites[d].pTexelBufferView);
-            pRemappedWrites[d].pTexelBufferView = NULL;
-        }
-    }
-    VKTRACE_DELETE(pRemappedWrites);
-    VKTRACE_DELETE(pRemappedCopies);
-}
-
-VkResult vkReplay::manually_replay_vkCreateDescriptorSetLayout(packet_vkCreateDescriptorSetLayout* pPacket)
-{
-    VkResult replayResult = VK_ERROR_VALIDATION_FAILED_EXT;
-
-    VkDevice remappedDevice = m_objMapper.remap_devices(pPacket->device);
-    if (remappedDevice == VK_NULL_HANDLE)
-    {
-        vktrace_LogError("Skipping vkCreateDescriptorSetLayout() due to invalid remapped VkDevice.");
-        return VK_ERROR_VALIDATION_FAILED_EXT;
-    }
-
-    VkDescriptorSetLayoutCreateInfo *pInfo = (VkDescriptorSetLayoutCreateInfo*) pPacket->pCreateInfo;
-    if (pInfo != NULL)
-    {
-        if (pInfo->pBindings != NULL)
-        {
-            for (unsigned int i = 0; i < pInfo->bindingCount; i++)
-            {
-                VkDescriptorSetLayoutBinding *pBindings = (VkDescriptorSetLayoutBinding *) &pInfo->pBindings[i];
-                if (pBindings->pImmutableSamplers != NULL)
-                {
-                    for (unsigned int j = 0; j < pBindings->descriptorCount; j++)
-                    {
-                        VkSampler* pSampler = (VkSampler*)&pBindings->pImmutableSamplers[j];
-                        *pSampler = m_objMapper.remap_samplers(pBindings->pImmutableSamplers[j]);
-                        if (*pSampler == VK_NULL_HANDLE)
-                        {
-                            vktrace_LogError("Skipping vkCreateDescriptorSetLayout() due to invalid remapped VkSampler.");
-                            return VK_ERROR_VALIDATION_FAILED_EXT;
-                        }
-                    }
-                }
-            }
-        }
-    }
-    VkDescriptorSetLayout setLayout;
-    replayResult = m_vkFuncs.real_vkCreateDescriptorSetLayout(remappedDevice, pPacket->pCreateInfo, NULL, &setLayout);
-    if (replayResult == VK_SUCCESS)
-    {
-        m_objMapper.add_to_descriptorsetlayouts_map(*(pPacket->pSetLayout), setLayout);
-    }
-    return replayResult;
-}
-
-void vkReplay::manually_replay_vkDestroyDescriptorSetLayout(packet_vkDestroyDescriptorSetLayout* pPacket)
-{
-    VkDevice remappedDevice = m_objMapper.remap_devices(pPacket->device);
-    if (remappedDevice == VK_NULL_HANDLE) {
-        vktrace_LogError("Skipping vkDestroyDescriptorSetLayout() due to invalid remapped VkDevice.");
-        return;
-    }
-
-    m_vkFuncs.real_vkDestroyDescriptorSetLayout(remappedDevice, pPacket->descriptorSetLayout, NULL);
-    m_objMapper.rm_from_descriptorsetlayouts_map(pPacket->descriptorSetLayout);
-}
-
-VkResult vkReplay::manually_replay_vkAllocateDescriptorSets(packet_vkAllocateDescriptorSets* pPacket)
-{
-    VkResult replayResult = VK_ERROR_VALIDATION_FAILED_EXT;
-
-    VkDevice remappedDevice = m_objMapper.remap_devices(pPacket->device);
-    if (remappedDevice == VK_NULL_HANDLE)
-    {
-        vktrace_LogError("Skipping vkAllocateDescriptorSets() due to invalid remapped VkDevice.");
-        return VK_ERROR_VALIDATION_FAILED_EXT;
-    }
-
-    VkDescriptorPool remappedPool = m_objMapper.remap_descriptorpools(pPacket->pAllocateInfo->descriptorPool);
-    if (remappedPool == VK_NULL_HANDLE)
-    {
-        vktrace_LogError("Skipping vkAllocateDescriptorSets() due to invalid remapped VkDescriptorPool.");
-        return VK_ERROR_VALIDATION_FAILED_EXT;
-    }
-
-    VkDescriptorSetLayout* pRemappedSetLayouts = VKTRACE_NEW_ARRAY(VkDescriptorSetLayout, pPacket->pAllocateInfo->descriptorSetCount);
-
-    VkDescriptorSetAllocateInfo allocateInfo;
-    allocateInfo.pNext = NULL;
-    allocateInfo.sType = VK_STRUCTURE_TYPE_DESCRIPTOR_SET_ALLOCATE_INFO;
-    allocateInfo.descriptorPool = remappedPool;
-    allocateInfo.descriptorSetCount = pPacket->pAllocateInfo->descriptorSetCount;
-    allocateInfo.pSetLayouts = pRemappedSetLayouts;
-
-    for (uint32_t i = 0; i < allocateInfo.descriptorSetCount; i++)
-    {
-        pRemappedSetLayouts[i] = m_objMapper.remap_descriptorsetlayouts(pPacket->pAllocateInfo->pSetLayouts[i]);
-        if (pRemappedSetLayouts[i] == VK_NULL_HANDLE)
-        {
-            vktrace_LogError("Skipping vkAllocateDescriptorSets() due to invalid remapped VkDescriptorSetLayout.");
-            VKTRACE_DELETE(pRemappedSetLayouts);
-            return VK_ERROR_VALIDATION_FAILED_EXT;
-        }
-    }
-
-    VkDescriptorSet* pDescriptorSets = NULL;
-    replayResult = m_vkFuncs.real_vkAllocateDescriptorSets(
-                       remappedDevice,
-                       pPacket->pAllocateInfo,
-                       pDescriptorSets);
-    if(replayResult == VK_SUCCESS)
-    {
-        for(uint32_t i = 0; i < pPacket->pAllocateInfo->descriptorSetCount; ++i)
-        {
-           m_objMapper.add_to_descriptorsets_map(pPacket->pDescriptorSets[i], pDescriptorSets[i]);
-        }
-    }
-
-    VKTRACE_DELETE(pRemappedSetLayouts);
-
-    return replayResult;
-}
-
-VkResult vkReplay::manually_replay_vkFreeDescriptorSets(packet_vkFreeDescriptorSets* pPacket)
-{
-    VkResult replayResult = VK_ERROR_VALIDATION_FAILED_EXT;
-
-    VkDevice remappedDevice = m_objMapper.remap_devices(pPacket->device);
-    if (remappedDevice == VK_NULL_HANDLE)
-    {
-        vktrace_LogError("Skipping vkFreeDescriptorSets() due to invalid remapped VkDevice.");
-        return VK_ERROR_VALIDATION_FAILED_EXT;
-    }
-
-    VkDescriptorPool remappedDescriptorPool;
-    remappedDescriptorPool = m_objMapper.remap_descriptorpools(pPacket->descriptorPool);
-    if (remappedDescriptorPool == VK_NULL_HANDLE)
-    {
-        vktrace_LogError("Skipping vkFreeDescriptorSets() due to invalid remapped VkDescriptorPool.");
-        return VK_ERROR_VALIDATION_FAILED_EXT;
-    }
-
-    VkDescriptorSet* localDSs = VKTRACE_NEW_ARRAY(VkDescriptorSet, pPacket->descriptorSetCount);
-    uint32_t i;
-    for (i = 0; i < pPacket->descriptorSetCount; ++i) {
-        localDSs[i] = m_objMapper.remap_descriptorsets(pPacket->pDescriptorSets[i]);
-        if (localDSs[i] == VK_NULL_HANDLE && pPacket->pDescriptorSets[i] != VK_NULL_HANDLE)
-        {
-            vktrace_LogError("Skipping vkFreeDescriptorSets() due to invalid remapped VkDescriptorSet.");
-            VKTRACE_DELETE(localDSs);
-            return VK_ERROR_VALIDATION_FAILED_EXT;
-        }
-    }
-
-    replayResult = m_vkFuncs.real_vkFreeDescriptorSets(remappedDevice, remappedDescriptorPool, pPacket->descriptorSetCount, localDSs);
-    if(replayResult == VK_SUCCESS)
-    {
-        for (i = 0; i < pPacket->descriptorSetCount; ++i) {
-           m_objMapper.rm_from_descriptorsets_map(pPacket->pDescriptorSets[i]);
-        }
-    }
-    VKTRACE_DELETE(localDSs);
-    return replayResult;
-}
-
-void vkReplay::manually_replay_vkCmdBindDescriptorSets(packet_vkCmdBindDescriptorSets* pPacket)
-{
-    VkCommandBuffer remappedCommandBuffer = m_objMapper.remap_commandbuffers(pPacket->commandBuffer);
-    if (remappedCommandBuffer == VK_NULL_HANDLE)
-    {
-        vktrace_LogError("Skipping vkCmdBindDescriptorSets() due to invalid remapped VkCommandBuffer.");
-        return;
-    }
-
-    VkPipelineLayout remappedLayout = m_objMapper.remap_pipelinelayouts(pPacket->layout);
-    if (remappedLayout == VK_NULL_HANDLE)
-    {
-        vktrace_LogError("Skipping vkCmdBindDescriptorSets() due to invalid remapped VkPipelineLayout.");
-        return;
-    }
-
-    VkDescriptorSet* pRemappedSets = (VkDescriptorSet *) vktrace_malloc(sizeof(VkDescriptorSet) * pPacket->descriptorSetCount);
-    if (pRemappedSets == NULL)
-    {
-        vktrace_LogError("Replay of CmdBindDescriptorSets out of memory.");
-        return;
-    }
-
-    for (uint32_t idx = 0; idx < pPacket->descriptorSetCount && pPacket->pDescriptorSets != NULL; idx++)
-    {
-        pRemappedSets[idx] = m_objMapper.remap_descriptorsets(pPacket->pDescriptorSets[idx]);
-        if (pRemappedSets[idx] == VK_NULL_HANDLE && pPacket->pDescriptorSets[idx] != VK_NULL_HANDLE)
-        {
-            vktrace_LogError("Skipping vkCmdBindDescriptorSets() due to invalid remapped VkDescriptorSet.");
-            vktrace_free(pRemappedSets);
-            return;
-        }
-    }
-
-    m_vkFuncs.real_vkCmdBindDescriptorSets(remappedCommandBuffer, pPacket->pipelineBindPoint, remappedLayout, pPacket->firstSet, pPacket->descriptorSetCount, pRemappedSets, pPacket->dynamicOffsetCount, pPacket->pDynamicOffsets);
-    vktrace_free(pRemappedSets);
-    return;
-}
-
-void vkReplay::manually_replay_vkCmdBindVertexBuffers(packet_vkCmdBindVertexBuffers* pPacket)
-{
-    VkCommandBuffer remappedCommandBuffer = m_objMapper.remap_commandbuffers(pPacket->commandBuffer);
-    if (remappedCommandBuffer == VK_NULL_HANDLE)
-    {
-        vktrace_LogError("Skipping vkCmdBindVertexBuffers() due to invalid remapped VkCommandBuffer.");
-        return;
-    }
-
-    VkBuffer *pSaveBuff = VKTRACE_NEW_ARRAY(VkBuffer, pPacket->bindingCount);
-    if (pSaveBuff == NULL && pPacket->bindingCount > 0)
-    {
-        vktrace_LogError("Replay of CmdBindVertexBuffers out of memory.");
-        return;
-    }
-    uint32_t i = 0;
-    if (pPacket->pBuffers != NULL) {
-        for (i = 0; i < pPacket->bindingCount; i++)
-        {
-            VkBuffer *pBuff = (VkBuffer*) &(pPacket->pBuffers[i]);
-            pSaveBuff[i] = pPacket->pBuffers[i];
-            *pBuff = m_objMapper.remap_buffers(pPacket->pBuffers[i]);
-            if (*pBuff == VK_NULL_HANDLE && pPacket->pBuffers[i] != VK_NULL_HANDLE)
-            {
-                vktrace_LogError("Skipping vkCmdBindVertexBuffers() due to invalid remapped VkBuffer.");
-                VKTRACE_DELETE(pSaveBuff);
-                return;
-            }
-        }
-    }
-    m_vkFuncs.real_vkCmdBindVertexBuffers(remappedCommandBuffer, pPacket->firstBinding, pPacket->bindingCount, pPacket->pBuffers, pPacket->pOffsets);
-    for (uint32_t k = 0; k < i; k++)
-    {
-        VkBuffer *pBuff = (VkBuffer*) &(pPacket->pBuffers[k]);
-        *pBuff = pSaveBuff[k];
-    }
-    VKTRACE_DELETE(pSaveBuff);
-    return;
-}
-
-//VkResult vkReplay::manually_replay_vkCreateGraphicsPipeline(packet_vkCreateGraphicsPipeline* pPacket)
-//{
-//    VkResult replayResult = VK_ERROR_VALIDATION_FAILED_EXT;
-//
-//    VkDevice remappedDevice = m_objMapper.remap_devices(pPacket->device);
-//    if (remappedDevice == VK_NULL_HANDLE)
-//    {
-//        vktrace_LogError("Skipping vkCreateGraphicsPipeline() due to invalid remapped VkDevice.");
-//        return VK_ERROR_VALIDATION_FAILED_EXT;
-//    }
-//
-//    // remap shaders from each stage
-//    VkPipelineShaderStageCreateInfo* pRemappedStages = VKTRACE_NEW_ARRAY(VkPipelineShaderStageCreateInfo, pPacket->pCreateInfo->stageCount);
-//    memcpy(pRemappedStages, pPacket->pCreateInfo->pStages, sizeof(VkPipelineShaderStageCreateInfo) * pPacket->pCreateInfo->stageCount);
-//    for (uint32_t i = 0; i < pPacket->pCreateInfo->stageCount; i++)
-//    {
-//        pRemappedStages[i].shader = m_objMapper.remap(pRemappedStages[i].shader);
-//        if (pRemappedStages[i].shader == VK_NULL_HANDLE)
-//        {
-//            vktrace_LogError("Skipping vkCreateGraphicsPipeline() due to invalid remapped VkShader.");
-//            return VK_ERROR_VALIDATION_FAILED_EXT;
-//        }
-//    }
-//
-//    VkGraphicsPipelineCreateInfo createInfo = {
-//        .sType = pPacket->pCreateInfo->sType,
-//        .pNext = pPacket->pCreateInfo->pNext,
-//        .stageCount = pPacket->pCreateInfo->stageCount,
-//        .pStages = pRemappedStages,
-//        .pVertexInputState = pPacket->pCreateInfo->pVertexInputState,
-//        .pIaState = pPacket->pCreateInfo->pIaState,
-//        .pTessState = pPacket->pCreateInfo->pTessState,
-//        .pVpState = pPacket->pCreateInfo->pVpState,
-//        .pRsState = pPacket->pCreateInfo->pRsState,
-//        .pMsState = pPacket->pCreateInfo->pMsState,
-//        .pDsState = pPacket->pCreateInfo->pDsState,
-//        .pCbState = pPacket->pCreateInfo->pCbState,
-//        .flags = pPacket->pCreateInfo->flags,
-//        .layout = m_objMapper.remap(pPacket->pCreateInfo->layout)
-//    };
-//
-//    VkPipeline pipeline;
-//    replayResult = m_vkFuncs.real_vkCreateGraphicsPipeline(remappedDevice, &createInfo, &pipeline);
-//    if (replayResult == VK_SUCCESS)
-//    {
-//        m_objMapper.add_to_map(pPacket->pPipeline, &pipeline);
-//    }
-//
-//    VKTRACE_DELETE(pRemappedStages);
-//
-//    return replayResult;
-//}
-
-VkResult vkReplay::manually_replay_vkGetPipelineCacheData(packet_vkGetPipelineCacheData* pPacket)
-{
-    VkResult replayResult = VK_ERROR_VALIDATION_FAILED_EXT;
-    size_t dataSize;
-    VkDevice remappeddevice = m_objMapper.remap_devices(pPacket->device);
-    if (remappeddevice == VK_NULL_HANDLE)
-    {
-        vktrace_LogError("Skipping vkGetPipelineCacheData() due to invalid remapped VkDevice.");
-        return VK_ERROR_VALIDATION_FAILED_EXT;
-    }
-
-    VkPipelineCache remappedpipelineCache = m_objMapper.remap_pipelinecaches(pPacket->pipelineCache);
-    if (pPacket->pipelineCache != VK_NULL_HANDLE && remappedpipelineCache == VK_NULL_HANDLE)
-    {
-        vktrace_LogError("Skipping vkGetPipelineCacheData() due to invalid remapped VkPipelineCache.");
-        return VK_ERROR_VALIDATION_FAILED_EXT;
-    }
-
-    // Since the returned data size may not be equal to size of the buffer in the trace packet allocate a local buffer as needed
-    replayResult = m_vkFuncs.real_vkGetPipelineCacheData(remappeddevice, remappedpipelineCache, &dataSize, NULL);
-    if (replayResult != VK_SUCCESS)
-        return replayResult;
-    if (pPacket->pData) {
-        uint8_t *pData = VKTRACE_NEW_ARRAY(uint8_t, dataSize);
-        replayResult = m_vkFuncs.real_vkGetPipelineCacheData(remappeddevice, remappedpipelineCache, pPacket->pDataSize, pData);
-        VKTRACE_DELETE(pData);
-    }
-    return replayResult;
-}
-
-VkResult vkReplay::manually_replay_vkCreateComputePipelines(packet_vkCreateComputePipelines* pPacket)
-{
-    VkResult replayResult = VK_ERROR_VALIDATION_FAILED_EXT;
-    VkDevice remappeddevice = m_objMapper.remap_devices(pPacket->device);
-    uint32_t i;
-
-    if (pPacket->device != VK_NULL_HANDLE && remappeddevice == VK_NULL_HANDLE)
-    {
-        return VK_ERROR_VALIDATION_FAILED_EXT;
-    }
-
-    VkPipelineCache pipelineCache;
-    pipelineCache = m_objMapper.remap_pipelinecaches(pPacket->pipelineCache);
-
-    VkComputePipelineCreateInfo* pLocalCIs = VKTRACE_NEW_ARRAY(VkComputePipelineCreateInfo, pPacket->createInfoCount);
-    memcpy((void*)pLocalCIs, (void*)(pPacket->pCreateInfos), sizeof(VkComputePipelineCreateInfo)*pPacket->createInfoCount);
-
-    // Fix up stage sub-elements
-    for (i = 0; i<pPacket->createInfoCount; i++)
-    {
-        pLocalCIs[i].stage.module = m_objMapper.remap_shadermodules(pLocalCIs[i].stage.module);
-
-        if (pLocalCIs[i].stage.pName)
-            pLocalCIs[i].stage.pName = (const char*)(vktrace_trace_packet_interpret_buffer_pointer(pPacket->header, (intptr_t)pLocalCIs[i].stage.pName));
-
-        if (pLocalCIs[i].stage.pSpecializationInfo)
-        {
-            VkSpecializationInfo* si = VKTRACE_NEW(VkSpecializationInfo);
-            pLocalCIs[i].stage.pSpecializationInfo = (const VkSpecializationInfo*)(vktrace_trace_packet_interpret_buffer_pointer(pPacket->header, (intptr_t)pLocalCIs[i].stage.pSpecializationInfo));
-            memcpy((void*)si, (void*)(pLocalCIs[i].stage.pSpecializationInfo), sizeof(VkSpecializationInfo));
-
-            if (si->mapEntryCount > 0 && si->pMapEntries)
-                si->pMapEntries = (const VkSpecializationMapEntry*)(vktrace_trace_packet_interpret_buffer_pointer(pPacket->header, (intptr_t)pLocalCIs[i].stage.pSpecializationInfo->pMapEntries));
-            if (si->dataSize > 0 && si->pData)
-                si->pData = (const void*)(vktrace_trace_packet_interpret_buffer_pointer(pPacket->header, (intptr_t)si->pData));
-            pLocalCIs[i].stage.pSpecializationInfo = si;
-        }
-
-        pLocalCIs[i].layout = m_objMapper.remap_pipelinelayouts(pLocalCIs[i].layout);
-        pLocalCIs[i].basePipelineHandle = m_objMapper.remap_pipelines(pLocalCIs[i].basePipelineHandle);
-    }
-
-    VkPipeline *local_pPipelines = VKTRACE_NEW_ARRAY(VkPipeline, pPacket->createInfoCount);
-
-    replayResult = m_vkFuncs.real_vkCreateComputePipelines(remappeddevice, pipelineCache, pPacket->createInfoCount, pLocalCIs, NULL, local_pPipelines);
-
-    if (replayResult == VK_SUCCESS)
-    {
-        for (i = 0; i < pPacket->createInfoCount; i++) {
-            m_objMapper.add_to_pipelines_map(pPacket->pPipelines[i], local_pPipelines[i]);
-        }
-    }
-
-    for (i = 0; i<pPacket->createInfoCount; i++)
-        if (pLocalCIs[i].stage.pSpecializationInfo)
-            VKTRACE_DELETE((void *)pLocalCIs[i].stage.pSpecializationInfo);
-    VKTRACE_DELETE(pLocalCIs);
-    VKTRACE_DELETE(local_pPipelines);
-
-    return replayResult;
-}
-
-VkResult vkReplay::manually_replay_vkCreateGraphicsPipelines(packet_vkCreateGraphicsPipelines* pPacket)
-{
-    VkResult replayResult = VK_ERROR_VALIDATION_FAILED_EXT;
-
-    VkDevice remappedDevice = m_objMapper.remap_devices(pPacket->device);
-    if (remappedDevice == VK_NULL_HANDLE)
-    {
-        vktrace_LogError("Skipping vkCreateGraphicsPipelines() due to invalid remapped VkDevice.");
-        return VK_ERROR_VALIDATION_FAILED_EXT;
-    }
-
-    // remap shaders from each stage
-    VkPipelineShaderStageCreateInfo* pRemappedStages = VKTRACE_NEW_ARRAY(VkPipelineShaderStageCreateInfo, pPacket->pCreateInfos->stageCount);
-    memcpy(pRemappedStages, pPacket->pCreateInfos->pStages, sizeof(VkPipelineShaderStageCreateInfo) * pPacket->pCreateInfos->stageCount);
-
-    VkGraphicsPipelineCreateInfo* pLocalCIs = VKTRACE_NEW_ARRAY(VkGraphicsPipelineCreateInfo, pPacket->createInfoCount);
-    uint32_t i, j;
-    for (i=0; i<pPacket->createInfoCount; i++) {
-        memcpy((void*)&(pLocalCIs[i]), (void*)&(pPacket->pCreateInfos[i]), sizeof(VkGraphicsPipelineCreateInfo));
-        for (j=0; j < pPacket->pCreateInfos[i].stageCount; j++)
-        {
-            pRemappedStages[j].module = m_objMapper.remap_shadermodules(pRemappedStages[j].module);
-            if (pRemappedStages[j].module == VK_NULL_HANDLE)
-            {
-                vktrace_LogError("Skipping vkCreateGraphicsPipelines() due to invalid remapped VkShaderModule.");
-                VKTRACE_DELETE(pRemappedStages);
-                VKTRACE_DELETE(pLocalCIs);
-                return VK_ERROR_VALIDATION_FAILED_EXT;
-            }
-        }
-        VkPipelineShaderStageCreateInfo** ppSSCI = (VkPipelineShaderStageCreateInfo**)&(pLocalCIs[i].pStages);
-        *ppSSCI = pRemappedStages;
-
-        pLocalCIs[i].layout = m_objMapper.remap_pipelinelayouts(pPacket->pCreateInfos[i].layout);
-        if (pLocalCIs[i].layout == VK_NULL_HANDLE)
-        {
-            vktrace_LogError("Skipping vkCreateGraphicsPipelines() due to invalid remapped VkPipelineLayout.");
-            VKTRACE_DELETE(pRemappedStages);
-            VKTRACE_DELETE(pLocalCIs);
-            return VK_ERROR_VALIDATION_FAILED_EXT;
-        }
-
-        pLocalCIs[i].renderPass = m_objMapper.remap_renderpasss(pPacket->pCreateInfos[i].renderPass);
-        if (pLocalCIs[i].renderPass == VK_NULL_HANDLE)
-        {
-            vktrace_LogError("Skipping vkCreateGraphicsPipelines() due to invalid remapped VkRenderPass.");
-            VKTRACE_DELETE(pRemappedStages);
-            VKTRACE_DELETE(pLocalCIs);
-            return VK_ERROR_VALIDATION_FAILED_EXT;
-        }
-
-        pLocalCIs[i].basePipelineHandle = m_objMapper.remap_pipelines(pPacket->pCreateInfos[i].basePipelineHandle);
-        if (pLocalCIs[i].basePipelineHandle == VK_NULL_HANDLE && pPacket->pCreateInfos[i].basePipelineHandle != VK_NULL_HANDLE)
-        {
-            vktrace_LogError("Skipping vkCreateGraphicsPipelines() due to invalid remapped VkPipeline.");
-            VKTRACE_DELETE(pRemappedStages);
-            VKTRACE_DELETE(pLocalCIs);
-            return VK_ERROR_VALIDATION_FAILED_EXT;
-        }
-
-        ((VkPipelineViewportStateCreateInfo*)pLocalCIs[i].pViewportState)->pViewports =
-                (VkViewport*)vktrace_trace_packet_interpret_buffer_pointer(pPacket->header, (intptr_t)pPacket->pCreateInfos[i].pViewportState->pViewports);
-        ((VkPipelineViewportStateCreateInfo*)pLocalCIs[i].pViewportState)->pScissors =
-                (VkRect2D*)vktrace_trace_packet_interpret_buffer_pointer(pPacket->header, (intptr_t)pPacket->pCreateInfos[i].pViewportState->pScissors);
-
-        ((VkPipelineMultisampleStateCreateInfo*)pLocalCIs[i].pMultisampleState)->pSampleMask =
-                (VkSampleMask*)vktrace_trace_packet_interpret_buffer_pointer(pPacket->header, (intptr_t)pPacket->pCreateInfos[i].pMultisampleState->pSampleMask);
-    }
-
-    VkPipelineCache remappedPipelineCache;
-    remappedPipelineCache = m_objMapper.remap_pipelinecaches(pPacket->pipelineCache);
-    if (remappedPipelineCache == VK_NULL_HANDLE && pPacket->pipelineCache != VK_NULL_HANDLE)
-    {
-        vktrace_LogError("Skipping vkCreateGraphicsPipelines() due to invalid remapped VkPipelineCache.");
-        VKTRACE_DELETE(pRemappedStages);
-        VKTRACE_DELETE(pLocalCIs);
-        return VK_ERROR_VALIDATION_FAILED_EXT;
-    }
-
-    uint32_t createInfoCount = pPacket->createInfoCount;
-    VkPipeline *local_pPipelines = VKTRACE_NEW_ARRAY(VkPipeline, pPacket->createInfoCount);
-
-    replayResult = m_vkFuncs.real_vkCreateGraphicsPipelines(remappedDevice, remappedPipelineCache, createInfoCount, pLocalCIs, NULL, local_pPipelines);
-
-    if (replayResult == VK_SUCCESS)
-    {
-        for (i = 0; i < pPacket->createInfoCount; i++) {
-            m_objMapper.add_to_pipelines_map(pPacket->pPipelines[i], local_pPipelines[i]);
-        }
-    }
-
-    VKTRACE_DELETE(pRemappedStages);
-    VKTRACE_DELETE(pLocalCIs);
-    VKTRACE_DELETE(local_pPipelines);
-
-    return replayResult;
-}
-
-VkResult vkReplay::manually_replay_vkCreatePipelineLayout(packet_vkCreatePipelineLayout* pPacket)
-{
-    VkResult replayResult = VK_ERROR_VALIDATION_FAILED_EXT;
-
-    VkDevice remappedDevice = m_objMapper.remap_devices(pPacket->device);
-    if (remappedDevice == VK_NULL_HANDLE)
-        return VK_ERROR_VALIDATION_FAILED_EXT;
-
-    // array to store the original trace-time layouts, so that we can remap them inside the packet and then
-    // restore them after replaying the API call.
-    VkDescriptorSetLayout* pSaveLayouts = NULL;
-    if (pPacket->pCreateInfo->setLayoutCount > 0) {
-        pSaveLayouts = (VkDescriptorSetLayout*) vktrace_malloc(sizeof(VkDescriptorSetLayout) * pPacket->pCreateInfo->setLayoutCount);
-        if (!pSaveLayouts) {
-            vktrace_LogError("Replay of CreatePipelineLayout out of memory.");
-            return VK_ERROR_VALIDATION_FAILED_EXT;
-        }
-    }
-    uint32_t i = 0;
-    for (i = 0; (i < pPacket->pCreateInfo->setLayoutCount) && (pPacket->pCreateInfo->pSetLayouts != NULL); i++) {
-        VkDescriptorSetLayout* pSL = (VkDescriptorSetLayout*) &(pPacket->pCreateInfo->pSetLayouts[i]);
-        pSaveLayouts[i] = pPacket->pCreateInfo->pSetLayouts[i];
-        *pSL = m_objMapper.remap_descriptorsetlayouts(pPacket->pCreateInfo->pSetLayouts[i]);
-    }
-    VkPipelineLayout localPipelineLayout;
-    replayResult = m_vkFuncs.real_vkCreatePipelineLayout(remappedDevice, pPacket->pCreateInfo, NULL, &localPipelineLayout);
-    if (replayResult == VK_SUCCESS)
-    {
-        m_objMapper.add_to_pipelinelayouts_map(*(pPacket->pPipelineLayout), localPipelineLayout);
-    }
-    // restore packet to contain the original Set Layouts before being remapped.
-    for (uint32_t k = 0; k < i; k++) {
-        VkDescriptorSetLayout* pSL = (VkDescriptorSetLayout*) &(pPacket->pCreateInfo->pSetLayouts[k]);
-        *pSL = pSaveLayouts[k];
-    }
-    if (pSaveLayouts != NULL) {
-        vktrace_free(pSaveLayouts);
-    }
-    return replayResult;
-}
-
-void vkReplay::manually_replay_vkCmdWaitEvents(packet_vkCmdWaitEvents* pPacket)
-{
-    VkDevice traceDevice;
-    VkDevice replayDevice;
-    uint32_t srcReplayIdx, dstReplayIdx;
-    VkCommandBuffer remappedCommandBuffer = m_objMapper.remap_commandbuffers(pPacket->commandBuffer);
-    if (remappedCommandBuffer == VK_NULL_HANDLE)
-    {
-        vktrace_LogError("Skipping vkCmdWaitEvents() due to invalid remapped VkCommandBuffer.");
-        return;
-    }
-
-    VkEvent* saveEvent = VKTRACE_NEW_ARRAY(VkEvent, pPacket->eventCount);
-    uint32_t idx = 0;
-    uint32_t numRemapBuf = 0;
-    uint32_t numRemapImg = 0;
-    for (idx = 0; idx < pPacket->eventCount; idx++)
-    {
-        VkEvent *pEvent = (VkEvent *) &(pPacket->pEvents[idx]);
-        saveEvent[idx] = pPacket->pEvents[idx];
-        *pEvent = m_objMapper.remap_events(pPacket->pEvents[idx]);
-        if (*pEvent == VK_NULL_HANDLE)
-        {
-            vktrace_LogError("Skipping vkCmdWaitEvents() due to invalid remapped VkEvent.");
-            VKTRACE_DELETE(saveEvent);
-            return;
-        }
-    }
-
-    VkBuffer* saveBuf = VKTRACE_NEW_ARRAY(VkBuffer, pPacket->bufferMemoryBarrierCount);
-    for (idx = 0; idx < pPacket->bufferMemoryBarrierCount; idx++)
-    {
-        VkBufferMemoryBarrier *pNextBuf = (VkBufferMemoryBarrier *)& (pPacket->pBufferMemoryBarriers[idx]);
-        saveBuf[numRemapBuf++] = pNextBuf->buffer;
-        traceDevice = traceBufferToDevice[pNextBuf->buffer];
-        pNextBuf->buffer = m_objMapper.remap_buffers(pNextBuf->buffer);
-        if (pNextBuf->buffer == VK_NULL_HANDLE)
-        {
-            vktrace_LogError("Skipping vkCmdWaitEvents() due to invalid remapped VkBuffer.");
-            VKTRACE_DELETE(saveEvent);
-            VKTRACE_DELETE(saveBuf);
-            return;
-        }
-        replayDevice = replayBufferToDevice[pNextBuf->buffer];
-        if (getQueueFamilyIdx(traceDevice,
-                              replayDevice,
-                              pPacket->pBufferMemoryBarriers[idx].srcQueueFamilyIndex,
-                              &srcReplayIdx) &&
-            getQueueFamilyIdx(traceDevice,
-                              replayDevice,
-                              pPacket->pBufferMemoryBarriers[idx].dstQueueFamilyIndex,
-                              &dstReplayIdx))
-        {
-            *((uint32_t *)&pPacket->pBufferMemoryBarriers[idx].srcQueueFamilyIndex) = srcReplayIdx;
-            *((uint32_t *)&pPacket->pBufferMemoryBarriers[idx].srcQueueFamilyIndex) = dstReplayIdx;
-        } else {
-            vktrace_LogError("vkCmdWaitEvents failed, bad srcQueueFamilyIndex");
-            return;
-        }
-    }
-    VkImage* saveImg = VKTRACE_NEW_ARRAY(VkImage, pPacket->imageMemoryBarrierCount);
-    for (idx = 0; idx < pPacket->imageMemoryBarrierCount; idx++)
-    {
-        VkImageMemoryBarrier *pNextImg = (VkImageMemoryBarrier *) &(pPacket->pImageMemoryBarriers[idx]);
-        saveImg[numRemapImg++] = pNextImg->image;
-        traceDevice = traceImageToDevice[pNextImg->image];
-        pNextImg->image = m_objMapper.remap_images(pNextImg->image);
-        if (pNextImg->image == VK_NULL_HANDLE)
-        {
-            vktrace_LogError("Skipping vkCmdWaitEvents() due to invalid remapped VkImage.");
-            VKTRACE_DELETE(saveEvent);
-            VKTRACE_DELETE(saveBuf);
-            VKTRACE_DELETE(saveImg);
-            return;
-        }
-        replayDevice = replayImageToDevice[pNextImg->image];
-        if (getQueueFamilyIdx(traceDevice,
-                              replayDevice,
-                              pPacket->pImageMemoryBarriers[idx].srcQueueFamilyIndex,
-                              &srcReplayIdx) &&
-            getQueueFamilyIdx(traceDevice,
-                              replayDevice,
-                              pPacket->pImageMemoryBarriers[idx].dstQueueFamilyIndex,
-                              &dstReplayIdx))
-        {
-            *((uint32_t *)&pPacket->pImageMemoryBarriers[idx].srcQueueFamilyIndex) = srcReplayIdx;
-            *((uint32_t *)&pPacket->pImageMemoryBarriers[idx].srcQueueFamilyIndex) = dstReplayIdx;
-        } else {
-            vktrace_LogError("vkCmdWaitEvents failed, bad srcQueueFamilyIndex");
-            return;
-        }
-    }
-    m_vkFuncs.real_vkCmdWaitEvents(remappedCommandBuffer, pPacket->eventCount, pPacket->pEvents, pPacket->srcStageMask, pPacket->dstStageMask, pPacket->memoryBarrierCount, pPacket->pMemoryBarriers, pPacket->bufferMemoryBarrierCount, pPacket->pBufferMemoryBarriers, pPacket->imageMemoryBarrierCount, pPacket->pImageMemoryBarriers);
-
-    for (idx = 0; idx < pPacket->bufferMemoryBarrierCount; idx++) {
-        VkBufferMemoryBarrier *pNextBuf = (VkBufferMemoryBarrier *) &(pPacket->pBufferMemoryBarriers[idx]);
-        pNextBuf->buffer = saveBuf[idx];
-    }
-    for (idx = 0; idx < pPacket->memoryBarrierCount; idx++) {
-        VkImageMemoryBarrier *pNextImg = (VkImageMemoryBarrier *) &(pPacket->pImageMemoryBarriers[idx]);
-        pNextImg->image = saveImg[idx];
-    }
-    for (idx = 0; idx < pPacket->eventCount; idx++) {
-        VkEvent *pEvent = (VkEvent *) &(pPacket->pEvents[idx]);
-        *pEvent = saveEvent[idx];
-    }
-    VKTRACE_DELETE(saveEvent);
-    VKTRACE_DELETE(saveBuf);
-    VKTRACE_DELETE(saveImg);
-    return;
-}
-
-void vkReplay::manually_replay_vkCmdPipelineBarrier(packet_vkCmdPipelineBarrier* pPacket)
-{
-    VkDevice traceDevice;
-    VkDevice replayDevice;
-    uint32_t srcReplayIdx, dstReplayIdx;
-    VkCommandBuffer remappedCommandBuffer = m_objMapper.remap_commandbuffers(pPacket->commandBuffer);
-    if (remappedCommandBuffer == VK_NULL_HANDLE)
-    {
-        vktrace_LogError("Skipping vkCmdPipelineBarrier() due to invalid remapped VkCommandBuffer.");
-        return;
-    }
-
-    uint32_t idx = 0;
-    uint32_t numRemapBuf = 0;
-    uint32_t numRemapImg = 0;
-    VkBuffer* saveBuf = VKTRACE_NEW_ARRAY(VkBuffer, pPacket->bufferMemoryBarrierCount);
-    VkImage* saveImg = VKTRACE_NEW_ARRAY(VkImage, pPacket->imageMemoryBarrierCount);
-    for (idx = 0; idx < pPacket->bufferMemoryBarrierCount; idx++)
-    {
-        VkBufferMemoryBarrier *pNextBuf = (VkBufferMemoryBarrier *) &(pPacket->pBufferMemoryBarriers[idx]);
-        saveBuf[numRemapBuf++] = pNextBuf->buffer;
-        traceDevice = traceBufferToDevice[pNextBuf->buffer];
-        pNextBuf->buffer = m_objMapper.remap_buffers(pNextBuf->buffer);
-        if (pNextBuf->buffer == VK_NULL_HANDLE && saveBuf[numRemapBuf - 1] != VK_NULL_HANDLE)
-        {
-            vktrace_LogError("Skipping vkCmdPipelineBarrier() due to invalid remapped VkBuffer.");
-            VKTRACE_DELETE(saveBuf);
-            VKTRACE_DELETE(saveImg);
-            return;
-        }
-        replayDevice = replayBufferToDevice[pNextBuf->buffer];
-        if (getQueueFamilyIdx(traceDevice,
-                              replayDevice,
-                              pPacket->pBufferMemoryBarriers[idx].srcQueueFamilyIndex,
-                              &srcReplayIdx) &&
-            getQueueFamilyIdx(traceDevice,
-                              replayDevice,
-                              pPacket->pBufferMemoryBarriers[idx].dstQueueFamilyIndex,
-                              &dstReplayIdx))
-        {
-            *((uint32_t *)&pPacket->pBufferMemoryBarriers[idx].srcQueueFamilyIndex) = srcReplayIdx;
-            *((uint32_t *)&pPacket->pBufferMemoryBarriers[idx].srcQueueFamilyIndex) = dstReplayIdx;
-        } else {
-            vktrace_LogError("vkCmdPipelineBarrier failed, bad srcQueueFamilyIndex");
-            return;
-        }
-    }
-    for (idx = 0; idx < pPacket->imageMemoryBarrierCount; idx++)
-    {
-        VkImageMemoryBarrier *pNextImg = (VkImageMemoryBarrier *) &(pPacket->pImageMemoryBarriers[idx]);
-        saveImg[numRemapImg++] = pNextImg->image;
-        traceDevice = traceImageToDevice[pNextImg->image];
-        if (traceDevice == NULL)
-            vktrace_LogError("DEBUG: traceDevice is NULL");
-        pNextImg->image = m_objMapper.remap_images(pNextImg->image);
-        if (pNextImg->image == VK_NULL_HANDLE && saveImg[numRemapImg - 1] != VK_NULL_HANDLE)
-        {
-            vktrace_LogError("Skipping vkCmdPipelineBarrier() due to invalid remapped VkImage.");
-            VKTRACE_DELETE(saveBuf);
-            VKTRACE_DELETE(saveImg);
-            return;
-        }
-        replayDevice = replayImageToDevice[pNextImg->image];
-        if (getQueueFamilyIdx(traceDevice,
-                              replayDevice,
-                              pPacket->pImageMemoryBarriers[idx].srcQueueFamilyIndex,
-                              &srcReplayIdx) &&
-            getQueueFamilyIdx(traceDevice,
-                              replayDevice,
-                              pPacket->pImageMemoryBarriers[idx].dstQueueFamilyIndex,
-                              &dstReplayIdx))
-        {
-            *((uint32_t *)&pPacket->pImageMemoryBarriers[idx].srcQueueFamilyIndex) = srcReplayIdx;
-            *((uint32_t *)&pPacket->pImageMemoryBarriers[idx].srcQueueFamilyIndex) = dstReplayIdx;
-        } else {
-            vktrace_LogError("vkPipelineBarrier failed, bad srcQueueFamilyIndex");
-            return;
-        }
-    }
-    m_vkFuncs.real_vkCmdPipelineBarrier(remappedCommandBuffer, pPacket->srcStageMask, pPacket->dstStageMask, pPacket->dependencyFlags, pPacket->memoryBarrierCount, pPacket->pMemoryBarriers, pPacket->bufferMemoryBarrierCount, pPacket->pBufferMemoryBarriers, pPacket->imageMemoryBarrierCount, pPacket->pImageMemoryBarriers);
-
-    for (idx = 0; idx < pPacket->bufferMemoryBarrierCount; idx++) {
-        VkBufferMemoryBarrier *pNextBuf = (VkBufferMemoryBarrier *) &(pPacket->pBufferMemoryBarriers[idx]);
-        pNextBuf->buffer = saveBuf[idx];
-    }
-    for (idx = 0; idx < pPacket->imageMemoryBarrierCount; idx++) {
-        VkImageMemoryBarrier *pNextImg = (VkImageMemoryBarrier *) &(pPacket->pImageMemoryBarriers[idx]);
-        pNextImg->image = saveImg[idx];
-    }
-    VKTRACE_DELETE(saveBuf);
-    VKTRACE_DELETE(saveImg);
-    return;
-}
-
-VkResult vkReplay::manually_replay_vkCreateFramebuffer(packet_vkCreateFramebuffer* pPacket)
-{
-    VkResult replayResult = VK_ERROR_VALIDATION_FAILED_EXT;
-
-    VkDevice remappedDevice = m_objMapper.remap_devices(pPacket->device);
-    if (remappedDevice == VK_NULL_HANDLE)
-    {
-        vktrace_LogError("Skipping vkCreateFramebuffer() due to invalid remapped VkDevice.");
-        return VK_ERROR_VALIDATION_FAILED_EXT;
-    }
-
-    VkFramebufferCreateInfo *pInfo = (VkFramebufferCreateInfo *) pPacket->pCreateInfo;
-    VkImageView *pAttachments, *pSavedAttachments = (VkImageView*)pInfo->pAttachments;
-    bool allocatedAttachments = false;
-    if (pSavedAttachments != NULL)
-    {
-        allocatedAttachments = true;
-        pAttachments = VKTRACE_NEW_ARRAY(VkImageView, pInfo->attachmentCount);
-        memcpy(pAttachments, pSavedAttachments, sizeof(VkImageView) * pInfo->attachmentCount);
-        for (uint32_t i = 0; i < pInfo->attachmentCount; i++)
-        {
-            pAttachments[i] = m_objMapper.remap_imageviews(pInfo->pAttachments[i]);
-            if (pAttachments[i] == VK_NULL_HANDLE && pInfo->pAttachments[i] != VK_NULL_HANDLE)
-            {
-                vktrace_LogError("Skipping vkCreateFramebuffer() due to invalid remapped VkImageView.");
-                VKTRACE_DELETE(pAttachments);
-                return VK_ERROR_VALIDATION_FAILED_EXT;
-            }
-        }
-        pInfo->pAttachments = pAttachments;
-    }
-    VkRenderPass savedRP = pPacket->pCreateInfo->renderPass;
-    pInfo->renderPass = m_objMapper.remap_renderpasss(pPacket->pCreateInfo->renderPass);
-    if (pInfo->renderPass == VK_NULL_HANDLE && pPacket->pCreateInfo->renderPass != VK_NULL_HANDLE)
-    {
-        vktrace_LogError("Skipping vkCreateFramebuffer() due to invalid remapped VkRenderPass.");
-        if (allocatedAttachments)
-        {
-            VKTRACE_DELETE(pAttachments);
-        }
-        return VK_ERROR_VALIDATION_FAILED_EXT;
-    }
-
-    VkFramebuffer local_framebuffer;
-    replayResult = m_vkFuncs.real_vkCreateFramebuffer(remappedDevice, pPacket->pCreateInfo, NULL, &local_framebuffer);
-    pInfo->pAttachments = pSavedAttachments;
-    pInfo->renderPass = savedRP;
-    if (replayResult == VK_SUCCESS)
-    {
-        m_objMapper.add_to_framebuffers_map(*(pPacket->pFramebuffer), local_framebuffer);
-    }
-    if (allocatedAttachments)
-    {
-        VKTRACE_DELETE((void*)pAttachments);
-    }
-    return replayResult;
-}
-
-VkResult vkReplay::manually_replay_vkCreateRenderPass(packet_vkCreateRenderPass* pPacket)
-{
-    VkResult replayResult = VK_ERROR_VALIDATION_FAILED_EXT;
-
-    VkDevice remappedDevice = m_objMapper.remap_devices(pPacket->device);
-    if (remappedDevice == VK_NULL_HANDLE)
-    {
-        vktrace_LogError("Skipping vkCreateRenderPass() due to invalid remapped VkDevice.");
-        return VK_ERROR_VALIDATION_FAILED_EXT;
-    }
-
-    VkRenderPass local_renderpass;
-    replayResult = m_vkFuncs.real_vkCreateRenderPass(remappedDevice, pPacket->pCreateInfo, NULL, &local_renderpass);
-    if (replayResult == VK_SUCCESS)
-    {
-        m_objMapper.add_to_renderpasss_map(*(pPacket->pRenderPass), local_renderpass);
-    }
-    return replayResult;
-}
-
-void vkReplay::manually_replay_vkCmdBeginRenderPass(packet_vkCmdBeginRenderPass* pPacket)
-{
-    VkCommandBuffer remappedCommandBuffer = m_objMapper.remap_commandbuffers(pPacket->commandBuffer);
-    if (remappedCommandBuffer == VK_NULL_HANDLE)
-    {
-        vktrace_LogError("Skipping vkCmdBeginRenderPass() due to invalid remapped VkCommandBuffer.");
-        return;
-    }
-    VkRenderPassBeginInfo local_renderPassBeginInfo;
-    memcpy((void*)&local_renderPassBeginInfo, (void*)pPacket->pRenderPassBegin, sizeof(VkRenderPassBeginInfo));
-    local_renderPassBeginInfo.pClearValues = (const VkClearValue*)pPacket->pRenderPassBegin->pClearValues;
-    local_renderPassBeginInfo.framebuffer = m_objMapper.remap_framebuffers(pPacket->pRenderPassBegin->framebuffer);
-    if (local_renderPassBeginInfo.framebuffer == VK_NULL_HANDLE)
-    {
-        vktrace_LogError("Skipping vkCmdBeginRenderPass() due to invalid remapped VkFramebuffer.");
-        return;
-    }
-    local_renderPassBeginInfo.renderPass = m_objMapper.remap_renderpasss(pPacket->pRenderPassBegin->renderPass);
-    if (local_renderPassBeginInfo.renderPass == VK_NULL_HANDLE)
-    {
-        vktrace_LogError("Skipping vkCmdBeginRenderPass() due to invalid remapped VkRenderPass.");
-        return;
-    }
-    m_vkFuncs.real_vkCmdBeginRenderPass(remappedCommandBuffer, &local_renderPassBeginInfo, pPacket->contents);
-    return;
-}
-
-VkResult vkReplay::manually_replay_vkBeginCommandBuffer(packet_vkBeginCommandBuffer* pPacket)
-{
-    VkResult replayResult = VK_ERROR_VALIDATION_FAILED_EXT;
-
-    VkCommandBuffer remappedCommandBuffer = m_objMapper.remap_commandbuffers(pPacket->commandBuffer);
-    if (remappedCommandBuffer == VK_NULL_HANDLE)
-    {
-        vktrace_LogError("Skipping vkBeginCommandBuffer() due to invalid remapped VkCommandBuffer.");
-        return VK_ERROR_VALIDATION_FAILED_EXT;
-    }
-
-    VkCommandBufferBeginInfo* pInfo = (VkCommandBufferBeginInfo*)pPacket->pBeginInfo;
-    VkCommandBufferInheritanceInfo *pHinfo = (VkCommandBufferInheritanceInfo *) ((pInfo) ? pInfo->pInheritanceInfo : NULL);
-    // Save the original RP & FB, then overwrite packet with remapped values
-    VkRenderPass savedRP, *pRP;
-    VkFramebuffer savedFB, *pFB;
-    if (pInfo != NULL && pHinfo != NULL)
-    {
-        savedRP = pHinfo->renderPass;
-        savedFB = pHinfo->framebuffer;
-        pRP = &(pHinfo->renderPass);
-        pFB = &(pHinfo->framebuffer);
-        *pRP = m_objMapper.remap_renderpasss(savedRP);
-        *pFB = m_objMapper.remap_framebuffers(savedFB);
-    }
-    replayResult = m_vkFuncs.real_vkBeginCommandBuffer(remappedCommandBuffer, pPacket->pBeginInfo);
-    if (pInfo != NULL && pHinfo != NULL) {
-        pHinfo->renderPass = savedRP;
-        pHinfo->framebuffer = savedFB;
-    }
-    return replayResult;
-}
-
-// TODO138 : Can we kill this?
-//VkResult vkReplay::manually_replay_vkStorePipeline(packet_vkStorePipeline* pPacket)
-//{
-//    VkResult replayResult = VK_ERROR_VALIDATION_FAILED_EXT;
-//
-//    VkDevice remappedDevice = m_objMapper.remap_devices(pPacket->device);
-//    if (remappedDevice == VK_NULL_HANDLE)
-//    {
-//        vktrace_LogError("Skipping vkStorePipeline() due to invalid remapped VkDevice.");
-//        return VK_ERROR_VALIDATION_FAILED_EXT;
-//    }
-//
-//    VkPipeline remappedPipeline = m_objMapper.remap(pPacket->pipeline);
-//    if (remappedPipeline == VK_NULL_HANDLE)
-//    {
-//        vktrace_LogError("Skipping vkStorePipeline() due to invalid remapped VkPipeline.");
-//        return VK_ERROR_VALIDATION_FAILED_EXT;
-//    }
-//
-//    size_t size = 0;
-//    void* pData = NULL;
-//    if (pPacket->pData != NULL && pPacket->pDataSize != NULL)
-//    {
-//        size = *pPacket->pDataSize;
-//        pData = vktrace_malloc(*pPacket->pDataSize);
-//    }
-//    replayResult = m_vkFuncs.real_vkStorePipeline(remappedDevice, remappedPipeline, &size, pData);
-//    if (replayResult == VK_SUCCESS)
-//    {
-//        if (size != *pPacket->pDataSize && pData != NULL)
-//        {
-//            vktrace_LogWarning("vkStorePipeline returned a differing data size: replay (%d bytes) vs trace (%d bytes).", size, *pPacket->pDataSize);
-//        }
-//        else if (pData != NULL && memcmp(pData, pPacket->pData, size) != 0)
-//        {
-//            vktrace_LogWarning("vkStorePipeline returned differing data contents than the trace file contained.");
-//        }
-//    }
-//    vktrace_free(pData);
-//    return replayResult;
-//}
-
-// TODO138 : This needs to be broken out into separate functions for each non-disp object
-//VkResult vkReplay::manually_replay_vkDestroy<Object>(packet_vkDestroyObject* pPacket)
-//{
-//    VkResult replayResult = VK_ERROR_VALIDATION_FAILED_EXT;
-//
-//    VkDevice remappedDevice = m_objMapper.remap_devices(pPacket->device);
-//    if (remappedDevice == VK_NULL_HANDLE)
-//    {
-//        vktrace_LogError("Skipping vkDestroy() due to invalid remapped VkDevice.");
-//        return VK_ERROR_VALIDATION_FAILED_EXT;
-//    }
-//
-//    uint64_t remapHandle = m_objMapper.remap_<OBJECT_TYPE_HERE>(pPacket->object, pPacket->objType);
-//    <VkObject> object;
-//    object.handle = remapHandle;
-//    if (object != 0)
-//        replayResult = m_vkFuncs.real_vkDestroy<Object>(remappedDevice, object);
-//    if (replayResult == VK_SUCCESS)
-//        m_objMapper.rm_from_<OBJECT_TYPE_HERE>_map(pPacket->object.handle);
-//    return replayResult;
-//}
-
-VkResult vkReplay::manually_replay_vkWaitForFences(packet_vkWaitForFences* pPacket)
-{
-    VkResult replayResult = VK_ERROR_VALIDATION_FAILED_EXT;
-    uint32_t i;
-
-    VkDevice remappedDevice = m_objMapper.remap_devices(pPacket->device);
-    if (remappedDevice == VK_NULL_HANDLE)
-    {
-        vktrace_LogError("Skipping vkWaitForFences() due to invalid remapped VkDevice.");
-        return VK_ERROR_VALIDATION_FAILED_EXT;
-    }
-
-    VkFence *pFence = VKTRACE_NEW_ARRAY(VkFence, pPacket->fenceCount);
-    for (i = 0; i < pPacket->fenceCount; i++)
-    {
-        (*(pFence + i)) = m_objMapper.remap_fences((*(pPacket->pFences + i)));
-        if (*(pFence + i) == VK_NULL_HANDLE)
-        {
-            vktrace_LogError("Skipping vkWaitForFences() due to invalid remapped VkFence.");
-            VKTRACE_DELETE(pFence);
-            return VK_ERROR_VALIDATION_FAILED_EXT;
-        }
-    }
-    if (pPacket->result == VK_SUCCESS)
-    {
-        replayResult = m_vkFuncs.real_vkWaitForFences(remappedDevice, pPacket->fenceCount, pFence, pPacket->waitAll, UINT64_MAX);// mean as long as possible
-    }
-    else
-    {
-        if (pPacket->result == VK_TIMEOUT)
-        {
-            replayResult = m_vkFuncs.real_vkWaitForFences(remappedDevice, pPacket->fenceCount, pFence, pPacket->waitAll, 0);
-        }
-        else
-        {
-            replayResult = m_vkFuncs.real_vkWaitForFences(remappedDevice, pPacket->fenceCount, pFence, pPacket->waitAll, pPacket->timeout);
-        }
-    }
-    VKTRACE_DELETE(pFence);
-    return replayResult;
-}
-
-bool vkReplay::getMemoryTypeIdx(VkDevice traceDevice,
-                                VkDevice replayDevice,
-                                uint32_t traceIdx,
-                                uint32_t* pReplayIdx)
-{
-    VkPhysicalDevice tracePhysicalDevice;
-    VkPhysicalDevice replayPhysicalDevice;
-    bool foundMatch = false;
-    uint32_t i,j;
-
-    if (tracePhysicalDevices.find(traceDevice) == tracePhysicalDevices.end() ||
-        replayPhysicalDevices.find(replayDevice) == replayPhysicalDevices.end())
-    {
-        goto fail;
-    }
-
-    tracePhysicalDevice = tracePhysicalDevices[traceDevice];
-    replayPhysicalDevice = replayPhysicalDevices[replayDevice];
-
-    if (min(traceMemoryProperties[tracePhysicalDevice].memoryTypeCount, replayMemoryProperties[replayPhysicalDevice].memoryTypeCount) == 0)
-    {
-        goto fail;
-    }
-
-    for (i = 0; i < min(traceMemoryProperties[tracePhysicalDevice].memoryTypeCount, replayMemoryProperties[replayPhysicalDevice].memoryTypeCount); i++)
-    {
-        if (traceMemoryProperties[tracePhysicalDevice].memoryTypes[traceIdx].propertyFlags == replayMemoryProperties[replayPhysicalDevice].memoryTypes[i].propertyFlags)
-        {
-            *pReplayIdx = i;
-            foundMatch = true;
-            break;
-        }
-    }
-
-    if (!foundMatch)
-    {
-        // Didn't find an exact match, search for a superset
-        for (i = 0; i < min(traceMemoryProperties[tracePhysicalDevice].memoryTypeCount, replayMemoryProperties[replayPhysicalDevice].memoryTypeCount); i++)
-        {
-            if (traceMemoryProperties[tracePhysicalDevice].memoryTypes[traceIdx].propertyFlags ==
-                (traceMemoryProperties[tracePhysicalDevice].memoryTypes[traceIdx].propertyFlags & replayMemoryProperties[replayPhysicalDevice].memoryTypes[i].propertyFlags))
-            {
-                *pReplayIdx = i;
-                foundMatch = true;
-                break;
-            }
-        }
-    }
-
-    if (!foundMatch)
-    {
-        // Didn't find a superset, search for mem type with both HOST_VISIBLE and HOST_COHERENT set
-        for (i = 0; i < min(traceMemoryProperties[tracePhysicalDevice].memoryTypeCount, replayMemoryProperties[replayPhysicalDevice].memoryTypeCount); i++)
-        {
-            if ((VK_MEMORY_PROPERTY_HOST_VISIBLE_BIT|VK_MEMORY_PROPERTY_HOST_COHERENT_BIT) & replayMemoryProperties[replayPhysicalDevice].memoryTypes[i].propertyFlags)
-            {
-                *pReplayIdx = i;
-                foundMatch = true;
-                break;
-            }
-        }
-    }
-
-    if (foundMatch)
-    {
-        // Check to see if there are other replayMemoryProperties identical to the one that matched.
-        // If there are, print a warning and use the index from the trace file.
-        for (j = i+1; j < replayMemoryProperties[replayPhysicalDevice].memoryTypeCount; j++)
-        {
-            if (replayMemoryProperties[replayPhysicalDevice].memoryTypes[i].propertyFlags == replayMemoryProperties[replayPhysicalDevice].memoryTypes[j].propertyFlags)
-            {
-                vktrace_LogWarning("memoryTypes propertyFlags identical in two or more entries, using idx %d from trace", traceIdx);
-                *pReplayIdx = traceIdx;
-                return true;
-            }
-         }
-        return true;
-     }
-
-fail:
-    // Didn't find a match
-    vktrace_LogError("Cannot determine memory type during vkAllocateMemory - vkGetPhysicalDeviceMemoryProperties should be called before vkAllocateMemory.");
-    return false;
-}
-
-
-VkResult vkReplay::manually_replay_vkAllocateMemory(packet_vkAllocateMemory* pPacket)
-{
-    VkResult replayResult = VK_ERROR_VALIDATION_FAILED_EXT;
-
-    VkDevice remappedDevice = m_objMapper.remap_devices(pPacket->device);
-    if (remappedDevice == VK_NULL_HANDLE)
-    {
-        vktrace_LogError("Skipping vkAllocateMemory() due to invalid remapped VkDevice.");
-        return VK_ERROR_VALIDATION_FAILED_EXT;
-    }
-
-    gpuMemObj local_mem;
-
-    if (!m_objMapper.m_adjustForGPU)
-    {
-        uint32_t replayIdx;
-        if (getMemoryTypeIdx(pPacket->device, remappedDevice, pPacket->pAllocateInfo->memoryTypeIndex, &replayIdx))
-        {
-            *((uint32_t*)&pPacket->pAllocateInfo->memoryTypeIndex) = replayIdx;
-            replayResult = m_vkFuncs.real_vkAllocateMemory(remappedDevice, pPacket->pAllocateInfo, NULL, &local_mem.replayGpuMem);
-        } else {
-            vktrace_LogError("vkAllocateMemory() failed, couldn't find memory type for memoryTypeIndex");
-            return VK_ERROR_VALIDATION_FAILED_EXT;
-        }
-    }
-    if (replayResult == VK_SUCCESS || m_objMapper.m_adjustForGPU)
-    {
-        local_mem.pGpuMem = new (gpuMemory);
-        if (local_mem.pGpuMem)
-            local_mem.pGpuMem->setAllocInfo(pPacket->pAllocateInfo, m_objMapper.m_adjustForGPU);
-        m_objMapper.add_to_devicememorys_map(*(pPacket->pMemory), local_mem);
-    }
-    return replayResult;
-}
-
-void vkReplay::manually_replay_vkFreeMemory(packet_vkFreeMemory* pPacket)
-{
-    VkDevice remappedDevice = m_objMapper.remap_devices(pPacket->device);
-    if (remappedDevice == VK_NULL_HANDLE)
-    {
-        vktrace_LogError("Skipping vkFreeMemory() due to invalid remapped VkDevice.");
-        return;
-    }
-
-    gpuMemObj local_mem;
-    local_mem = m_objMapper.m_devicememorys.find(pPacket->memory)->second;
-    // TODO how/when to free pendingAlloc that did not use and existing gpuMemObj
-    m_vkFuncs.real_vkFreeMemory(remappedDevice, local_mem.replayGpuMem, NULL);
-    delete local_mem.pGpuMem;
-    m_objMapper.rm_from_devicememorys_map(pPacket->memory);
-}
-
-VkResult vkReplay::manually_replay_vkMapMemory(packet_vkMapMemory* pPacket)
-{
-    VkResult replayResult = VK_ERROR_VALIDATION_FAILED_EXT;
-
-    VkDevice remappedDevice = m_objMapper.remap_devices(pPacket->device);
-    if (remappedDevice == VK_NULL_HANDLE)
-    {
-        vktrace_LogError("Skipping vkMapMemory() due to invalid remapped VkDevice.");
-        return VK_ERROR_VALIDATION_FAILED_EXT;
-    }
-
-    gpuMemObj local_mem = m_objMapper.m_devicememorys.find(pPacket->memory)->second;
-    void* pData;
-    if (!local_mem.pGpuMem->isPendingAlloc())
-    {
-        replayResult = m_vkFuncs.real_vkMapMemory(remappedDevice, local_mem.replayGpuMem, pPacket->offset, pPacket->size, pPacket->flags, &pData);
-        if (replayResult == VK_SUCCESS)
-        {
-            if (local_mem.pGpuMem)
-            {
-                local_mem.pGpuMem->setMemoryMapRange(pData, (size_t)pPacket->size, (size_t)pPacket->offset, false);
-            }
-        }
-    }
-    else
-    {
-        if (local_mem.pGpuMem)
-        {
-            local_mem.pGpuMem->setMemoryMapRange(NULL, (size_t)pPacket->size, (size_t)pPacket->offset, true);
-        }
-    }
-    return replayResult;
-}
-
-void vkReplay::manually_replay_vkUnmapMemory(packet_vkUnmapMemory* pPacket)
-{
-    VkDevice remappedDevice = m_objMapper.remap_devices(pPacket->device);
-    if (remappedDevice == VK_NULL_HANDLE) {
-        vktrace_LogError("Skipping vkUnmapMemory() due to invalid remapped VkDevice.");
-        return;
-    }
-
-    gpuMemObj local_mem = m_objMapper.m_devicememorys.find(pPacket->memory)->second;
-    if (!local_mem.pGpuMem->isPendingAlloc())
-    {
-        if (local_mem.pGpuMem)
-        {
-            if (pPacket->pData)
-                local_mem.pGpuMem->copyMappingData(pPacket->pData, true, 0, 0);  // copies data from packet into memory buffer
-        }
-        m_vkFuncs.real_vkUnmapMemory(remappedDevice, local_mem.replayGpuMem);
-    }
-    else
-    {
-        if (local_mem.pGpuMem)
-        {
-            unsigned char *pBuf = (unsigned char *) vktrace_malloc(local_mem.pGpuMem->getMemoryMapSize());
-            if (!pBuf)
-            {
-                vktrace_LogError("vkUnmapMemory() malloc failed.");
-            }
-            local_mem.pGpuMem->setMemoryDataAddr(pBuf);
-            local_mem.pGpuMem->copyMappingData(pPacket->pData, true, 0, 0);
-        }
-    }
-}
-
-BOOL isvkFlushMappedMemoryRangesSpecial(PBYTE pOPTPackageData)
-{
-    BOOL bRet = FALSE;
-    PageGuardChangedBlockInfo *pChangedInfoArray = (PageGuardChangedBlockInfo *)pOPTPackageData;
-    if (((uint64_t)pChangedInfoArray[0].reserve0) & PAGEGUARD_SPECIAL_FORMAT_PACKET_FOR_VKFLUSHMAPPEDMEMORYRANGES) // TODO need think about 32bit
-    {
-        bRet = TRUE;
-    }
-    return bRet;
-}
-//after OPT speed up, the format of this packet will be different with before, the packet now only include changed block(page).
-//
-VkResult vkReplay::manually_replay_vkFlushMappedMemoryRanges(packet_vkFlushMappedMemoryRanges* pPacket)
-{
-    VkResult replayResult = VK_ERROR_VALIDATION_FAILED_EXT;
-
-    VkDevice remappedDevice = m_objMapper.remap_devices(pPacket->device);
-    if (remappedDevice == VK_NULL_HANDLE)
-    {
-        vktrace_LogError("Skipping vkFlushMappedMemoryRanges() due to invalid remapped VkDevice.");
-        return VK_ERROR_VALIDATION_FAILED_EXT;
-    }
-
-    VkMappedMemoryRange* localRanges = VKTRACE_NEW_ARRAY(VkMappedMemoryRange, pPacket->memoryRangeCount);
-    memcpy(localRanges, pPacket->pMemoryRanges, sizeof(VkMappedMemoryRange) * (pPacket->memoryRangeCount));
-
-    gpuMemObj* pLocalMems = VKTRACE_NEW_ARRAY(gpuMemObj, pPacket->memoryRangeCount);
-    for (uint32_t i = 0; i < pPacket->memoryRangeCount; i++)
-    {
-        pLocalMems[i] = m_objMapper.m_devicememorys.find(pPacket->pMemoryRanges[i].memory)->second;
-        localRanges[i].memory = m_objMapper.remap_devicememorys(pPacket->pMemoryRanges[i].memory);
-        if (localRanges[i].memory == VK_NULL_HANDLE || pLocalMems[i].pGpuMem == NULL)
-        {
-            vktrace_LogError("Skipping vkFlushMappedMemoryRanges() due to invalid remapped VkDeviceMemory.");
-            VKTRACE_DELETE(localRanges);
-            VKTRACE_DELETE(pLocalMems);
-            return VK_ERROR_VALIDATION_FAILED_EXT;
-        }
-
-        if (!pLocalMems[i].pGpuMem->isPendingAlloc())
-        {
-            if (pPacket->pMemoryRanges[i].size != 0)
-            {
-#ifdef USE_PAGEGUARD_SPEEDUP
-                pLocalMems[i].pGpuMem->copyMappingDataPageGuard(pPacket->ppData[i]);
-#else
-                pLocalMems[i].pGpuMem->copyMappingData(pPacket->ppData[i], false, (size_t)pPacket->pMemoryRanges[i].size, (size_t)pPacket->pMemoryRanges[i].offset);
-#endif
-            }
-        }
-        else
-        {
-            unsigned char *pBuf = (unsigned char *) vktrace_malloc(pLocalMems[i].pGpuMem->getMemoryMapSize());
-            if (!pBuf)
-            {
-                vktrace_LogError("vkFlushMappedMemoryRanges() malloc failed.");
-            }
-            pLocalMems[i].pGpuMem->setMemoryDataAddr(pBuf);
-#ifdef USE_PAGEGUARD_SPEEDUP
-            pLocalMems[i].pGpuMem->copyMappingDataPageGuard(pPacket->ppData[i]);
-#else
-            pLocalMems[i].pGpuMem->copyMappingData(pPacket->ppData[i], false, (size_t)pPacket->pMemoryRanges[i].size, (size_t)pPacket->pMemoryRanges[i].offset);
-#endif
-        }
-    }
-
-#ifdef USE_PAGEGUARD_SPEEDUP
-    replayResult = pPacket->result;//if this is a OPT refresh-all packet, we need avoid to call real api and return original return to avoid error message;
-    if (!isvkFlushMappedMemoryRangesSpecial((PBYTE)pPacket->ppData[0]))
-#endif
-    {
-        replayResult = m_vkFuncs.real_vkFlushMappedMemoryRanges(remappedDevice, pPacket->memoryRangeCount, localRanges);
-    }
-
-    VKTRACE_DELETE(localRanges);
-    VKTRACE_DELETE(pLocalMems);
-
-    return replayResult;
-}
-
-//InvalidateMappedMemory Ranges and flushMappedMemoryRanges are similar but keep it seperate until
-//functionality tested fully
-VkResult vkReplay::manually_replay_vkInvalidateMappedMemoryRanges(packet_vkInvalidateMappedMemoryRanges* pPacket)
-{
-    VkResult replayResult = VK_ERROR_VALIDATION_FAILED_EXT;
-
-    VkDevice remappedDevice = m_objMapper.remap_devices(pPacket->device);
-    if (remappedDevice == VK_NULL_HANDLE)
-    {
-        vktrace_LogError("Skipping vkInvalidateMappedMemoryRanges() due to invalid remapped VkDevice.");
-        return VK_ERROR_VALIDATION_FAILED_EXT;
-    }
-
-    VkMappedMemoryRange* localRanges = VKTRACE_NEW_ARRAY(VkMappedMemoryRange, pPacket->memoryRangeCount);
-    memcpy(localRanges, pPacket->pMemoryRanges, sizeof(VkMappedMemoryRange) * (pPacket->memoryRangeCount));
-
-    gpuMemObj* pLocalMems = VKTRACE_NEW_ARRAY(gpuMemObj, pPacket->memoryRangeCount);
-    for (uint32_t i = 0; i < pPacket->memoryRangeCount; i++)
-    {
-        pLocalMems[i] = m_objMapper.m_devicememorys.find(pPacket->pMemoryRanges[i].memory)->second;
-        localRanges[i].memory = m_objMapper.remap_devicememorys(pPacket->pMemoryRanges[i].memory);
-        if (localRanges[i].memory == VK_NULL_HANDLE || pLocalMems[i].pGpuMem == NULL)
-        {
-            vktrace_LogError("Skipping vkInvalidsateMappedMemoryRanges() due to invalid remapped VkDeviceMemory.");
-            VKTRACE_DELETE(localRanges);
-            VKTRACE_DELETE(pLocalMems);
-            return VK_ERROR_VALIDATION_FAILED_EXT;
-        }
-
-        if (!pLocalMems[i].pGpuMem->isPendingAlloc())
-        {
-            if (pPacket->pMemoryRanges[i].size != 0)
-            {
-                pLocalMems[i].pGpuMem->copyMappingData(pPacket->ppData[i], false, (size_t)pPacket->pMemoryRanges[i].size, (size_t)pPacket->pMemoryRanges[i].offset);
-            }
-        }
-        else
-        {
-            unsigned char *pBuf = (unsigned char *) vktrace_malloc(pLocalMems[i].pGpuMem->getMemoryMapSize());
-            if (!pBuf)
-            {
-                vktrace_LogError("vkInvalidateMappedMemoryRanges() malloc failed.");
-            }
-            pLocalMems[i].pGpuMem->setMemoryDataAddr(pBuf);
-            pLocalMems[i].pGpuMem->copyMappingData(pPacket->ppData[i], false, (size_t)pPacket->pMemoryRanges[i].size, (size_t)pPacket->pMemoryRanges[i].offset);
-        }
-    }
-
-    replayResult = m_vkFuncs.real_vkInvalidateMappedMemoryRanges(remappedDevice, pPacket->memoryRangeCount, localRanges);
-
-    VKTRACE_DELETE(localRanges);
-    VKTRACE_DELETE(pLocalMems);
-
-    return replayResult;
-}
-
-VkResult vkReplay::manually_replay_vkGetPhysicalDeviceSurfaceSupportKHR(packet_vkGetPhysicalDeviceSurfaceSupportKHR* pPacket)
->>>>>>> a448b64c
-{
-    VkResult replayResult = VK_ERROR_VALIDATION_FAILED_EXT;
-    VkDevice remappeddevice = m_objMapper.remap_devices(pPacket->device);
-    uint32_t i;
-
-    if (remappeddevice == VK_NULL_HANDLE)
-    {
-        vktrace_LogError("Skipping vkCreateComputePipelines() due to invalid remapped VkDevice.");
-        return VK_ERROR_VALIDATION_FAILED_EXT;
-    }
-
-    VkPipelineCache remappedPipelineCache;
-    remappedPipelineCache = m_objMapper.remap_pipelinecaches(pPacket->pipelineCache);
-    if (pPacket->pipelineCache != VK_NULL_HANDLE && remappedPipelineCache == VK_NULL_HANDLE)
-    {
-        vktrace_LogError("Skipping vkCreateComputePipelines() due to invalid remapped VkPipelineCache.");
-        return VK_ERROR_VALIDATION_FAILED_EXT;
-    }
-
-<<<<<<< HEAD
-    VkComputePipelineCreateInfo* pLocalCIs = VKTRACE_NEW_ARRAY(VkComputePipelineCreateInfo, pPacket->createInfoCount);
-    memcpy((void*)pLocalCIs, (void*)(pPacket->pCreateInfos), sizeof(VkComputePipelineCreateInfo)*pPacket->createInfoCount);
-=======
-    replayResult = m_vkFuncs.real_vkGetPhysicalDeviceSurfaceSupportKHR(remappedphysicalDevice, pPacket->queueFamilyIndex, remappedSurfaceKHR, pPacket->pSupported);
-
-    return replayResult;
-}
-
-void vkReplay::manually_replay_vkGetPhysicalDeviceMemoryProperties(packet_vkGetPhysicalDeviceMemoryProperties* pPacket)
-{
-    VkPhysicalDevice remappedphysicalDevice = m_objMapper.remap_physicaldevices(pPacket->physicalDevice);
-    if (remappedphysicalDevice == VK_NULL_HANDLE)
-    {
-        vktrace_LogError("Skipping vkGetPhysicalDeviceMemoryProperties() due to invalid remapped VkPhysicalDevice.");
-        return;
-    }
-
-    traceMemoryProperties[pPacket->physicalDevice] = *(pPacket->pMemoryProperties);
-    m_vkFuncs.real_vkGetPhysicalDeviceMemoryProperties(remappedphysicalDevice, pPacket->pMemoryProperties);
-    replayMemoryProperties[remappedphysicalDevice] = *(pPacket->pMemoryProperties);
-    return;
-}
-
-void vkReplay::manually_replay_vkGetPhysicalDeviceQueueFamilyProperties(packet_vkGetPhysicalDeviceQueueFamilyProperties* pPacket)
-{
-    VkPhysicalDevice remappedphysicalDevice = m_objMapper.remap_physicaldevices(pPacket->physicalDevice);
-    if (pPacket->physicalDevice != VK_NULL_HANDLE && remappedphysicalDevice == VK_NULL_HANDLE)
-    {
-        vktrace_LogError("Skipping vkGetPhysicalDeviceQueueFamilyProperties() due to invalid remapped VkPhysicalDevice.");
-        return;
-    }
->>>>>>> a448b64c
-
-    // Fix up stage sub-elements
-    for (i = 0; i < pPacket->createInfoCount; i++)
-    {
-        pLocalCIs[i].stage.module = m_objMapper.remap_shadermodules(pLocalCIs[i].stage.module);
-        if (pLocalCIs[i].stage.module == VK_NULL_HANDLE)
-        {
-            vktrace_LogError("Skipping vkCreateComputePipelines() due to invalid remapped VkShaderModule.");
-            VKTRACE_DELETE(pLocalCIs);
-            return VK_ERROR_VALIDATION_FAILED_EXT;
-        }
-
-        pLocalCIs[i].layout = m_objMapper.remap_pipelinelayouts(pLocalCIs[i].layout);
-        if (pLocalCIs[i].layout == VK_NULL_HANDLE)
-        {
-            vktrace_LogError("Skipping vkCreateComputePipelines() due to invalid remapped VkPipelineLayout.");
-            VKTRACE_DELETE(pLocalCIs);
-            return VK_ERROR_VALIDATION_FAILED_EXT;
-        }
-
-        VkPipeline origBasePipeline = pLocalCIs[i].basePipelineHandle;
-        pLocalCIs[i].basePipelineHandle = m_objMapper.remap_pipelines(pLocalCIs[i].basePipelineHandle);
-        if (origBasePipeline != VK_NULL_HANDLE && pLocalCIs[i].basePipelineHandle == VK_NULL_HANDLE)
-        {
-            vktrace_LogError("Skipping vkCreateComputePipelines() due to invalid remapped VkPipeline.");
-            VKTRACE_DELETE(pLocalCIs);
-            return VK_ERROR_VALIDATION_FAILED_EXT;
-        }
-    }
-
-    VkPipeline *local_pPipelines = VKTRACE_NEW_ARRAY(VkPipeline, pPacket->createInfoCount);
-
-    replayResult = m_vkFuncs.real_vkCreateComputePipelines(remappeddevice, remappedPipelineCache, pPacket->createInfoCount, pLocalCIs, NULL, local_pPipelines);
-
-    if (replayResult == VK_SUCCESS)
-    {
-        for (i = 0; i < pPacket->createInfoCount; i++) {
-            m_objMapper.add_to_pipelines_map(pPacket->pPipelines[i], local_pPipelines[i]);
-        }
-    }
-
-    VKTRACE_DELETE(pLocalCIs);
-    VKTRACE_DELETE(local_pPipelines);
-
-    return replayResult;
-}
-
-VkResult vkReplay::manually_replay_vkCreateGraphicsPipelines(packet_vkCreateGraphicsPipelines* pPacket)
-{
-    VkResult replayResult = VK_ERROR_VALIDATION_FAILED_EXT;
-
-    VkDevice remappedDevice = m_objMapper.remap_devices(pPacket->device);
-    if (remappedDevice == VK_NULL_HANDLE)
-    {
-        vktrace_LogError("Skipping vkCreateGraphicsPipelines() due to invalid remapped VkDevice.");
-        return VK_ERROR_VALIDATION_FAILED_EXT;
-    }
-
-    // remap shaders from each stage
-    VkPipelineShaderStageCreateInfo* pRemappedStages = VKTRACE_NEW_ARRAY(VkPipelineShaderStageCreateInfo, pPacket->pCreateInfos->stageCount);
-    memcpy(pRemappedStages, pPacket->pCreateInfos->pStages, sizeof(VkPipelineShaderStageCreateInfo) * pPacket->pCreateInfos->stageCount);
-
-    VkGraphicsPipelineCreateInfo* pLocalCIs = VKTRACE_NEW_ARRAY(VkGraphicsPipelineCreateInfo, pPacket->createInfoCount);
-    uint32_t i, j;
-    for (i=0; i<pPacket->createInfoCount; i++) {
-        memcpy((void*)&(pLocalCIs[i]), (void*)&(pPacket->pCreateInfos[i]), sizeof(VkGraphicsPipelineCreateInfo));
-        for (j=0; j < pPacket->pCreateInfos[i].stageCount; j++)
-        {
-            pRemappedStages[j].module = m_objMapper.remap_shadermodules(pRemappedStages[j].module);
-            if (pRemappedStages[j].module == VK_NULL_HANDLE)
-            {
-                vktrace_LogError("Skipping vkCreateGraphicsPipelines() due to invalid remapped VkShaderModule.");
-                VKTRACE_DELETE(pRemappedStages);
-                VKTRACE_DELETE(pLocalCIs);
-                return VK_ERROR_VALIDATION_FAILED_EXT;
-            }
-        }
-        VkPipelineShaderStageCreateInfo** ppSSCI = (VkPipelineShaderStageCreateInfo**)&(pLocalCIs[i].pStages);
-        *ppSSCI = pRemappedStages;
-
-        pLocalCIs[i].layout = m_objMapper.remap_pipelinelayouts(pPacket->pCreateInfos[i].layout);
-        if (pLocalCIs[i].layout == VK_NULL_HANDLE)
-        {
-            vktrace_LogError("Skipping vkCreateGraphicsPipelines() due to invalid remapped VkPipelineLayout.");
-            VKTRACE_DELETE(pRemappedStages);
-            VKTRACE_DELETE(pLocalCIs);
-            return VK_ERROR_VALIDATION_FAILED_EXT;
-        }
-
-        pLocalCIs[i].renderPass = m_objMapper.remap_renderpasss(pPacket->pCreateInfos[i].renderPass);
-        if (pLocalCIs[i].renderPass == VK_NULL_HANDLE)
-        {
-            vktrace_LogError("Skipping vkCreateGraphicsPipelines() due to invalid remapped VkRenderPass.");
-            VKTRACE_DELETE(pRemappedStages);
-            VKTRACE_DELETE(pLocalCIs);
-            return VK_ERROR_VALIDATION_FAILED_EXT;
-        }
-
-        pLocalCIs[i].basePipelineHandle = m_objMapper.remap_pipelines(pPacket->pCreateInfos[i].basePipelineHandle);
-        if (pLocalCIs[i].basePipelineHandle == VK_NULL_HANDLE && pPacket->pCreateInfos[i].basePipelineHandle != VK_NULL_HANDLE)
-        {
-            vktrace_LogError("Skipping vkCreateGraphicsPipelines() due to invalid remapped VkPipeline.");
-            VKTRACE_DELETE(pRemappedStages);
-            VKTRACE_DELETE(pLocalCIs);
-            return VK_ERROR_VALIDATION_FAILED_EXT;
-        }
-
-        ((VkPipelineViewportStateCreateInfo*)pLocalCIs[i].pViewportState)->pViewports =
-                (VkViewport*)vktrace_trace_packet_interpret_buffer_pointer(pPacket->header, (intptr_t)pPacket->pCreateInfos[i].pViewportState->pViewports);
-        ((VkPipelineViewportStateCreateInfo*)pLocalCIs[i].pViewportState)->pScissors =
-                (VkRect2D*)vktrace_trace_packet_interpret_buffer_pointer(pPacket->header, (intptr_t)pPacket->pCreateInfos[i].pViewportState->pScissors);
-
-        ((VkPipelineMultisampleStateCreateInfo*)pLocalCIs[i].pMultisampleState)->pSampleMask =
-                (VkSampleMask*)vktrace_trace_packet_interpret_buffer_pointer(pPacket->header, (intptr_t)pPacket->pCreateInfos[i].pMultisampleState->pSampleMask);
-    }
-
-    VkPipelineCache remappedPipelineCache;
-    remappedPipelineCache = m_objMapper.remap_pipelinecaches(pPacket->pipelineCache);
-    if (remappedPipelineCache == VK_NULL_HANDLE && pPacket->pipelineCache != VK_NULL_HANDLE)
-    {
-        vktrace_LogError("Skipping vkCreateGraphicsPipelines() due to invalid remapped VkPipelineCache.");
-        VKTRACE_DELETE(pRemappedStages);
-        VKTRACE_DELETE(pLocalCIs);
-        return VK_ERROR_VALIDATION_FAILED_EXT;
-    }
-
-    uint32_t createInfoCount = pPacket->createInfoCount;
-    VkPipeline *local_pPipelines = VKTRACE_NEW_ARRAY(VkPipeline, pPacket->createInfoCount);
-
-    replayResult = m_vkFuncs.real_vkCreateGraphicsPipelines(remappedDevice, remappedPipelineCache, createInfoCount, pLocalCIs, NULL, local_pPipelines);
-
-    if (replayResult == VK_SUCCESS)
-    {
-        for (i = 0; i < pPacket->createInfoCount; i++) {
-            m_objMapper.add_to_pipelines_map(pPacket->pPipelines[i], local_pPipelines[i]);
-        }
-    }
-
-    VKTRACE_DELETE(pRemappedStages);
-    VKTRACE_DELETE(pLocalCIs);
-    VKTRACE_DELETE(local_pPipelines);
-
-    return replayResult;
-}
-
-VkResult vkReplay::manually_replay_vkCreatePipelineLayout(packet_vkCreatePipelineLayout* pPacket)
-{
-    VkResult replayResult = VK_ERROR_VALIDATION_FAILED_EXT;
-
-    VkDevice remappedDevice = m_objMapper.remap_devices(pPacket->device);
-    if (remappedDevice == VK_NULL_HANDLE)
-        return VK_ERROR_VALIDATION_FAILED_EXT;
-
-    // array to store the original trace-time layouts, so that we can remap them inside the packet and then
-    // restore them after replaying the API call.
-    VkDescriptorSetLayout* pSaveLayouts = NULL;
-    if (pPacket->pCreateInfo->setLayoutCount > 0) {
-        pSaveLayouts = (VkDescriptorSetLayout*) vktrace_malloc(sizeof(VkDescriptorSetLayout) * pPacket->pCreateInfo->setLayoutCount);
-        if (!pSaveLayouts) {
-            vktrace_LogError("Replay of CreatePipelineLayout out of memory.");
-            return VK_ERROR_VALIDATION_FAILED_EXT;
-        }
-    }
-    uint32_t i = 0;
-    for (i = 0; (i < pPacket->pCreateInfo->setLayoutCount) && (pPacket->pCreateInfo->pSetLayouts != NULL); i++) {
-        VkDescriptorSetLayout* pSL = (VkDescriptorSetLayout*) &(pPacket->pCreateInfo->pSetLayouts[i]);
-        pSaveLayouts[i] = pPacket->pCreateInfo->pSetLayouts[i];
-        *pSL = m_objMapper.remap_descriptorsetlayouts(pPacket->pCreateInfo->pSetLayouts[i]);
-    }
-    VkPipelineLayout localPipelineLayout;
-    replayResult = m_vkFuncs.real_vkCreatePipelineLayout(remappedDevice, pPacket->pCreateInfo, NULL, &localPipelineLayout);
-    if (replayResult == VK_SUCCESS)
-    {
-        m_objMapper.add_to_pipelinelayouts_map(*(pPacket->pPipelineLayout), localPipelineLayout);
-    }
-    // restore packet to contain the original Set Layouts before being remapped.
-    for (uint32_t k = 0; k < i; k++) {
-        VkDescriptorSetLayout* pSL = (VkDescriptorSetLayout*) &(pPacket->pCreateInfo->pSetLayouts[k]);
-        *pSL = pSaveLayouts[k];
-    }
-    if (pSaveLayouts != NULL) {
-        vktrace_free(pSaveLayouts);
-    }
-    return replayResult;
-}
-
-void vkReplay::manually_replay_vkCmdWaitEvents(packet_vkCmdWaitEvents* pPacket)
-{
-    VkDevice traceDevice;
-    VkDevice replayDevice;
-    uint32_t srcReplayIdx, dstReplayIdx;
-    VkCommandBuffer remappedCommandBuffer = m_objMapper.remap_commandbuffers(pPacket->commandBuffer);
-    if (remappedCommandBuffer == VK_NULL_HANDLE)
-    {
-        vktrace_LogError("Skipping vkCmdWaitEvents() due to invalid remapped VkCommandBuffer.");
-        return;
-    }
-
-    VkEvent* saveEvent = VKTRACE_NEW_ARRAY(VkEvent, pPacket->eventCount);
-    uint32_t idx = 0;
-    uint32_t numRemapBuf = 0;
-    uint32_t numRemapImg = 0;
-    for (idx = 0; idx < pPacket->eventCount; idx++)
-    {
-        VkEvent *pEvent = (VkEvent *) &(pPacket->pEvents[idx]);
-        saveEvent[idx] = pPacket->pEvents[idx];
-        *pEvent = m_objMapper.remap_events(pPacket->pEvents[idx]);
-        if (*pEvent == VK_NULL_HANDLE)
-        {
-            vktrace_LogError("Skipping vkCmdWaitEvents() due to invalid remapped VkEvent.");
-            VKTRACE_DELETE(saveEvent);
-            return;
-        }
-    }
-
-    VkBuffer* saveBuf = VKTRACE_NEW_ARRAY(VkBuffer, pPacket->bufferMemoryBarrierCount);
-    for (idx = 0; idx < pPacket->bufferMemoryBarrierCount; idx++)
-    {
-        VkBufferMemoryBarrier *pNextBuf = (VkBufferMemoryBarrier *)& (pPacket->pBufferMemoryBarriers[idx]);
-        saveBuf[numRemapBuf++] = pNextBuf->buffer;
-        traceDevice = traceBufferToDevice[pNextBuf->buffer];
-        pNextBuf->buffer = m_objMapper.remap_buffers(pNextBuf->buffer);
-        if (pNextBuf->buffer == VK_NULL_HANDLE)
-        {
-            vktrace_LogError("Skipping vkCmdWaitEvents() due to invalid remapped VkBuffer.");
-            VKTRACE_DELETE(saveEvent);
-            VKTRACE_DELETE(saveBuf);
-            return;
-        }
-        replayDevice = replayBufferToDevice[pNextBuf->buffer];
-        if (getQueueFamilyIdx(traceDevice,
-                              replayDevice,
-                              pPacket->pBufferMemoryBarriers[idx].srcQueueFamilyIndex,
-                              &srcReplayIdx) &&
-            getQueueFamilyIdx(traceDevice,
-                              replayDevice,
-                              pPacket->pBufferMemoryBarriers[idx].dstQueueFamilyIndex,
-                              &dstReplayIdx))
-        {
-            *((uint32_t *)&pPacket->pBufferMemoryBarriers[idx].srcQueueFamilyIndex) = srcReplayIdx;
-            *((uint32_t *)&pPacket->pBufferMemoryBarriers[idx].srcQueueFamilyIndex) = dstReplayIdx;
-        } else {
-            vktrace_LogError("vkCmdWaitEvents failed, bad srcQueueFamilyIndex");
-            return;
-        }
-    }
-    VkImage* saveImg = VKTRACE_NEW_ARRAY(VkImage, pPacket->imageMemoryBarrierCount);
-    for (idx = 0; idx < pPacket->imageMemoryBarrierCount; idx++)
-    {
-        VkImageMemoryBarrier *pNextImg = (VkImageMemoryBarrier *) &(pPacket->pImageMemoryBarriers[idx]);
-        saveImg[numRemapImg++] = pNextImg->image;
-        traceDevice = traceImageToDevice[pNextImg->image];
-        pNextImg->image = m_objMapper.remap_images(pNextImg->image);
-        if (pNextImg->image == VK_NULL_HANDLE)
-        {
-            vktrace_LogError("Skipping vkCmdWaitEvents() due to invalid remapped VkImage.");
-            VKTRACE_DELETE(saveEvent);
-            VKTRACE_DELETE(saveBuf);
-            VKTRACE_DELETE(saveImg);
-            return;
-        }
-        replayDevice = replayImageToDevice[pNextImg->image];
-        if (getQueueFamilyIdx(traceDevice,
-                              replayDevice,
-                              pPacket->pImageMemoryBarriers[idx].srcQueueFamilyIndex,
-                              &srcReplayIdx) &&
-            getQueueFamilyIdx(traceDevice,
-                              replayDevice,
-                              pPacket->pImageMemoryBarriers[idx].dstQueueFamilyIndex,
-                              &dstReplayIdx))
-        {
-            *((uint32_t *)&pPacket->pImageMemoryBarriers[idx].srcQueueFamilyIndex) = srcReplayIdx;
-            *((uint32_t *)&pPacket->pImageMemoryBarriers[idx].srcQueueFamilyIndex) = dstReplayIdx;
-        } else {
-            vktrace_LogError("vkCmdWaitEvents failed, bad srcQueueFamilyIndex");
-            return;
-        }
-    }
-    m_vkFuncs.real_vkCmdWaitEvents(remappedCommandBuffer, pPacket->eventCount, pPacket->pEvents, pPacket->srcStageMask, pPacket->dstStageMask, pPacket->memoryBarrierCount, pPacket->pMemoryBarriers, pPacket->bufferMemoryBarrierCount, pPacket->pBufferMemoryBarriers, pPacket->imageMemoryBarrierCount, pPacket->pImageMemoryBarriers);
-
-    for (idx = 0; idx < pPacket->bufferMemoryBarrierCount; idx++) {
-        VkBufferMemoryBarrier *pNextBuf = (VkBufferMemoryBarrier *) &(pPacket->pBufferMemoryBarriers[idx]);
-        pNextBuf->buffer = saveBuf[idx];
-    }
-    for (idx = 0; idx < pPacket->memoryBarrierCount; idx++) {
-        VkImageMemoryBarrier *pNextImg = (VkImageMemoryBarrier *) &(pPacket->pImageMemoryBarriers[idx]);
-        pNextImg->image = saveImg[idx];
-    }
-    for (idx = 0; idx < pPacket->eventCount; idx++) {
-        VkEvent *pEvent = (VkEvent *) &(pPacket->pEvents[idx]);
-        *pEvent = saveEvent[idx];
-    }
-    VKTRACE_DELETE(saveEvent);
-    VKTRACE_DELETE(saveBuf);
-    VKTRACE_DELETE(saveImg);
-    return;
-}
-
-void vkReplay::manually_replay_vkCmdPipelineBarrier(packet_vkCmdPipelineBarrier* pPacket)
-{
-    VkDevice traceDevice;
-    VkDevice replayDevice;
-    uint32_t srcReplayIdx, dstReplayIdx;
-    VkCommandBuffer remappedCommandBuffer = m_objMapper.remap_commandbuffers(pPacket->commandBuffer);
-    if (remappedCommandBuffer == VK_NULL_HANDLE)
-    {
-        vktrace_LogError("Skipping vkCmdPipelineBarrier() due to invalid remapped VkCommandBuffer.");
-        return;
-    }
-
-    uint32_t idx = 0;
-    uint32_t numRemapBuf = 0;
-    uint32_t numRemapImg = 0;
-    VkBuffer* saveBuf = VKTRACE_NEW_ARRAY(VkBuffer, pPacket->bufferMemoryBarrierCount);
-    VkImage* saveImg = VKTRACE_NEW_ARRAY(VkImage, pPacket->imageMemoryBarrierCount);
-    for (idx = 0; idx < pPacket->bufferMemoryBarrierCount; idx++)
-    {
-        VkBufferMemoryBarrier *pNextBuf = (VkBufferMemoryBarrier *) &(pPacket->pBufferMemoryBarriers[idx]);
-        saveBuf[numRemapBuf++] = pNextBuf->buffer;
-        traceDevice = traceBufferToDevice[pNextBuf->buffer];
-        pNextBuf->buffer = m_objMapper.remap_buffers(pNextBuf->buffer);
-        if (pNextBuf->buffer == VK_NULL_HANDLE && saveBuf[numRemapBuf - 1] != VK_NULL_HANDLE)
-        {
-            vktrace_LogError("Skipping vkCmdPipelineBarrier() due to invalid remapped VkBuffer.");
-            VKTRACE_DELETE(saveBuf);
-            VKTRACE_DELETE(saveImg);
-            return;
-        }
-        replayDevice = replayBufferToDevice[pNextBuf->buffer];
-        if (getQueueFamilyIdx(traceDevice,
-                              replayDevice,
-                              pPacket->pBufferMemoryBarriers[idx].srcQueueFamilyIndex,
-                              &srcReplayIdx) &&
-            getQueueFamilyIdx(traceDevice,
-                              replayDevice,
-                              pPacket->pBufferMemoryBarriers[idx].dstQueueFamilyIndex,
-                              &dstReplayIdx))
-        {
-            *((uint32_t *)&pPacket->pBufferMemoryBarriers[idx].srcQueueFamilyIndex) = srcReplayIdx;
-            *((uint32_t *)&pPacket->pBufferMemoryBarriers[idx].srcQueueFamilyIndex) = dstReplayIdx;
-        } else {
-            vktrace_LogError("vkCmdPipelineBarrier failed, bad srcQueueFamilyIndex");
-            return;
-        }
-    }
-    for (idx = 0; idx < pPacket->imageMemoryBarrierCount; idx++)
-    {
-        VkImageMemoryBarrier *pNextImg = (VkImageMemoryBarrier *) &(pPacket->pImageMemoryBarriers[idx]);
-        saveImg[numRemapImg++] = pNextImg->image;
-        traceDevice = traceImageToDevice[pNextImg->image];
-        if (traceDevice == NULL)
-            vktrace_LogError("DEBUG: traceDevice is NULL");
-        pNextImg->image = m_objMapper.remap_images(pNextImg->image);
-        if (pNextImg->image == VK_NULL_HANDLE && saveImg[numRemapImg - 1] != VK_NULL_HANDLE)
-        {
-            vktrace_LogError("Skipping vkCmdPipelineBarrier() due to invalid remapped VkImage.");
-            VKTRACE_DELETE(saveBuf);
-            VKTRACE_DELETE(saveImg);
-            return;
-        }
-        replayDevice = replayImageToDevice[pNextImg->image];
-        if (getQueueFamilyIdx(traceDevice,
-                              replayDevice,
-                              pPacket->pImageMemoryBarriers[idx].srcQueueFamilyIndex,
-                              &srcReplayIdx) &&
-            getQueueFamilyIdx(traceDevice,
-                              replayDevice,
-                              pPacket->pImageMemoryBarriers[idx].dstQueueFamilyIndex,
-                              &dstReplayIdx))
-        {
-            *((uint32_t *)&pPacket->pImageMemoryBarriers[idx].srcQueueFamilyIndex) = srcReplayIdx;
-            *((uint32_t *)&pPacket->pImageMemoryBarriers[idx].srcQueueFamilyIndex) = dstReplayIdx;
-        } else {
-            vktrace_LogError("vkPipelineBarrier failed, bad srcQueueFamilyIndex");
-            return;
-        }
-    }
-    m_vkFuncs.real_vkCmdPipelineBarrier(remappedCommandBuffer, pPacket->srcStageMask, pPacket->dstStageMask, pPacket->dependencyFlags, pPacket->memoryBarrierCount, pPacket->pMemoryBarriers, pPacket->bufferMemoryBarrierCount, pPacket->pBufferMemoryBarriers, pPacket->imageMemoryBarrierCount, pPacket->pImageMemoryBarriers);
-
-    for (idx = 0; idx < pPacket->bufferMemoryBarrierCount; idx++) {
-        VkBufferMemoryBarrier *pNextBuf = (VkBufferMemoryBarrier *) &(pPacket->pBufferMemoryBarriers[idx]);
-        pNextBuf->buffer = saveBuf[idx];
-    }
-    for (idx = 0; idx < pPacket->imageMemoryBarrierCount; idx++) {
-        VkImageMemoryBarrier *pNextImg = (VkImageMemoryBarrier *) &(pPacket->pImageMemoryBarriers[idx]);
-        pNextImg->image = saveImg[idx];
-    }
-    VKTRACE_DELETE(saveBuf);
-    VKTRACE_DELETE(saveImg);
-    return;
-}
-
-VkResult vkReplay::manually_replay_vkCreateFramebuffer(packet_vkCreateFramebuffer* pPacket)
-{
-    VkResult replayResult = VK_ERROR_VALIDATION_FAILED_EXT;
-
-    VkDevice remappedDevice = m_objMapper.remap_devices(pPacket->device);
-    if (remappedDevice == VK_NULL_HANDLE)
-    {
-        vktrace_LogError("Skipping vkCreateFramebuffer() due to invalid remapped VkDevice.");
-        return VK_ERROR_VALIDATION_FAILED_EXT;
-    }
-
-    VkFramebufferCreateInfo *pInfo = (VkFramebufferCreateInfo *) pPacket->pCreateInfo;
-    VkImageView *pAttachments, *pSavedAttachments = (VkImageView*)pInfo->pAttachments;
-    bool allocatedAttachments = false;
-    if (pSavedAttachments != NULL)
-    {
-        allocatedAttachments = true;
-        pAttachments = VKTRACE_NEW_ARRAY(VkImageView, pInfo->attachmentCount);
-        memcpy(pAttachments, pSavedAttachments, sizeof(VkImageView) * pInfo->attachmentCount);
-        for (uint32_t i = 0; i < pInfo->attachmentCount; i++)
-        {
-            pAttachments[i] = m_objMapper.remap_imageviews(pInfo->pAttachments[i]);
-            if (pAttachments[i] == VK_NULL_HANDLE && pInfo->pAttachments[i] != VK_NULL_HANDLE)
-            {
-                vktrace_LogError("Skipping vkCreateFramebuffer() due to invalid remapped VkImageView.");
-                VKTRACE_DELETE(pAttachments);
-                return VK_ERROR_VALIDATION_FAILED_EXT;
-            }
-        }
-        pInfo->pAttachments = pAttachments;
-    }
-    VkRenderPass savedRP = pPacket->pCreateInfo->renderPass;
-    pInfo->renderPass = m_objMapper.remap_renderpasss(pPacket->pCreateInfo->renderPass);
-    if (pInfo->renderPass == VK_NULL_HANDLE && pPacket->pCreateInfo->renderPass != VK_NULL_HANDLE)
-    {
-        vktrace_LogError("Skipping vkCreateFramebuffer() due to invalid remapped VkRenderPass.");
-        if (allocatedAttachments)
-        {
-            VKTRACE_DELETE(pAttachments);
-        }
-        return VK_ERROR_VALIDATION_FAILED_EXT;
-    }
-
-    VkFramebuffer local_framebuffer;
-    replayResult = m_vkFuncs.real_vkCreateFramebuffer(remappedDevice, pPacket->pCreateInfo, NULL, &local_framebuffer);
-    pInfo->pAttachments = pSavedAttachments;
-    pInfo->renderPass = savedRP;
-    if (replayResult == VK_SUCCESS)
-    {
-        m_objMapper.add_to_framebuffers_map(*(pPacket->pFramebuffer), local_framebuffer);
-    }
-    if (allocatedAttachments)
-    {
-        VKTRACE_DELETE((void*)pAttachments);
-    }
-    return replayResult;
-}
-
-VkResult vkReplay::manually_replay_vkCreateRenderPass(packet_vkCreateRenderPass* pPacket)
-{
-    VkResult replayResult = VK_ERROR_VALIDATION_FAILED_EXT;
-
-    VkDevice remappedDevice = m_objMapper.remap_devices(pPacket->device);
-    if (remappedDevice == VK_NULL_HANDLE)
-    {
-        vktrace_LogError("Skipping vkCreateRenderPass() due to invalid remapped VkDevice.");
-        return VK_ERROR_VALIDATION_FAILED_EXT;
-    }
-
-    VkRenderPass local_renderpass;
-    replayResult = m_vkFuncs.real_vkCreateRenderPass(remappedDevice, pPacket->pCreateInfo, NULL, &local_renderpass);
-    if (replayResult == VK_SUCCESS)
-    {
-        m_objMapper.add_to_renderpasss_map(*(pPacket->pRenderPass), local_renderpass);
-    }
-    return replayResult;
-}
-
-void vkReplay::manually_replay_vkCmdBeginRenderPass(packet_vkCmdBeginRenderPass* pPacket)
-{
-    VkCommandBuffer remappedCommandBuffer = m_objMapper.remap_commandbuffers(pPacket->commandBuffer);
-    if (remappedCommandBuffer == VK_NULL_HANDLE)
-    {
-        vktrace_LogError("Skipping vkCmdBeginRenderPass() due to invalid remapped VkCommandBuffer.");
-        return;
-    }
-    VkRenderPassBeginInfo local_renderPassBeginInfo;
-    memcpy((void*)&local_renderPassBeginInfo, (void*)pPacket->pRenderPassBegin, sizeof(VkRenderPassBeginInfo));
-    local_renderPassBeginInfo.pClearValues = (const VkClearValue*)pPacket->pRenderPassBegin->pClearValues;
-    local_renderPassBeginInfo.framebuffer = m_objMapper.remap_framebuffers(pPacket->pRenderPassBegin->framebuffer);
-    if (local_renderPassBeginInfo.framebuffer == VK_NULL_HANDLE)
-    {
-        vktrace_LogError("Skipping vkCmdBeginRenderPass() due to invalid remapped VkFramebuffer.");
-        return;
-    }
-    local_renderPassBeginInfo.renderPass = m_objMapper.remap_renderpasss(pPacket->pRenderPassBegin->renderPass);
-    if (local_renderPassBeginInfo.renderPass == VK_NULL_HANDLE)
-    {
-        vktrace_LogError("Skipping vkCmdBeginRenderPass() due to invalid remapped VkRenderPass.");
-        return;
-    }
-    m_vkFuncs.real_vkCmdBeginRenderPass(remappedCommandBuffer, &local_renderPassBeginInfo, pPacket->contents);
-    return;
-}
-
-VkResult vkReplay::manually_replay_vkBeginCommandBuffer(packet_vkBeginCommandBuffer* pPacket)
-{
-    VkResult replayResult = VK_ERROR_VALIDATION_FAILED_EXT;
-
-    VkCommandBuffer remappedCommandBuffer = m_objMapper.remap_commandbuffers(pPacket->commandBuffer);
-    if (remappedCommandBuffer == VK_NULL_HANDLE)
-    {
-        vktrace_LogError("Skipping vkBeginCommandBuffer() due to invalid remapped VkCommandBuffer.");
-        return VK_ERROR_VALIDATION_FAILED_EXT;
-    }
-
-    VkCommandBufferBeginInfo* pInfo = (VkCommandBufferBeginInfo*)pPacket->pBeginInfo;
-    VkCommandBufferInheritanceInfo *pHinfo = (VkCommandBufferInheritanceInfo *) ((pInfo) ? pInfo->pInheritanceInfo : NULL);
-    // Save the original RP & FB, then overwrite packet with remapped values
-    VkRenderPass savedRP, *pRP;
-    VkFramebuffer savedFB, *pFB;
-    if (pInfo != NULL && pHinfo != NULL)
-    {
-        savedRP = pHinfo->renderPass;
-        savedFB = pHinfo->framebuffer;
-        pRP = &(pHinfo->renderPass);
-        pFB = &(pHinfo->framebuffer);
-        *pRP = m_objMapper.remap_renderpasss(savedRP);
-        *pFB = m_objMapper.remap_framebuffers(savedFB);
-    }
-    replayResult = m_vkFuncs.real_vkBeginCommandBuffer(remappedCommandBuffer, pPacket->pBeginInfo);
-    if (pInfo != NULL && pHinfo != NULL) {
-        pHinfo->renderPass = savedRP;
-        pHinfo->framebuffer = savedFB;
-    }
-    return replayResult;
-}
-
-// TODO138 : Can we kill this?
-//VkResult vkReplay::manually_replay_vkStorePipeline(packet_vkStorePipeline* pPacket)
-//{
-//    VkResult replayResult = VK_ERROR_VALIDATION_FAILED_EXT;
-//
-//    VkDevice remappedDevice = m_objMapper.remap_devices(pPacket->device);
-//    if (remappedDevice == VK_NULL_HANDLE)
-//    {
-//        vktrace_LogError("Skipping vkStorePipeline() due to invalid remapped VkDevice.");
-//        return VK_ERROR_VALIDATION_FAILED_EXT;
-//    }
-//
-//    VkPipeline remappedPipeline = m_objMapper.remap(pPacket->pipeline);
-//    if (remappedPipeline == VK_NULL_HANDLE)
-//    {
-//        vktrace_LogError("Skipping vkStorePipeline() due to invalid remapped VkPipeline.");
-//        return VK_ERROR_VALIDATION_FAILED_EXT;
-//    }
-//
-//    size_t size = 0;
-//    void* pData = NULL;
-//    if (pPacket->pData != NULL && pPacket->pDataSize != NULL)
-//    {
-//        size = *pPacket->pDataSize;
-//        pData = vktrace_malloc(*pPacket->pDataSize);
-//    }
-//    replayResult = m_vkFuncs.real_vkStorePipeline(remappedDevice, remappedPipeline, &size, pData);
-//    if (replayResult == VK_SUCCESS)
-//    {
-//        if (size != *pPacket->pDataSize && pData != NULL)
-//        {
-//            vktrace_LogWarning("vkStorePipeline returned a differing data size: replay (%d bytes) vs trace (%d bytes).", size, *pPacket->pDataSize);
-//        }
-//        else if (pData != NULL && memcmp(pData, pPacket->pData, size) != 0)
-//        {
-//            vktrace_LogWarning("vkStorePipeline returned differing data contents than the trace file contained.");
-//        }
-//    }
-//    vktrace_free(pData);
-//    return replayResult;
-//}
-
-// TODO138 : This needs to be broken out into separate functions for each non-disp object
-//VkResult vkReplay::manually_replay_vkDestroy<Object>(packet_vkDestroyObject* pPacket)
-//{
-//    VkResult replayResult = VK_ERROR_VALIDATION_FAILED_EXT;
-//
-//    VkDevice remappedDevice = m_objMapper.remap_devices(pPacket->device);
-//    if (remappedDevice == VK_NULL_HANDLE)
-//    {
-//        vktrace_LogError("Skipping vkDestroy() due to invalid remapped VkDevice.");
-//        return VK_ERROR_VALIDATION_FAILED_EXT;
-//    }
-//
-//    uint64_t remapHandle = m_objMapper.remap_<OBJECT_TYPE_HERE>(pPacket->object, pPacket->objType);
-//    <VkObject> object;
-//    object.handle = remapHandle;
-//    if (object != 0)
-//        replayResult = m_vkFuncs.real_vkDestroy<Object>(remappedDevice, object);
-//    if (replayResult == VK_SUCCESS)
-//        m_objMapper.rm_from_<OBJECT_TYPE_HERE>_map(pPacket->object.handle);
-//    return replayResult;
-//}
-
-VkResult vkReplay::manually_replay_vkWaitForFences(packet_vkWaitForFences* pPacket)
-{
-    VkResult replayResult = VK_ERROR_VALIDATION_FAILED_EXT;
-    uint32_t i;
-
-    VkDevice remappedDevice = m_objMapper.remap_devices(pPacket->device);
-    if (remappedDevice == VK_NULL_HANDLE)
-    {
-        vktrace_LogError("Skipping vkWaitForFences() due to invalid remapped VkDevice.");
-        return VK_ERROR_VALIDATION_FAILED_EXT;
-    }
-
-    VkFence *pFence = VKTRACE_NEW_ARRAY(VkFence, pPacket->fenceCount);
-    for (i = 0; i < pPacket->fenceCount; i++)
-    {
-        (*(pFence + i)) = m_objMapper.remap_fences((*(pPacket->pFences + i)));
-        if (*(pFence + i) == VK_NULL_HANDLE)
-        {
-            vktrace_LogError("Skipping vkWaitForFences() due to invalid remapped VkFence.");
-            VKTRACE_DELETE(pFence);
-            return VK_ERROR_VALIDATION_FAILED_EXT;
-        }
-    }
-    if (pPacket->result == VK_SUCCESS)
-    {
-        replayResult = m_vkFuncs.real_vkWaitForFences(remappedDevice, pPacket->fenceCount, pFence, pPacket->waitAll, UINT64_MAX);// mean as long as possible
-    }
-    else
-    {
-        if (pPacket->result == VK_TIMEOUT)
-        {
-            replayResult = m_vkFuncs.real_vkWaitForFences(remappedDevice, pPacket->fenceCount, pFence, pPacket->waitAll, 0);
-        }
-        else
-        {
-            replayResult = m_vkFuncs.real_vkWaitForFences(remappedDevice, pPacket->fenceCount, pFence, pPacket->waitAll, pPacket->timeout);
-        }
-    }
-    VKTRACE_DELETE(pFence);
-    return replayResult;
-}
-
-
-bool vkReplay::getMemoryTypeIdx(VkDevice traceDevice,
-                                VkDevice replayDevice,
-                                uint32_t traceIdx,
-                                uint32_t* pReplayIdx)
-{
-    VkPhysicalDevice tracePhysicalDevice;
-    VkPhysicalDevice replayPhysicalDevice;
-    bool foundMatch = false;
-    uint32_t i,j;
-
-    if (tracePhysicalDevices.find(traceDevice) == tracePhysicalDevices.end() ||
-        replayPhysicalDevices.find(replayDevice) == replayPhysicalDevices.end())
-    {
-        vktrace_LogError("Cannot determine memory type during vkAllocateMemory - vkGetPhysicalDeviceMemoryProperties should be called before vkAllocateMemory.");
-        return false;
-    }
-
-    tracePhysicalDevice = tracePhysicalDevices[traceDevice];
-    replayPhysicalDevice = replayPhysicalDevices[replayDevice];
-
-    for (i = 0; i < min(traceMemoryProperties[tracePhysicalDevice].memoryTypeCount, replayMemoryProperties[replayPhysicalDevice].memoryTypeCount); i++)
-    {
-        if (traceMemoryProperties[tracePhysicalDevice].memoryTypes[traceIdx].propertyFlags == replayMemoryProperties[replayPhysicalDevice].memoryTypes[i].propertyFlags)
-        {
-            *pReplayIdx = i;
-            foundMatch = true;
-            break;
-        }
-    }
-
-    if (!foundMatch)
-    {
-        // Didn't find an exact match, search for a superset
-        for (i = 0; i < min(traceMemoryProperties[tracePhysicalDevice].memoryTypeCount, replayMemoryProperties[replayPhysicalDevice].memoryTypeCount); i++)
-        {
-            if (traceMemoryProperties[tracePhysicalDevice].memoryTypes[traceIdx].propertyFlags ==
-                (traceMemoryProperties[tracePhysicalDevice].memoryTypes[traceIdx].propertyFlags & replayMemoryProperties[replayPhysicalDevice].memoryTypes[i].propertyFlags))
-            {
-                *pReplayIdx = i;
-                foundMatch = true;
-                break;
-            }
-        }
-    }
-
-    if (!foundMatch)
-    {
-        // Didn't find a superset, search for mem type with both HOST_VISIBLE and HOST_COHERENT set
-        for (i = 0; i < min(traceMemoryProperties[tracePhysicalDevice].memoryTypeCount, replayMemoryProperties[replayPhysicalDevice].memoryTypeCount); i++)
-        {
-            if ((VK_MEMORY_PROPERTY_HOST_VISIBLE_BIT|VK_MEMORY_PROPERTY_HOST_COHERENT_BIT) & replayMemoryProperties[replayPhysicalDevice].memoryTypes[i].propertyFlags)
-            {
-                *pReplayIdx = i;
-                foundMatch = true;
-                break;
-            }
-        }
-    }
-
-    if (foundMatch)
-    {
-        // Check to see if there are other replayMemoryProperties identical to the one that matched.
-        // If there are, print a warning and use the index from the trace file.
-        for (j = i+1; j < replayMemoryProperties[replayPhysicalDevice].memoryTypeCount; j++)
-        {
-            if (replayMemoryProperties[replayPhysicalDevice].memoryTypes[i].propertyFlags == replayMemoryProperties[replayPhysicalDevice].memoryTypes[j].propertyFlags)
-            {
-                vktrace_LogWarning("memoryTypes propertyFlags identical in two or more entries, using idx %d from trace", traceIdx);
-                *pReplayIdx = traceIdx;
-                return true;
-            }
-         }
-        return true;
-     }
-
-    // Didn't find a match
-    return false;
-}
-
-
-VkResult vkReplay::manually_replay_vkAllocateMemory(packet_vkAllocateMemory* pPacket)
-{
-    VkResult replayResult = VK_ERROR_VALIDATION_FAILED_EXT;
-
-    VkDevice remappedDevice = m_objMapper.remap_devices(pPacket->device);
-    if (remappedDevice == VK_NULL_HANDLE)
-    {
-        vktrace_LogError("Skipping vkAllocateMemory() due to invalid remapped VkDevice.");
-        return VK_ERROR_VALIDATION_FAILED_EXT;
-    }
-
-    gpuMemObj local_mem;
-
-    if (!m_objMapper.m_adjustForGPU)
-    {
-        uint32_t replayIdx;
-        if (getMemoryTypeIdx(pPacket->device, remappedDevice, pPacket->pAllocateInfo->memoryTypeIndex, &replayIdx))
-        {
-            *((uint32_t*)&pPacket->pAllocateInfo->memoryTypeIndex) = replayIdx;
-            replayResult = m_vkFuncs.real_vkAllocateMemory(remappedDevice, pPacket->pAllocateInfo, NULL, &local_mem.replayGpuMem);
-        } else {
-            vktrace_LogError("vkAllocateMemory() failed, couldn't find memory type for memoryTypeIndex");
-            return VK_ERROR_VALIDATION_FAILED_EXT;
-        }
-    }
-    if (replayResult == VK_SUCCESS || m_objMapper.m_adjustForGPU)
-    {
-        local_mem.pGpuMem = new (gpuMemory);
-        if (local_mem.pGpuMem)
-            local_mem.pGpuMem->setAllocInfo(pPacket->pAllocateInfo, m_objMapper.m_adjustForGPU);
-        m_objMapper.add_to_devicememorys_map(*(pPacket->pMemory), local_mem);
-    }
-    return replayResult;
-}
-
-void vkReplay::manually_replay_vkFreeMemory(packet_vkFreeMemory* pPacket)
-{
-    VkDevice remappedDevice = m_objMapper.remap_devices(pPacket->device);
-    if (remappedDevice == VK_NULL_HANDLE)
-    {
-        vktrace_LogError("Skipping vkFreeMemory() due to invalid remapped VkDevice.");
-        return;
-    }
-
-    gpuMemObj local_mem;
-    local_mem = m_objMapper.m_devicememorys.find(pPacket->memory)->second;
-    // TODO how/when to free pendingAlloc that did not use and existing gpuMemObj
-    m_vkFuncs.real_vkFreeMemory(remappedDevice, local_mem.replayGpuMem, NULL);
-    delete local_mem.pGpuMem;
-    m_objMapper.rm_from_devicememorys_map(pPacket->memory);
-}
-
-VkResult vkReplay::manually_replay_vkMapMemory(packet_vkMapMemory* pPacket)
-{
-    VkResult replayResult = VK_ERROR_VALIDATION_FAILED_EXT;
-
-    VkDevice remappedDevice = m_objMapper.remap_devices(pPacket->device);
-    if (remappedDevice == VK_NULL_HANDLE)
-    {
-        vktrace_LogError("Skipping vkMapMemory() due to invalid remapped VkDevice.");
-        return VK_ERROR_VALIDATION_FAILED_EXT;
-    }
-
-    gpuMemObj local_mem = m_objMapper.m_devicememorys.find(pPacket->memory)->second;
-    void* pData;
-    if (!local_mem.pGpuMem->isPendingAlloc())
-    {
-        replayResult = m_vkFuncs.real_vkMapMemory(remappedDevice, local_mem.replayGpuMem, pPacket->offset, pPacket->size, pPacket->flags, &pData);
-        if (replayResult == VK_SUCCESS)
-        {
-            if (local_mem.pGpuMem)
-            {
-                local_mem.pGpuMem->setMemoryMapRange(pData, (size_t)pPacket->size, (size_t)pPacket->offset, false);
-            }
-        }
-    }
-    else
-    {
-        if (local_mem.pGpuMem)
-        {
-            local_mem.pGpuMem->setMemoryMapRange(NULL, (size_t)pPacket->size, (size_t)pPacket->offset, true);
-        }
-    }
-    return replayResult;
-}
-
-void vkReplay::manually_replay_vkUnmapMemory(packet_vkUnmapMemory* pPacket)
-{
-    VkDevice remappedDevice = m_objMapper.remap_devices(pPacket->device);
-    if (remappedDevice == VK_NULL_HANDLE) {
-        vktrace_LogError("Skipping vkUnmapMemory() due to invalid remapped VkDevice.");
-        return;
-    }
-
-    gpuMemObj local_mem = m_objMapper.m_devicememorys.find(pPacket->memory)->second;
-    if (!local_mem.pGpuMem->isPendingAlloc())
-    {
-        if (local_mem.pGpuMem)
-        {
-            if (pPacket->pData)
-                local_mem.pGpuMem->copyMappingData(pPacket->pData, true, 0, 0);  // copies data from packet into memory buffer
-        }
-        m_vkFuncs.real_vkUnmapMemory(remappedDevice, local_mem.replayGpuMem);
-    }
-    else
-    {
-        if (local_mem.pGpuMem)
-        {
-            unsigned char *pBuf = (unsigned char *) vktrace_malloc(local_mem.pGpuMem->getMemoryMapSize());
-            if (!pBuf)
-            {
-                vktrace_LogError("vkUnmapMemory() malloc failed.");
-            }
-            local_mem.pGpuMem->setMemoryDataAddr(pBuf);
-            local_mem.pGpuMem->copyMappingData(pPacket->pData, true, 0, 0);
-        }
-    }
-}
-
-BOOL isvkFlushMappedMemoryRangesSpecial(PBYTE pOPTPackageData)
-{
-    BOOL bRet = FALSE;
-    PageGuardChangedBlockInfo *pChangedInfoArray = (PageGuardChangedBlockInfo *)pOPTPackageData;
-    if (((uint64_t)pChangedInfoArray[0].reserve0) & PAGEGUARD_SPECIAL_FORMAT_PACKET_FOR_VKFLUSHMAPPEDMEMORYRANGES) // TODO need think about 32bit
-    {
-        bRet = TRUE;
-    }
-    return bRet;
-}
-//after OPT speed up, the format of this packet will be different with before, the packet now only include changed block(page).
-//
-VkResult vkReplay::manually_replay_vkFlushMappedMemoryRanges(packet_vkFlushMappedMemoryRanges* pPacket)
-{
-    VkResult replayResult = VK_ERROR_VALIDATION_FAILED_EXT;
-
-    VkDevice remappedDevice = m_objMapper.remap_devices(pPacket->device);
-    if (remappedDevice == VK_NULL_HANDLE)
-    {
-        vktrace_LogError("Skipping vkFlushMappedMemoryRanges() due to invalid remapped VkDevice.");
-        return VK_ERROR_VALIDATION_FAILED_EXT;
-    }
-
-    VkMappedMemoryRange* localRanges = VKTRACE_NEW_ARRAY(VkMappedMemoryRange, pPacket->memoryRangeCount);
-    memcpy(localRanges, pPacket->pMemoryRanges, sizeof(VkMappedMemoryRange) * (pPacket->memoryRangeCount));
-
-    gpuMemObj* pLocalMems = VKTRACE_NEW_ARRAY(gpuMemObj, pPacket->memoryRangeCount);
-    for (uint32_t i = 0; i < pPacket->memoryRangeCount; i++)
-    {
-        pLocalMems[i] = m_objMapper.m_devicememorys.find(pPacket->pMemoryRanges[i].memory)->second;
-        localRanges[i].memory = m_objMapper.remap_devicememorys(pPacket->pMemoryRanges[i].memory);
-        if (localRanges[i].memory == VK_NULL_HANDLE || pLocalMems[i].pGpuMem == NULL)
-        {
-            vktrace_LogError("Skipping vkFlushMappedMemoryRanges() due to invalid remapped VkDeviceMemory.");
-            VKTRACE_DELETE(localRanges);
-            VKTRACE_DELETE(pLocalMems);
-            return VK_ERROR_VALIDATION_FAILED_EXT;
-        }
-
-        if (!pLocalMems[i].pGpuMem->isPendingAlloc())
-        {
-            if (pPacket->pMemoryRanges[i].size != 0)
-            {
-#ifdef USE_PAGEGUARD_SPEEDUP
-                pLocalMems[i].pGpuMem->copyMappingDataPageGuard(pPacket->ppData[i]);
-#else
-                pLocalMems[i].pGpuMem->copyMappingData(pPacket->ppData[i], false, (size_t)pPacket->pMemoryRanges[i].size, (size_t)pPacket->pMemoryRanges[i].offset);
-#endif
-            }
-        }
-        else
-        {
-            unsigned char *pBuf = (unsigned char *) vktrace_malloc(pLocalMems[i].pGpuMem->getMemoryMapSize());
-            if (!pBuf)
-            {
-                vktrace_LogError("vkFlushMappedMemoryRanges() malloc failed.");
-            }
-            pLocalMems[i].pGpuMem->setMemoryDataAddr(pBuf);
-#ifdef USE_PAGEGUARD_SPEEDUP
-            pLocalMems[i].pGpuMem->copyMappingDataPageGuard(pPacket->ppData[i]);
-#else
-            pLocalMems[i].pGpuMem->copyMappingData(pPacket->ppData[i], false, (size_t)pPacket->pMemoryRanges[i].size, (size_t)pPacket->pMemoryRanges[i].offset);
-#endif
-        }
-    }
-
-#ifdef USE_PAGEGUARD_SPEEDUP
-    replayResult = pPacket->result;//if this is a OPT refresh-all packet, we need avoid to call real api and return original return to avoid error message;
-    if (!isvkFlushMappedMemoryRangesSpecial((PBYTE)pPacket->ppData[0]))
-#endif
-    {
-        replayResult = m_vkFuncs.real_vkFlushMappedMemoryRanges(remappedDevice, pPacket->memoryRangeCount, localRanges);
-    }
-
-    VKTRACE_DELETE(localRanges);
-    VKTRACE_DELETE(pLocalMems);
-
-    return replayResult;
-}
-
-//InvalidateMappedMemory Ranges and flushMappedMemoryRanges are similar but keep it seperate until
-//functionality tested fully
-VkResult vkReplay::manually_replay_vkInvalidateMappedMemoryRanges(packet_vkInvalidateMappedMemoryRanges* pPacket)
-{
-    VkResult replayResult = VK_ERROR_VALIDATION_FAILED_EXT;
-
-    VkDevice remappedDevice = m_objMapper.remap_devices(pPacket->device);
-    if (remappedDevice == VK_NULL_HANDLE)
-    {
-        vktrace_LogError("Skipping vkInvalidateMappedMemoryRanges() due to invalid remapped VkDevice.");
-        return VK_ERROR_VALIDATION_FAILED_EXT;
-    }
-
-    VkMappedMemoryRange* localRanges = VKTRACE_NEW_ARRAY(VkMappedMemoryRange, pPacket->memoryRangeCount);
-    memcpy(localRanges, pPacket->pMemoryRanges, sizeof(VkMappedMemoryRange) * (pPacket->memoryRangeCount));
-
-    gpuMemObj* pLocalMems = VKTRACE_NEW_ARRAY(gpuMemObj, pPacket->memoryRangeCount);
-    for (uint32_t i = 0; i < pPacket->memoryRangeCount; i++)
-    {
-        pLocalMems[i] = m_objMapper.m_devicememorys.find(pPacket->pMemoryRanges[i].memory)->second;
-        localRanges[i].memory = m_objMapper.remap_devicememorys(pPacket->pMemoryRanges[i].memory);
-        if (localRanges[i].memory == VK_NULL_HANDLE || pLocalMems[i].pGpuMem == NULL)
-        {
-            vktrace_LogError("Skipping vkInvalidsateMappedMemoryRanges() due to invalid remapped VkDeviceMemory.");
-            VKTRACE_DELETE(localRanges);
-            VKTRACE_DELETE(pLocalMems);
-            return VK_ERROR_VALIDATION_FAILED_EXT;
-        }
-
-        if (!pLocalMems[i].pGpuMem->isPendingAlloc())
-        {
-            if (pPacket->pMemoryRanges[i].size != 0)
-            {
-                pLocalMems[i].pGpuMem->copyMappingData(pPacket->ppData[i], false, (size_t)pPacket->pMemoryRanges[i].size, (size_t)pPacket->pMemoryRanges[i].offset);
-            }
-        }
-        else
-        {
-            unsigned char *pBuf = (unsigned char *) vktrace_malloc(pLocalMems[i].pGpuMem->getMemoryMapSize());
-            if (!pBuf)
-            {
-                vktrace_LogError("vkInvalidateMappedMemoryRanges() malloc failed.");
-            }
-            pLocalMems[i].pGpuMem->setMemoryDataAddr(pBuf);
-            pLocalMems[i].pGpuMem->copyMappingData(pPacket->ppData[i], false, (size_t)pPacket->pMemoryRanges[i].size, (size_t)pPacket->pMemoryRanges[i].offset);
-        }
-    }
-
-    replayResult = m_vkFuncs.real_vkInvalidateMappedMemoryRanges(remappedDevice, pPacket->memoryRangeCount, localRanges);
-
-    VKTRACE_DELETE(localRanges);
-    VKTRACE_DELETE(pLocalMems);
-
-    return replayResult;
-}
-
-VkResult vkReplay::manually_replay_vkGetPhysicalDeviceSurfaceSupportKHR(packet_vkGetPhysicalDeviceSurfaceSupportKHR* pPacket)
-{
-    VkResult replayResult = VK_ERROR_VALIDATION_FAILED_EXT;
-
-    VkPhysicalDevice remappedphysicalDevice = m_objMapper.remap_physicaldevices(pPacket->physicalDevice);
-    if (remappedphysicalDevice == VK_NULL_HANDLE)
-    {
-        vktrace_LogError("Skipping vkGetPhysicalDeviceSurfaceSupportKHR() due to invalid remapped VkPhysicalDevice.");
-        return VK_ERROR_VALIDATION_FAILED_EXT;
-    }
-
-    VkSurfaceKHR remappedSurfaceKHR = m_objMapper.remap_surfacekhrs(pPacket->surface);
-    if (remappedSurfaceKHR == VK_NULL_HANDLE)
-    {
-        vktrace_LogError("Skipping vkGetPhysicalDeviceSurfaceSupportKHR() due to invalid remapped VkSurfaceKHR.");
-        return VK_ERROR_VALIDATION_FAILED_EXT;
-    }
-
-    replayResult = m_vkFuncs.real_vkGetPhysicalDeviceSurfaceSupportKHR(remappedphysicalDevice, pPacket->queueFamilyIndex, remappedSurfaceKHR, pPacket->pSupported);
-
-    return replayResult;
-}
-
-void vkReplay::manually_replay_vkGetPhysicalDeviceMemoryProperties(packet_vkGetPhysicalDeviceMemoryProperties* pPacket)
-{
-    VkPhysicalDevice remappedphysicalDevice = m_objMapper.remap_physicaldevices(pPacket->physicalDevice);
-    if (remappedphysicalDevice == VK_NULL_HANDLE)
-    {
-        vktrace_LogError("Skipping vkGetPhysicalDeviceMemoryProperties() due to invalid remapped VkPhysicalDevice.");
-        return;
-    }
-
-    traceMemoryProperties[pPacket->physicalDevice] = *pPacket->pMemoryProperties;
-    m_vkFuncs.real_vkGetPhysicalDeviceMemoryProperties(remappedphysicalDevice, pPacket->pMemoryProperties);
-    replayMemoryProperties[remappedphysicalDevice] = *pPacket->pMemoryProperties;
-    return;
-}
-
-void vkReplay::manually_replay_vkGetPhysicalDeviceQueueFamilyProperties(packet_vkGetPhysicalDeviceQueueFamilyProperties* pPacket)
-{
-    VkPhysicalDevice remappedphysicalDevice = m_objMapper.remap_physicaldevices(pPacket->physicalDevice);
-    if (pPacket->physicalDevice != VK_NULL_HANDLE && remappedphysicalDevice == VK_NULL_HANDLE)
-    {
-        vktrace_LogError("Skipping vkGetPhysicalDeviceQueueFamilyProperties() due to invalid remapped VkPhysicalDevice.");
-        return;
-    }
-
-    // If we haven't previously allocated queueFamilyProperties for the trace physical device, allocate it.
-    // If we previously allocated queueFamilyProperities for the trace physical device and the size of this
-    // query is larger than what we saved last time, then free the last properties map and allocate a new map.
-    if (traceQueueFamilyProperties.find(pPacket->physicalDevice) == traceQueueFamilyProperties.end() ||
-        *pPacket->pQueueFamilyPropertyCount > traceQueueFamilyProperties[pPacket->physicalDevice].count)
-    {
-        if (traceQueueFamilyProperties.find(pPacket->physicalDevice) != traceQueueFamilyProperties.end())
-        {
-            free(traceQueueFamilyProperties[pPacket->physicalDevice].queueFamilyProperties);
-            traceQueueFamilyProperties.erase(pPacket->physicalDevice);
-        }
-        if (pPacket->pQueueFamilyProperties)
-        {
-            traceQueueFamilyProperties[pPacket->physicalDevice].queueFamilyProperties =
-                (VkQueueFamilyProperties*)malloc(*pPacket->pQueueFamilyPropertyCount * sizeof(VkQueueFamilyProperties));
-            memcpy(traceQueueFamilyProperties[pPacket->physicalDevice].queueFamilyProperties,
-                   pPacket->pQueueFamilyProperties,
-                   *pPacket->pQueueFamilyPropertyCount * sizeof(VkQueueFamilyProperties));
-            traceQueueFamilyProperties[pPacket->physicalDevice].count = *pPacket->pQueueFamilyPropertyCount;
-        }
-    }
-
-    m_vkFuncs.real_vkGetPhysicalDeviceQueueFamilyProperties(remappedphysicalDevice, pPacket->pQueueFamilyPropertyCount, pPacket->pQueueFamilyProperties);
-
-    // If we haven't previously allocated queueFamilyProperties for the replay physical device, allocate it.
-    // If we previously allocated queueFamilyProperities for the replay physical device and the size of this
-    // query is larger than what we saved last time, then free the last properties map and allocate a new map.
-    if (replayQueueFamilyProperties.find(remappedphysicalDevice) == replayQueueFamilyProperties.end() ||
-        *pPacket->pQueueFamilyPropertyCount > replayQueueFamilyProperties[remappedphysicalDevice].count)
-    {
-        if (replayQueueFamilyProperties.find(remappedphysicalDevice) != replayQueueFamilyProperties.end())
-        {
-            free(replayQueueFamilyProperties[remappedphysicalDevice].queueFamilyProperties);
-            replayQueueFamilyProperties.erase(remappedphysicalDevice);
-        }
-        if (pPacket->pQueueFamilyProperties)
-        {
-            replayQueueFamilyProperties[remappedphysicalDevice].queueFamilyProperties =
-                (VkQueueFamilyProperties*)malloc(*pPacket->pQueueFamilyPropertyCount * sizeof(VkQueueFamilyProperties));
-            memcpy(replayQueueFamilyProperties[remappedphysicalDevice].queueFamilyProperties,
-                   pPacket->pQueueFamilyProperties,
-                   *pPacket->pQueueFamilyPropertyCount * sizeof(VkQueueFamilyProperties));
-            replayQueueFamilyProperties[remappedphysicalDevice].count = *pPacket->pQueueFamilyPropertyCount;
-        }
-    }
-
-
-    return;
-}
-
-VkResult vkReplay::manually_replay_vkGetPhysicalDeviceSurfaceCapabilitiesKHR(packet_vkGetPhysicalDeviceSurfaceCapabilitiesKHR* pPacket)
-{
-    VkResult replayResult = VK_ERROR_VALIDATION_FAILED_EXT;
-
-    VkPhysicalDevice remappedphysicalDevice = m_objMapper.remap_physicaldevices(pPacket->physicalDevice);
-    if (remappedphysicalDevice == VK_NULL_HANDLE)
-    {
-        vktrace_LogError("Skipping vkGetPhysicalDeviceSurfaceCapabilitiesKHR() due to invalid remapped VkPhysicalDevice.");
-        return VK_ERROR_VALIDATION_FAILED_EXT;
-    }
-
-    VkSurfaceKHR remappedSurfaceKHR = m_objMapper.remap_surfacekhrs(pPacket->surface);
-    if (remappedSurfaceKHR == VK_NULL_HANDLE)
-    {
-        vktrace_LogError("Skipping vkGetPhysicalDeviceSurfaceCapabilitiesKHR() due to invalid remapped VkSurfaceKHR.");
-        return VK_ERROR_VALIDATION_FAILED_EXT;
-    }
-
-    m_display->resize_window(pPacket->pSurfaceCapabilities->currentExtent.width, pPacket->pSurfaceCapabilities->currentExtent.height);
-
-    replayResult = m_vkFuncs.real_vkGetPhysicalDeviceSurfaceCapabilitiesKHR(remappedphysicalDevice, remappedSurfaceKHR, pPacket->pSurfaceCapabilities);
-
-    return replayResult;
-}
-
-VkResult vkReplay::manually_replay_vkGetPhysicalDeviceSurfaceFormatsKHR(packet_vkGetPhysicalDeviceSurfaceFormatsKHR* pPacket)
-{
-    VkResult replayResult = VK_ERROR_VALIDATION_FAILED_EXT;
-
-    VkPhysicalDevice remappedphysicalDevice = m_objMapper.remap_physicaldevices(pPacket->physicalDevice);
-    if (remappedphysicalDevice == VK_NULL_HANDLE)
-    {
-        vktrace_LogError("Skipping vkGetPhysicalDeviceSurfaceFormatsKHR() due to invalid remapped VkPhysicalDevice.");
-        return VK_ERROR_VALIDATION_FAILED_EXT;
-    }
-
-    VkSurfaceKHR remappedSurfaceKHR = m_objMapper.remap_surfacekhrs(pPacket->surface);
-    if (remappedSurfaceKHR == VK_NULL_HANDLE)
-    {
-        vktrace_LogError("Skipping vkGetPhysicalDeviceSurfaceFormatsKHR() due to invalid remapped VkSurfaceKHR.");
-        return VK_ERROR_VALIDATION_FAILED_EXT;
-    }
-
-    replayResult = m_vkFuncs.real_vkGetPhysicalDeviceSurfaceFormatsKHR(remappedphysicalDevice, remappedSurfaceKHR, pPacket->pSurfaceFormatCount, pPacket->pSurfaceFormats);
-
-    return replayResult;
-}
-
-VkResult vkReplay::manually_replay_vkGetPhysicalDeviceSurfacePresentModesKHR(packet_vkGetPhysicalDeviceSurfacePresentModesKHR* pPacket)
-{
-    VkResult replayResult = VK_ERROR_VALIDATION_FAILED_EXT;
-
-    VkPhysicalDevice remappedphysicalDevice = m_objMapper.remap_physicaldevices(pPacket->physicalDevice);
-    if (remappedphysicalDevice == VK_NULL_HANDLE)
-    {
-        vktrace_LogError("Skipping vkGetPhysicalDeviceSurfacePresentModesKHR() due to invalid remapped VkPhysicalDevice.");
-        return VK_ERROR_VALIDATION_FAILED_EXT;
-    }
-
-    VkSurfaceKHR remappedSurfaceKHR = m_objMapper.remap_surfacekhrs(pPacket->surface);
-    if (remappedSurfaceKHR == VK_NULL_HANDLE)
-    {
-        vktrace_LogError("Skipping vkGetPhysicalDeviceSurfacePresentModesKHR() due to invalid remapped VkSurfaceKHR.");
-        return VK_ERROR_VALIDATION_FAILED_EXT;
-    }
-
-    replayResult = m_vkFuncs.real_vkGetPhysicalDeviceSurfacePresentModesKHR(remappedphysicalDevice, remappedSurfaceKHR, pPacket->pPresentModeCount, pPacket->pPresentModes);
-
-    return replayResult;
-}
-
-VkResult vkReplay::manually_replay_vkCreateSwapchainKHR(packet_vkCreateSwapchainKHR* pPacket)
-{
-    VkResult replayResult = VK_ERROR_VALIDATION_FAILED_EXT;
-    VkSwapchainKHR local_pSwapchain;
-    VkSwapchainKHR save_oldSwapchain, *pSC;
-    VkSurfaceKHR save_surface;
-    pSC = (VkSwapchainKHR *) &pPacket->pCreateInfo->oldSwapchain;
-    VkDevice remappeddevice = m_objMapper.remap_devices(pPacket->device);
-    if (remappeddevice == VK_NULL_HANDLE)
-    {
-        vktrace_LogError("Skipping vkCreateSwapchainKHR() due to invalid remapped VkDevice.");
-        return VK_ERROR_VALIDATION_FAILED_EXT;
-    }
-
-    save_oldSwapchain = pPacket->pCreateInfo->oldSwapchain;
-    (*pSC) = m_objMapper.remap_swapchainkhrs(save_oldSwapchain);
-    if ((*pSC) == VK_NULL_HANDLE && save_oldSwapchain != VK_NULL_HANDLE)
-    {
-        vktrace_LogError("Skipping vkCreateSwapchainKHR() due to invalid remapped VkSwapchainKHR.");
-        return VK_ERROR_VALIDATION_FAILED_EXT;
-    }
-
-    save_surface = pPacket->pCreateInfo->surface;
-    VkSurfaceKHR *pSurf = (VkSurfaceKHR *) &(pPacket->pCreateInfo->surface);
-    *pSurf = m_objMapper.remap_surfacekhrs(*pSurf);
-    if (*pSurf == VK_NULL_HANDLE && pPacket->pCreateInfo->surface != VK_NULL_HANDLE)
-    {
-        vktrace_LogError("Skipping vkCreateSwapchainKHR() due to invalid remapped VkSurfaceKHR.");
-        return VK_ERROR_VALIDATION_FAILED_EXT;
-    }
-
-    m_display->resize_window(pPacket->pCreateInfo->imageExtent.width, pPacket->pCreateInfo->imageExtent.height);
-
-    // Convert queueFamilyIndices
-    if (pPacket->pCreateInfo)
-    {
-        for (uint32_t i = 0; i < pPacket->pCreateInfo->queueFamilyIndexCount; i++)
-        {
-            uint32_t replayIdx;
-            if (pPacket->pCreateInfo->pQueueFamilyIndices &&
-                getQueueFamilyIdx(pPacket->device,
-                                  remappeddevice,
-                                  pPacket->pCreateInfo->pQueueFamilyIndices[i],
-                                  &replayIdx))
-                {
-                    *((uint32_t*)&pPacket->pCreateInfo->pQueueFamilyIndices[i]) = replayIdx;
-                }
-            else {
-                vktrace_LogError("vkSwapchainCreateInfoKHR, bad queueFamilyIndex");
-                return VK_ERROR_VALIDATION_FAILED_EXT;
-            }
-        }
-    }
-
-    replayResult = m_vkFuncs.real_vkCreateSwapchainKHR(remappeddevice, pPacket->pCreateInfo, pPacket->pAllocator, &local_pSwapchain);
-    if (replayResult == VK_SUCCESS)
-    {
-        m_objMapper.add_to_swapchainkhrs_map(*(pPacket->pSwapchain), local_pSwapchain);
-    }
-
-    (*pSC) = save_oldSwapchain;
-    *pSurf = save_surface;
-    return replayResult;
-}
-
-VkResult vkReplay::manually_replay_vkGetSwapchainImagesKHR(packet_vkGetSwapchainImagesKHR* pPacket)
-{
-    VkResult replayResult = VK_ERROR_VALIDATION_FAILED_EXT;
-    VkDevice remappeddevice = m_objMapper.remap_devices(pPacket->device);
-    if (remappeddevice == VK_NULL_HANDLE)
-    {
-        vktrace_LogError("Skipping vkGetSwapchainImagesKHR() due to invalid remapped VkDevice.");
-        return VK_ERROR_VALIDATION_FAILED_EXT;
-    }
-
-    VkSwapchainKHR remappedswapchain;
-    remappedswapchain = m_objMapper.remap_swapchainkhrs(pPacket->swapchain);
-    if (remappedswapchain == VK_NULL_HANDLE && pPacket->swapchain != VK_NULL_HANDLE)
-    {
-        vktrace_LogError("Skipping vkCreateSwapchainKHR() due to invalid remapped VkSwapchainKHR.");
-        return VK_ERROR_VALIDATION_FAILED_EXT;
-    }
-
-    VkImage packetImage[128] = {0};
-    uint32_t numImages = 0;
-    if (pPacket->pSwapchainImages != NULL) {
-        // Need to store the images and then add to map after we get actual image handles back
-        VkImage* pPacketImages = (VkImage*)pPacket->pSwapchainImages;
-        numImages = *(pPacket->pSwapchainImageCount);
-        for (uint32_t i = 0; i < numImages; i++) {
-            packetImage[i] = pPacketImages[i];
-            traceImageToDevice[packetImage[i]] = pPacket->device;
-        }
-    }
-
-    replayResult = m_vkFuncs.real_vkGetSwapchainImagesKHR(remappeddevice, remappedswapchain, pPacket->pSwapchainImageCount, pPacket->pSwapchainImages);
-    if (replayResult == VK_SUCCESS)
-    {
-        if (numImages != 0) {
-            VkImage* pReplayImages = (VkImage*)pPacket->pSwapchainImages;
-            for (uint32_t i = 0; i < numImages; i++) {
-                imageObj local_imageObj;
-                local_imageObj.replayImage = pReplayImages[i];
-                m_objMapper.add_to_images_map(packetImage[i], local_imageObj);
-                replayImageToDevice[pReplayImages[i]] = remappeddevice;
-            }
-        }
-    }
-    return replayResult;
-}
-
-VkResult vkReplay::manually_replay_vkQueuePresentKHR(packet_vkQueuePresentKHR* pPacket)
-{
-    VkResult replayResult = VK_SUCCESS;
-    VkQueue remappedQueue = m_objMapper.remap_queues(pPacket->queue);
-    if (remappedQueue == VK_NULL_HANDLE)
-    {
-        vktrace_LogError("Skipping vkQueuePresentKHR() due to invalid remapped VkQueue.");
-        return VK_ERROR_VALIDATION_FAILED_EXT;
-    }
-
-    VkSemaphore localSemaphores[5];
-    VkSwapchainKHR localSwapchains[5];
-    VkResult localResults[5];
-    VkSemaphore *pRemappedWaitSems = localSemaphores;
-    VkSwapchainKHR *pRemappedSwapchains = localSwapchains;
-    VkResult *pResults = localResults;
-    VkPresentInfoKHR present;
-    uint32_t i;
-
-    if (pPacket->pPresentInfo->swapchainCount > 5) {
-        pRemappedSwapchains = VKTRACE_NEW_ARRAY(VkSwapchainKHR, pPacket->pPresentInfo->swapchainCount);
-    }
-
-    if (pPacket->pPresentInfo->swapchainCount > 5 && pPacket->pPresentInfo->pResults != NULL) {
-        pResults = VKTRACE_NEW_ARRAY(VkResult, pPacket->pPresentInfo->swapchainCount);
-    }
-
-    if (pPacket->pPresentInfo->waitSemaphoreCount > 5) {
-        pRemappedWaitSems = VKTRACE_NEW_ARRAY(VkSemaphore, pPacket->pPresentInfo->waitSemaphoreCount);
-    }
-
-    if (pRemappedSwapchains == NULL || pRemappedWaitSems == NULL || pResults == NULL)
-    {
-        replayResult = VK_ERROR_OUT_OF_HOST_MEMORY;
-    }
-
-    if (replayResult == VK_SUCCESS) {
-        for (i=0; i<pPacket->pPresentInfo->swapchainCount; i++) {
-            pRemappedSwapchains[i] = m_objMapper.remap_swapchainkhrs(pPacket->pPresentInfo->pSwapchains[i]);
-            if (pRemappedSwapchains[i] == VK_NULL_HANDLE)
-            {
-                vktrace_LogError("Skipping vkQueuePresentKHR() due to invalid remapped VkSwapchainKHR.");
-                if (pRemappedWaitSems != NULL && pRemappedWaitSems != localSemaphores) {
-                    VKTRACE_DELETE(pRemappedWaitSems);
-                }
-                if (pResults != NULL && pResults != localResults) {
-                    VKTRACE_DELETE(pResults);
-                }
-                if (pRemappedSwapchains != NULL && pRemappedSwapchains != localSwapchains) {
-                    VKTRACE_DELETE(pRemappedSwapchains);
-                }
-                return VK_ERROR_VALIDATION_FAILED_EXT;
-            }
-        }
-        present.sType = pPacket->pPresentInfo->sType;
-        present.pNext = pPacket->pPresentInfo->pNext;
-        present.swapchainCount = pPacket->pPresentInfo->swapchainCount;
-        present.pSwapchains = pRemappedSwapchains;
-        present.pImageIndices = pPacket->pPresentInfo->pImageIndices;
-        present.waitSemaphoreCount = pPacket->pPresentInfo->waitSemaphoreCount;
-        present.pWaitSemaphores = NULL;
-        if (present.waitSemaphoreCount != 0) {
-            present.pWaitSemaphores = pRemappedWaitSems;
-            for (i = 0; i < pPacket->pPresentInfo->waitSemaphoreCount; i++) {
-                (*(pRemappedWaitSems + i)) = m_objMapper.remap_semaphores((*(pPacket->pPresentInfo->pWaitSemaphores + i)));
-                if (*(pRemappedWaitSems + i) == VK_NULL_HANDLE)
-                {
-                    vktrace_LogError("Skipping vkQueuePresentKHR() due to invalid remapped wait VkSemaphore.");
-                    if (pRemappedWaitSems != NULL && pRemappedWaitSems != localSemaphores) {
-                        VKTRACE_DELETE(pRemappedWaitSems);
-                    }
-                    if (pResults != NULL && pResults != localResults) {
-                        VKTRACE_DELETE(pResults);
-                    }
-                    if (pRemappedSwapchains != NULL && pRemappedSwapchains != localSwapchains) {
-                        VKTRACE_DELETE(pRemappedSwapchains);
-                    }
-                    return VK_ERROR_VALIDATION_FAILED_EXT;
-                }
-            }
-        }
-        present.pResults = NULL;
-    }
-
-    if (replayResult == VK_SUCCESS) {
-        // If the application requested per-swapchain results, set up to get the results from the replay.
-        if (pPacket->pPresentInfo->pResults != NULL) {
-            present.pResults = pResults;
-        }
-
-        replayResult = m_vkFuncs.real_vkQueuePresentKHR(remappedQueue, &present);
-
-        m_frameNumber++;
-
-        // Compare the results from the trace file with those just received from the replay.  Report any differences.
-        if (present.pResults != NULL) {
-            for (i=0; i<pPacket->pPresentInfo->swapchainCount; i++) {
-                if (present.pResults[i] != pPacket->pPresentInfo->pResults[i]) {
-                    vktrace_LogError("Return value %s from API call (VkQueuePresentKHR) does not match return value from trace file %s for swapchain %d.",
-                                     string_VkResult(present.pResults[i]), string_VkResult(pPacket->pPresentInfo->pResults[i]), i);
-                }
-            }
-        }
-    }
-
-    if (pRemappedWaitSems != NULL && pRemappedWaitSems != localSemaphores) {
-        VKTRACE_DELETE(pRemappedWaitSems);
-    }
-    if (pResults != NULL && pResults != localResults) {
-        VKTRACE_DELETE(pResults);
-    }
-    if (pRemappedSwapchains != NULL && pRemappedSwapchains != localSwapchains) {
-        VKTRACE_DELETE(pRemappedSwapchains);
-    }
-
-    return replayResult;
-}
-
-VkResult vkReplay::manually_replay_vkCreateXcbSurfaceKHR(packet_vkCreateXcbSurfaceKHR* pPacket)
-{
-    VkResult replayResult;
-    VkSurfaceKHR local_pSurface;
-    VkInstance remappedInstance = m_objMapper.remap_instances(pPacket->instance);
-    if (remappedInstance == VK_NULL_HANDLE)
-    {
-        vktrace_LogError("Skipping vkCreateXcbSurfaceKHR() due to invalid remapped VkInstance.");
-        return VK_ERROR_VALIDATION_FAILED_EXT;
-    }
-
-#if defined PLATFORM_LINUX
-    VkIcdSurfaceXcb *pSurf = (VkIcdSurfaceXcb *) m_display->get_surface();
-    VkXcbSurfaceCreateInfoKHR createInfo;
-    createInfo.sType = pPacket->pCreateInfo->sType;
-    createInfo.pNext = pPacket->pCreateInfo->pNext;
-    createInfo.flags = pPacket->pCreateInfo->flags;
-    createInfo.connection = pSurf->connection;
-    createInfo.window = pSurf->window;
-    replayResult = m_vkFuncs.real_vkCreateXcbSurfaceKHR(remappedInstance, &createInfo, pPacket->pAllocator, &local_pSurface);
-#elif defined WIN32
-    VkIcdSurfaceWin32 *pSurf = (VkIcdSurfaceWin32 *) m_display->get_surface();
-    VkWin32SurfaceCreateInfoKHR createInfo;
-    createInfo.sType = pPacket->pCreateInfo->sType;
-    createInfo.pNext = pPacket->pCreateInfo->pNext;
-    createInfo.flags = pPacket->pCreateInfo->flags;
-    createInfo.hinstance = pSurf->hinstance;
-    createInfo.hwnd = pSurf->hwnd;
-    replayResult = m_vkFuncs.real_vkCreateWin32SurfaceKHR(remappedInstance, &createInfo, pPacket->pAllocator, &local_pSurface);
-#else
-    vktrace_LogError("manually_replay_vkCreateXcbSurfaceKHR not implemented on this vkreplay platform");
-    replayResult = VK_FEATURE_NOT_PRESENT;
-#endif
-
-    if (replayResult == VK_SUCCESS) {
-        m_objMapper.add_to_surfacekhrs_map(*(pPacket->pSurface), local_pSurface);
-    }
-    return replayResult;
-}
-
-VkResult vkReplay::manually_replay_vkCreateXlibSurfaceKHR(packet_vkCreateXlibSurfaceKHR* pPacket)
-{
-    VkResult replayResult;
-    VkSurfaceKHR local_pSurface;
-    VkInstance remappedinstance = m_objMapper.remap_instances(pPacket->instance);
-
-    if (pPacket->instance != VK_NULL_HANDLE && remappedinstance == VK_NULL_HANDLE) {
-        return VK_ERROR_VALIDATION_FAILED_EXT;
-    }
-
-#if defined PLATFORM_LINUX && defined VK_USE_PLATFORM_XLIB_KHR
-    VkIcdSurfaceXlib *pSurf = (VkIcdSurfaceXlib *) m_display->get_surface();
-    VkXlibSurfaceCreateInfoKHR createInfo;
-    createInfo.sType = pPacket->pCreateInfo->sType;
-    createInfo.pNext = pPacket->pCreateInfo->pNext;
-    createInfo.flags = pPacket->pCreateInfo->flags;
-    createInfo.dpy = pSurf->dpy;
-    createInfo.window = pSurf->window;
-    replayResult = m_vkFuncs.real_vkCreateXlibSurfaceKHR(remappedinstance, &createInfo, pPacket->pAllocator, &local_pSurface);
-#elif defined PLATFORM_LINUX && defined VK_USE_PLATFORM_XCB_KHR
-    VkIcdSurfaceXcb *pSurf = (VkIcdSurfaceXcb *) m_display->get_surface();
-    VkXcbSurfaceCreateInfoKHR createInfo;
-    createInfo.sType = pPacket->pCreateInfo->sType;
-    createInfo.pNext = pPacket->pCreateInfo->pNext;
-    createInfo.flags = pPacket->pCreateInfo->flags;
-    createInfo.connection = pSurf->connection;
-    createInfo.window = pSurf->window;
-    replayResult = m_vkFuncs.real_vkCreateXcbSurfaceKHR(remappedinstance, &createInfo, pPacket->pAllocator, &local_pSurface);
-#elif defined PLATFORM_LINUX
-#error manually_replay_vkCreateXlibSurfaceKHR on PLATFORM_LINUX requires one of VK_USE_PLATFORM_XLIB_KHR or VK_USE_PLATFORM_XCB_KHR
-#elif defined WIN32
-    VkIcdSurfaceWin32 *pSurf = (VkIcdSurfaceWin32 *) m_display->get_surface();
-    VkWin32SurfaceCreateInfoKHR createInfo;
-    createInfo.sType = pPacket->pCreateInfo->sType;
-    createInfo.pNext = pPacket->pCreateInfo->pNext;
-    createInfo.flags = pPacket->pCreateInfo->flags;
-    createInfo.hinstance = pSurf->hinstance;
-    createInfo.hwnd = pSurf->hwnd;
-    replayResult = m_vkFuncs.real_vkCreateWin32SurfaceKHR(remappedinstance, &createInfo, pPacket->pAllocator, &local_pSurface);
-#else
-    vktrace_LogError("manually_replay_vkCreateXlibSurfaceKHR not implemented on this playback platform");
-    replayResult = VK_FEATURE_NOT_PRESENT;
-#endif
-    if (replayResult == VK_SUCCESS) {
-        m_objMapper.add_to_surfacekhrs_map(*(pPacket->pSurface), local_pSurface);
-    }
-    return replayResult;
-}
-
-VkResult vkReplay::manually_replay_vkCreateWin32SurfaceKHR(packet_vkCreateWin32SurfaceKHR* pPacket)
-{
-
-    VkResult replayResult;
-    VkSurfaceKHR local_pSurface;
-    VkInstance remappedInstance = m_objMapper.remap_instances(pPacket->instance);
-    if (remappedInstance == VK_NULL_HANDLE)
-    {
-        vktrace_LogError("Skipping vkCreateWin32SurfaceKHR() due to invalid remapped VkInstance.");
-        return VK_ERROR_VALIDATION_FAILED_EXT;
-    }
-
-#if defined WIN32
-    VkIcdSurfaceWin32 *pSurf = (VkIcdSurfaceWin32 *) m_display->get_surface();
-    VkWin32SurfaceCreateInfoKHR createInfo;
-    createInfo.sType = pPacket->pCreateInfo->sType;
-    createInfo.pNext = pPacket->pCreateInfo->pNext;
-    createInfo.flags = pPacket->pCreateInfo->flags;
-    createInfo.hinstance = pSurf->hinstance;
-    createInfo.hwnd = pSurf->hwnd;
-    replayResult = m_vkFuncs.real_vkCreateWin32SurfaceKHR(remappedInstance, &createInfo, pPacket->pAllocator, &local_pSurface);
-#elif defined PLATFORM_LINUX
-    VkIcdSurfaceXcb *pSurf = (VkIcdSurfaceXcb *) m_display->get_surface();
-    VkXcbSurfaceCreateInfoKHR createInfo;
-    createInfo.sType = pPacket->pCreateInfo->sType;
-    createInfo.pNext = pPacket->pCreateInfo->pNext;
-    createInfo.flags = pPacket->pCreateInfo->flags;
-    createInfo.connection = pSurf->connection;
-    createInfo.window = pSurf->window;
-    replayResult = m_vkFuncs.real_vkCreateXcbSurfaceKHR(remappedInstance, &createInfo, pPacket->pAllocator, &local_pSurface);
-#else
-    vktrace_LogError("manually_replay_vkCreateWin32SurfaceKHR not implemented on this playback platform");
-    replayResult = VK_FEATURE_NOT_PRESENT;
-#endif
-    if (replayResult == VK_SUCCESS) {
-        m_objMapper.add_to_surfacekhrs_map(*(pPacket->pSurface), local_pSurface);
-    }
-    return replayResult;
-}
-
-VkResult  vkReplay::manually_replay_vkCreateDebugReportCallbackEXT(packet_vkCreateDebugReportCallbackEXT* pPacket)
-{
-    VkResult replayResult = VK_ERROR_VALIDATION_FAILED_EXT;
-    VkDebugReportCallbackEXT local_msgCallback;
-    VkInstance remappedInstance = m_objMapper.remap_instances(pPacket->instance);
-    if (remappedInstance == VK_NULL_HANDLE)
-    {
-        vktrace_LogError("Skipping vkCreateDebugReportCallbackEXT() due to invalid remapped VkInstance.");
-        return VK_ERROR_VALIDATION_FAILED_EXT;
-    }
-
-    if (!g_fpDbgMsgCallback || !m_vkFuncs.real_vkCreateDebugReportCallbackEXT) {
-        // just eat this call as we don't have local call back function defined
-        return VK_SUCCESS;
-    } else
-    {
-        VkDebugReportCallbackCreateInfoEXT dbgCreateInfo;
-        memset(&dbgCreateInfo, 0, sizeof(dbgCreateInfo));
-        dbgCreateInfo.sType = VK_STRUCTURE_TYPE_DEBUG_REPORT_CREATE_INFO_EXT;
-        dbgCreateInfo.flags = pPacket->pCreateInfo->flags;
-        dbgCreateInfo.pfnCallback = g_fpDbgMsgCallback;
-        dbgCreateInfo.pUserData = NULL;
-        replayResult = m_vkFuncs.real_vkCreateDebugReportCallbackEXT(remappedInstance, &dbgCreateInfo, NULL, &local_msgCallback);
-        if (replayResult == VK_SUCCESS)
-        {
-                m_objMapper.add_to_debugreportcallbackexts_map(*(pPacket->pCallback), local_msgCallback);
-        }
-    }
-    return replayResult;
-}
-
-void vkReplay::manually_replay_vkDestroyDebugReportCallbackEXT(packet_vkDestroyDebugReportCallbackEXT* pPacket)
-{
-    VkInstance remappedInstance = m_objMapper.remap_instances(pPacket->instance);
-    if (remappedInstance == VK_NULL_HANDLE)
-    {
-        vktrace_LogError("Skipping vkDestroyDebugReportCallbackEXT() due to invalid remapped VkInstance.");
-        return;
-    }
-
-    VkDebugReportCallbackEXT remappedMsgCallback;
-    remappedMsgCallback = m_objMapper.remap_debugreportcallbackexts(pPacket->callback);
-    if (remappedMsgCallback == VK_NULL_HANDLE)
-    {
-        vktrace_LogError("Skipping vkDestroyDebugReportCallbackEXT() due to invalid remapped VkDebugReportCallbackEXT.");
-        return;
-    }
-
-    if (!g_fpDbgMsgCallback)
-    {
-        // just eat this call as we don't have local call back function defined
-        return;
-    } else
-    {
-        m_vkFuncs.real_vkDestroyDebugReportCallbackEXT(remappedInstance, remappedMsgCallback, NULL);
-    }
-}
-
-VkResult vkReplay::manually_replay_vkAllocateCommandBuffers(packet_vkAllocateCommandBuffers* pPacket)
-{
-    VkResult replayResult = VK_ERROR_VALIDATION_FAILED_EXT;
-    VkDevice remappedDevice = m_objMapper.remap_devices(pPacket->device);
-    if (remappedDevice == VK_NULL_HANDLE)
-    {
-        vktrace_LogError("Skipping vkAllocateCommandBuffers() due to invalid remapped VkDevice.");
-        return VK_ERROR_VALIDATION_FAILED_EXT;
-    }
-
-    VkCommandBuffer *local_pCommandBuffers = new VkCommandBuffer[pPacket->pAllocateInfo->commandBufferCount];
-    VkCommandPool local_CommandPool;
-    local_CommandPool = pPacket->pAllocateInfo->commandPool;
-    ((VkCommandBufferAllocateInfo *) pPacket->pAllocateInfo)->commandPool = m_objMapper.remap_commandpools(pPacket->pAllocateInfo->commandPool);
-    if (pPacket->pAllocateInfo->commandPool == VK_NULL_HANDLE)
-    {
-        vktrace_LogError("Skipping vkAllocateCommandBuffers() due to invalid remapped VkCommandPool.");
-        return VK_ERROR_VALIDATION_FAILED_EXT;
-    }
-
-    replayResult = m_vkFuncs.real_vkAllocateCommandBuffers(remappedDevice, pPacket->pAllocateInfo, local_pCommandBuffers);
-    ((VkCommandBufferAllocateInfo *) pPacket->pAllocateInfo)->commandPool = local_CommandPool;
-
-    if (replayResult == VK_SUCCESS)
-    {
-        for (uint32_t i = 0; i < pPacket->pAllocateInfo->commandBufferCount; i++) {
-            m_objMapper.add_to_commandbuffers_map(pPacket->pCommandBuffers[i], local_pCommandBuffers[i]);
-        }
-    }
-    delete local_pCommandBuffers;
-    return replayResult;
-}
-
-VkBool32 vkReplay::manually_replay_vkGetPhysicalDeviceXcbPresentationSupportKHR(packet_vkGetPhysicalDeviceXcbPresentationSupportKHR* pPacket)
-{
-    VkPhysicalDevice remappedphysicalDevice = m_objMapper.remap_physicaldevices(pPacket->physicalDevice);
-    if (remappedphysicalDevice == VK_NULL_HANDLE)
-    {
-        vktrace_LogError("Error detected in vkGetPhysicalDeviceXcbPresentationSupportKHR() due to invalid remapped VkPhysicalDevice.");
-        return VK_FALSE;
-    }
-
-#if defined PLATFORM_LINUX
-    VkIcdSurfaceXcb *pSurf = (VkIcdSurfaceXcb *) m_display->get_surface();
-    m_display->get_window_handle();
-    return (m_vkFuncs.real_vkGetPhysicalDeviceXcbPresentationSupportKHR(remappedphysicalDevice, pPacket->queueFamilyIndex, pSurf->connection, m_display->get_screen_handle()->root_visual));
-#elif defined WIN32
-    return (m_vkFuncs.real_vkGetPhysicalDeviceWin32PresentationSupportKHR(remappedphysicalDevice, pPacket->queueFamilyIndex));
-#else
-    vktrace_LogError("manually_replay_vkGetPhysicalDeviceXcbPresentationSupportKHR not implemented on this playback platform");
-    return VK_FALSE;
-#endif
-}
-
-VkBool32 vkReplay::manually_replay_vkGetPhysicalDeviceXlibPresentationSupportKHR(packet_vkGetPhysicalDeviceXlibPresentationSupportKHR* pPacket)
-{
-    VkPhysicalDevice remappedphysicalDevice = m_objMapper.remap_physicaldevices(pPacket->physicalDevice);
-    if (remappedphysicalDevice == VK_NULL_HANDLE)
-    {
-        vktrace_LogError("Error detected in vkGetPhysicalDeviceXcbPresentationSupportKHR() due to invalid remapped VkPhysicalDevice.");
-        return VK_FALSE;
-    }
-
-#if defined PLATFORM_LINUX && defined VK_USE_PLATFORM_XLIB_KHR
-    VkIcdSurfaceXlib *pSurf = (VkIcdSurfaceXlib *) m_display->get_surface();
-    m_display->get_window_handle();
-    return (m_vkFuncs.real_vkGetPhysicalDeviceXlibPresentationSupportKHR(remappedphysicalDevice, pPacket->queueFamilyIndex, pSurf->dpy, m_display->get_screen_handle()->root_visual));
-#elif defined PLATFORM_LINUX && defined VK_USE_PLATFORM_XCB_KHR
-    VkIcdSurfaceXcb *pSurf = (VkIcdSurfaceXcb *) m_display->get_surface();
-    m_display->get_window_handle();
-    return (m_vkFuncs.real_vkGetPhysicalDeviceXcbPresentationSupportKHR(remappedphysicalDevice, pPacket->queueFamilyIndex, pSurf->connection, m_display->get_screen_handle()->root_visual));
-#elif defined PLATFORM_LINUX
-#error manually_replay_vkGetPhysicalDeviceXlibPresentationSupportKHR on PLATFORM_LINUX requires one of VK_USE_PLATFORM_XLIB_KHR or VK_USE_PLATFORM_XCB_KHR
-#elif defined WIN32
-    return (m_vkFuncs.real_vkGetPhysicalDeviceWin32PresentationSupportKHR(remappedphysicalDevice, pPacket->queueFamilyIndex));
-#else
-    vktrace_LogError("manually_replay_vkGetPhysicalDeviceXlibPresentationSupportKHR not implemented on this playback platform");
-    return VK_FALSE;
-#endif
-}
-
-VkBool32 vkReplay::manually_replay_vkGetPhysicalDeviceWin32PresentationSupportKHR(packet_vkGetPhysicalDeviceWin32PresentationSupportKHR* pPacket)
-{
-    VkPhysicalDevice remappedphysicalDevice = m_objMapper.remap_physicaldevices(pPacket->physicalDevice);
-    if (pPacket->physicalDevice != VK_NULL_HANDLE && remappedphysicalDevice == VK_NULL_HANDLE)
-    {
-        return VK_FALSE;
-    }
-
-#if defined WIN32
-    return (m_vkFuncs.real_vkGetPhysicalDeviceWin32PresentationSupportKHR(remappedphysicalDevice, pPacket->queueFamilyIndex));
-#elif defined PLATFORM_LINUX
-    VkIcdSurfaceXcb *pSurf = (VkIcdSurfaceXcb *) m_display->get_surface();
-    m_display->get_window_handle();
-    return (m_vkFuncs.real_vkGetPhysicalDeviceXcbPresentationSupportKHR(remappedphysicalDevice, pPacket->queueFamilyIndex, pSurf->connection, m_display->get_screen_handle()->root_visual));
-
-#else
-    vktrace_LogError("manually_replay_vkGetPhysicalDeviceWin32PresentationSupportKHR not implemented on this playback platform");
-    return VK_FALSE;
-#endif
-}
+/*
+ *
+ * Copyright (C) 2015-2016 Valve Corporation
+ * Copyright (C) 2015-2016 LunarG, Inc.
+ * All Rights Reserved
+ *
+ * Licensed under the Apache License, Version 2.0 (the "License");
+ * you may not use this file except in compliance with the License.
+ * You may obtain a copy of the License at
+ *
+ *     http://www.apache.org/licenses/LICENSE-2.0
+ *
+ * Unless required by applicable law or agreed to in writing, software
+ * distributed under the License is distributed on an "AS IS" BASIS,
+ * WITHOUT WARRANTIES OR CONDITIONS OF ANY KIND, either express or implied.
+ * See the License for the specific language governing permissions and
+ * limitations under the License.
+ *
+ * Author: Peter Lohrmann <peterl@valvesoftware.com>
+ * Author: Jon Ashburn <jon@lunarg.com>
+ * Author: Courtney Goeltzenleuchter <courtney@LunarG.com>
+ * Author: Mark Lobodzinski <mark@lunarg.com>
+ * Author: Tobin Ehlis <tobin@lunarg.com>
+ */
+
+#include "vulkan/vulkan.h"
+#include "vkreplay_vkreplay.h"
+#include "vkreplay.h"
+#include "vkreplay_settings.h"
+
+#include <algorithm>
+
+#include "vktrace_vk_vk_packets.h"
+#include "vk_enum_string_helper.h"
+
+using namespace std;
+#include "vktrace_pageguard_memorycopy.h"
+
+vkreplayer_settings *g_pReplaySettings;
+
+vkReplay::vkReplay(vkreplayer_settings *pReplaySettings)
+{
+    g_pReplaySettings = pReplaySettings;
+    m_display = new vkDisplay();
+    m_pDSDump = NULL;
+    m_pCBDump = NULL;
+//    m_pVktraceSnapshotPrint = NULL;
+    m_objMapper.m_adjustForGPU = false;
+
+    m_frameNumber = 0;
+}
+
+vkReplay::~vkReplay()
+{
+    delete m_display;
+    vktrace_platform_close_library(m_vkFuncs.m_libHandle);
+}
+
+int vkReplay::init(vktrace_replay::ReplayDisplay & disp)
+{
+    int err;
+#if defined PLATFORM_LINUX
+    void * handle = dlopen("libvulkan.so", RTLD_LAZY);
+#else
+    HMODULE handle = LoadLibrary("vulkan-1.dll" );
+#endif
+
+    if (handle == NULL) {
+        vktrace_LogError("Failed to open vulkan library.");
+        return -1;
+    }
+    m_vkFuncs.init_funcs(handle);
+    disp.set_implementation(m_display);
+    if ((err = m_display->init(disp.get_gpu())) != 0) {
+        vktrace_LogError("Failed to init vulkan display.");
+        return err;
+    }
+    if (disp.get_window_handle() == 0)
+    {
+        if ((err = m_display->create_window(disp.get_width(), disp.get_height())) != 0) {
+            vktrace_LogError("Failed to create Window");
+            return err;
+        }
+    }
+    else
+    {
+        if ((err = m_display->set_window(disp.get_window_handle(), disp.get_width(), disp.get_height())) != 0)
+        {
+            vktrace_LogError("Failed to set Window");
+            return err;
+        }
+    }
+    return 0;
+}
+
+vktrace_replay::VKTRACE_REPLAY_RESULT vkReplay::handle_replay_errors(const char* entrypointName, const VkResult resCall, const VkResult resTrace, const vktrace_replay::VKTRACE_REPLAY_RESULT resIn)
+{
+    vktrace_replay::VKTRACE_REPLAY_RESULT res = resIn;
+    if (resCall != resTrace) {
+        vktrace_LogError("Return value %s from API call (%s) does not match return value from trace file %s.",
+                string_VkResult((VkResult)resCall), entrypointName, string_VkResult((VkResult)resTrace));
+        res = vktrace_replay::VKTRACE_REPLAY_BAD_RETURN;
+    }
+    if (resCall != VK_SUCCESS  && resCall != VK_NOT_READY) {
+        vktrace_LogWarning("API call (%s) returned failed result %s", entrypointName, string_VkResult(resCall));
+    }
+    return res;
+}
+void vkReplay::push_validation_msg(VkFlags msgFlags, VkDebugReportObjectTypeEXT objType, uint64_t srcObjectHandle, size_t location, int32_t msgCode, const char* pLayerPrefix, const char* pMsg, const void* pUserData)
+{
+    struct ValidationMsg msgObj;
+    msgObj.msgFlags = msgFlags;
+    msgObj.objType = objType;
+    msgObj.srcObjectHandle = srcObjectHandle;
+    msgObj.location = location;
+    strncpy(msgObj.layerPrefix, pLayerPrefix, 256);
+    msgObj.layerPrefix[255] = '\0';
+    msgObj.msgCode = msgCode;
+    strncpy(msgObj.msg, pMsg, 256);
+    msgObj.msg[255] = '\0';
+    msgObj.pUserData = (void *) pUserData;
+    m_validationMsgs.push_back(msgObj);
+}
+
+vktrace_replay::VKTRACE_REPLAY_RESULT vkReplay::pop_validation_msgs()
+{
+    if (m_validationMsgs.size() == 0)
+        return vktrace_replay::VKTRACE_REPLAY_SUCCESS;
+    m_validationMsgs.clear();
+    return vktrace_replay::VKTRACE_REPLAY_VALIDATION_ERROR;
+}
+
+int vkReplay::dump_validation_data()
+{
+    if  (m_pDSDump && m_pCBDump)
+    {
+        m_pDSDump((char *) "pipeline_dump.dot");
+        m_pCBDump((char *) "cb_dump.dot");
+    }
+//    if (m_pVktraceSnapshotPrint != NULL)
+//    {
+//        m_pVktraceSnapshotPrint();
+//    }
+   return 0;
+}
+
+VkResult vkReplay::manually_replay_vkCreateInstance(packet_vkCreateInstance* pPacket)
+{
+    VkResult replayResult = VK_ERROR_VALIDATION_FAILED_EXT;
+    VkInstanceCreateInfo *pCreateInfo;
+    char **ppEnabledLayerNames = NULL, **saved_ppLayers;
+    if (!m_display->m_initedVK)
+    {
+        VkInstance inst;
+
+        const char strScreenShot[] = "VK_LAYER_LUNARG_screenshot";
+        pCreateInfo = (VkInstanceCreateInfo *) pPacket->pCreateInfo;
+        if (g_pReplaySettings->screenshotList != NULL) {
+            // enable screenshot layer if it is available and not already in list
+            bool found_ss = false;
+            for (uint32_t i = 0; i < pCreateInfo->enabledLayerCount; i++) {
+                if (!strcmp(pCreateInfo->ppEnabledLayerNames[i], strScreenShot)) {
+                    found_ss = true;
+                    break;
+                }
+            }
+            if (!found_ss) {
+                uint32_t count;
+
+                // query to find if ScreenShot layer is available
+                m_vkFuncs.real_vkEnumerateInstanceLayerProperties(&count, NULL);
+                VkLayerProperties *props = (VkLayerProperties *) vktrace_malloc(count * sizeof (VkLayerProperties));
+                if (props && count > 0)
+                    m_vkFuncs.real_vkEnumerateInstanceLayerProperties(&count, props);
+                for (uint32_t i = 0; i < count; i++) {
+                    if (!strcmp(props[i].layerName, strScreenShot)) {
+                        found_ss = true;
+                        break;
+                    }
+                }
+                if (found_ss) {
+                    // screenshot layer is available so enable it
+                    ppEnabledLayerNames = (char **) vktrace_malloc((pCreateInfo->enabledLayerCount + 1) * sizeof (char *));
+                    for (uint32_t i = 0; i < pCreateInfo->enabledLayerCount && ppEnabledLayerNames; i++) {
+                        ppEnabledLayerNames[i] = (char *) pCreateInfo->ppEnabledLayerNames[i];
+                    }
+                    ppEnabledLayerNames[pCreateInfo->enabledLayerCount] = (char *) vktrace_malloc(strlen(strScreenShot) + 1);
+                    strcpy(ppEnabledLayerNames[pCreateInfo->enabledLayerCount++], strScreenShot);
+                    saved_ppLayers = (char **) pCreateInfo->ppEnabledLayerNames;
+                    pCreateInfo->ppEnabledLayerNames = ppEnabledLayerNames;
+                }
+                vktrace_free(props);
+            }
+        }
+
+        char **saved_ppExtensions = (char **)pCreateInfo->ppEnabledExtensionNames;
+        int savedExtensionCount = pCreateInfo->enabledExtensionCount;
+        vector<const char *> extension_names;
+        vector<string> outlist;
+
+#if defined PLATFORM_LINUX
+        extension_names.push_back(VK_KHR_XCB_SURFACE_EXTENSION_NAME);
+        outlist.push_back("VK_KHR_win32_surface");
+#else
+        extension_names.push_back(VK_KHR_WIN32_SURFACE_EXTENSION_NAME);
+        outlist.push_back("VK_KHR_xlib_surface");
+        outlist.push_back("VK_KHR_xcb_surface");
+        outlist.push_back("VK_KHR_wayland_surface");
+        outlist.push_back("VK_KHR_mir_surface");
+#endif
+
+        for (uint32_t i = 0; i < pCreateInfo->enabledExtensionCount; i++) {
+            if ( find(outlist.begin(), outlist.end(), pCreateInfo->ppEnabledExtensionNames[i]) == outlist.end() ) {
+                extension_names.push_back(pCreateInfo->ppEnabledExtensionNames[i]);
+            }
+        }
+        pCreateInfo->ppEnabledExtensionNames = extension_names.data();
+        pCreateInfo->enabledExtensionCount = (uint32_t)extension_names.size();
+
+        replayResult = m_vkFuncs.real_vkCreateInstance(pPacket->pCreateInfo, NULL, &inst);
+
+        pCreateInfo->ppEnabledExtensionNames = saved_ppExtensions;
+        pCreateInfo->enabledExtensionCount = savedExtensionCount;
+
+        if (ppEnabledLayerNames) {
+            // restore the packets CreateInfo struct
+            vktrace_free(ppEnabledLayerNames[pCreateInfo->enabledLayerCount - 1]);
+            vktrace_free(ppEnabledLayerNames);
+            pCreateInfo->ppEnabledLayerNames = saved_ppLayers;
+        }
+
+        if (replayResult == VK_SUCCESS) {
+            m_objMapper.add_to_instances_map(*(pPacket->pInstance), inst);
+        }
+    }
+    return replayResult;
+}
+
+bool vkReplay::getQueueFamilyIdx(VkPhysicalDevice tracePhysicalDevice,
+                                 VkPhysicalDevice replayPhysicalDevice,
+                                 uint32_t traceIdx,
+                                 uint32_t* pReplayIdx)
+{
+    if  (traceIdx == VK_QUEUE_FAMILY_IGNORED)
+    {
+        *pReplayIdx = VK_QUEUE_FAMILY_IGNORED;
+        return true;
+    }
+
+    if (traceQueueFamilyProperties.find(tracePhysicalDevice) == traceQueueFamilyProperties.end() ||
+        replayQueueFamilyProperties.find(replayPhysicalDevice) == replayQueueFamilyProperties.end())
+    {
+        goto fail;
+    }
+
+    if (min(traceQueueFamilyProperties[tracePhysicalDevice].count, replayQueueFamilyProperties[replayPhysicalDevice].count) == 0)
+    {
+        goto fail;
+    }
+
+    for (uint32_t i = 0; i < min(traceQueueFamilyProperties[tracePhysicalDevice].count, replayQueueFamilyProperties[replayPhysicalDevice].count); i++)
+    {
+        if (traceQueueFamilyProperties[tracePhysicalDevice].queueFamilyProperties[traceIdx].queueFlags == replayQueueFamilyProperties[replayPhysicalDevice].queueFamilyProperties[i].queueFlags)
+        {
+            *pReplayIdx = i;
+            return true;
+        }
+    }
+
+    // Didn't find an exact match, search for a superset
+    for (uint32_t i = 0; i < min(traceQueueFamilyProperties[tracePhysicalDevice].count, replayQueueFamilyProperties[replayPhysicalDevice].count); i++)
+    {
+        if (traceQueueFamilyProperties[tracePhysicalDevice].queueFamilyProperties[traceIdx].queueFlags ==
+            (traceQueueFamilyProperties[tracePhysicalDevice].queueFamilyProperties[traceIdx].queueFlags & replayQueueFamilyProperties[replayPhysicalDevice].queueFamilyProperties[i].queueFlags))
+        {
+            *pReplayIdx = i;
+            return true;
+        }
+    }
+
+fail:
+    vktrace_LogError("Cannot determine queue family index - has vkGetPhysicalDeviceQueueFamilyProperties been called?");
+    // Didn't find a match
+    return false;
+}
+
+bool vkReplay::getQueueFamilyIdx(VkDevice traceDevice,
+                                 VkDevice replayDevice,
+                                 uint32_t traceIdx,
+                                 uint32_t* pReplayIdx)
+{
+    VkPhysicalDevice tracePhysicalDevice;
+    VkPhysicalDevice replayPhysicalDevice;
+
+    if (tracePhysicalDevices.find(traceDevice) == tracePhysicalDevices.end() ||
+        replayPhysicalDevices.find(replayDevice) == replayPhysicalDevices.end())
+    {
+        vktrace_LogWarning("Cannot determine queue family index - has vkGetPhysicalDeviceQueueFamilyProperties been called?");
+        return false;
+    }
+
+    tracePhysicalDevice = tracePhysicalDevices[traceDevice];
+    replayPhysicalDevice = replayPhysicalDevices[replayDevice];
+
+    return getQueueFamilyIdx(tracePhysicalDevice,
+                             replayPhysicalDevice,
+                             traceIdx,
+                             pReplayIdx);
+}
+
+VkResult vkReplay::manually_replay_vkCreateDevice(packet_vkCreateDevice* pPacket)
+{
+    VkResult replayResult = VK_ERROR_VALIDATION_FAILED_EXT;
+    if (!m_display->m_initedVK)
+    {
+        VkDevice device;
+        VkPhysicalDevice remappedPhysicalDevice = m_objMapper.remap_physicaldevices(pPacket->physicalDevice);
+        VkDeviceCreateInfo *pCreateInfo;
+        char **ppEnabledLayerNames = NULL, **saved_ppLayers;
+        if (remappedPhysicalDevice == VK_NULL_HANDLE)
+        {
+            vktrace_LogError("Skipping vkCreateDevice() due to invalid remapped VkPhysicalDevice.");
+            return VK_ERROR_VALIDATION_FAILED_EXT;
+        }
+        const char strScreenShot[] = "VK_LAYER_LUNARG_screenshot";
+        //char *strScreenShotEnv = vktrace_get_global_var("_VK_SCREENSHOT");
+
+        pCreateInfo = (VkDeviceCreateInfo *) pPacket->pCreateInfo;
+        if (g_pReplaySettings->screenshotList != NULL) {
+            // enable screenshot layer if it is available and not already in list
+            bool found_ss = false;
+            for (uint32_t i = 0; i < pCreateInfo->enabledLayerCount; i++) {
+                if (!strcmp(pCreateInfo->ppEnabledLayerNames[i], strScreenShot)) {
+                    found_ss = true;
+                    break;
+                }
+            }
+            if (!found_ss) {
+                uint32_t count;
+
+                // query to find if ScreenShot layer is available
+                m_vkFuncs.real_vkEnumerateDeviceLayerProperties(remappedPhysicalDevice, &count, NULL);
+                VkLayerProperties *props = (VkLayerProperties *) vktrace_malloc(count * sizeof (VkLayerProperties));
+                if (props && count > 0)
+                    m_vkFuncs.real_vkEnumerateDeviceLayerProperties(remappedPhysicalDevice, &count, props);
+                for (uint32_t i = 0; i < count; i++) {
+                    if (!strcmp(props[i].layerName, strScreenShot)) {
+                        found_ss = true;
+                        break;
+                    }
+                }
+                if (found_ss) {
+                    // screenshot layer is available so enable it
+                    ppEnabledLayerNames = (char **) vktrace_malloc((pCreateInfo->enabledLayerCount+1) * sizeof(char *));
+                    for (uint32_t i = 0; i < pCreateInfo->enabledLayerCount && ppEnabledLayerNames; i++)
+                    {
+                        ppEnabledLayerNames[i] = (char *) pCreateInfo->ppEnabledLayerNames[i];
+                    }
+                    ppEnabledLayerNames[pCreateInfo->enabledLayerCount] = (char *) vktrace_malloc(strlen(strScreenShot) + 1);
+                    strcpy(ppEnabledLayerNames[pCreateInfo->enabledLayerCount++], strScreenShot);
+                    saved_ppLayers = (char **) pCreateInfo->ppEnabledLayerNames;
+                    pCreateInfo->ppEnabledLayerNames = ppEnabledLayerNames;
+                }
+                vktrace_free(props);
+            }
+        }
+
+        // Convert all instances of queueFamilyIndex in structure
+        for (uint32_t i = 0; i < pPacket->pCreateInfo->queueCreateInfoCount; i++) {
+            uint32_t replayIdx;
+            if (pPacket->pCreateInfo->pQueueCreateInfos &&
+                getQueueFamilyIdx(pPacket->physicalDevice,
+                                  remappedPhysicalDevice,
+                                  pPacket->pCreateInfo->pQueueCreateInfos->queueFamilyIndex,
+                                  &replayIdx))
+            {
+                *((uint32_t *)&pPacket->pCreateInfo->pQueueCreateInfos->queueFamilyIndex) = replayIdx;
+            }
+            else
+            {
+                vktrace_LogError("vkCreateDevice failed, bad queueFamilyIndex");
+                return VK_ERROR_VALIDATION_FAILED_EXT;
+            }
+        }
+
+        replayResult = m_vkFuncs.real_vkCreateDevice(remappedPhysicalDevice, pPacket->pCreateInfo, NULL, &device);
+        if (ppEnabledLayerNames)
+        {
+            // restore the packets CreateInfo struct
+            vktrace_free(ppEnabledLayerNames[pCreateInfo->enabledLayerCount-1]);
+            vktrace_free(ppEnabledLayerNames);
+            pCreateInfo->ppEnabledLayerNames = saved_ppLayers;
+        }
+        if (replayResult == VK_SUCCESS)
+        {
+            m_objMapper.add_to_devices_map(*(pPacket->pDevice), device);
+            tracePhysicalDevices[*(pPacket->pDevice)] = pPacket->physicalDevice;
+            replayPhysicalDevices[device] = remappedPhysicalDevice;
+        }
+    }
+    return replayResult;
+}
+
+VkResult vkReplay::manually_replay_vkCreateBuffer(packet_vkCreateBuffer* pPacket)
+{
+    VkResult replayResult = VK_ERROR_VALIDATION_FAILED_EXT;
+    bufferObj local_bufferObj;
+    VkDevice remappedDevice = m_objMapper.remap_devices(pPacket->device);
+    if (remappedDevice == VK_NULL_HANDLE)
+    {
+        return VK_ERROR_VALIDATION_FAILED_EXT;
+    }
+
+    // Convert queueFamilyIndices
+    if (pPacket->pCreateInfo)
+    {
+        for (uint32_t i = 0; i < pPacket->pCreateInfo->queueFamilyIndexCount; i++)
+        {
+            uint32_t replayIdx;
+            if (pPacket->pCreateInfo->pQueueFamilyIndices &&
+                getQueueFamilyIdx(pPacket->device,
+                                  remappedDevice,
+                                  pPacket->pCreateInfo->pQueueFamilyIndices[i],
+                                  &replayIdx))
+            {
+                *((uint32_t*)&pPacket->pCreateInfo->pQueueFamilyIndices[i]) = replayIdx;
+            } else {
+                vktrace_LogError("vkCreateBuffer failed, bad queueFamilyIndex");
+               return VK_ERROR_VALIDATION_FAILED_EXT;
+            }
+        }
+    }
+
+    replayResult = m_vkFuncs.real_vkCreateBuffer(remappedDevice, pPacket->pCreateInfo, NULL, &local_bufferObj.replayBuffer);
+    if (replayResult == VK_SUCCESS)
+    {
+        traceBufferToDevice[*pPacket->pBuffer] = pPacket->device;
+        replayBufferToDevice[local_bufferObj.replayBuffer] = remappedDevice;
+        m_objMapper.add_to_buffers_map(*(pPacket->pBuffer), local_bufferObj);
+    }
+    return replayResult;
+}
+
+VkResult vkReplay::manually_replay_vkCreateImage(packet_vkCreateImage* pPacket)
+{
+    VkResult replayResult = VK_ERROR_VALIDATION_FAILED_EXT;
+    imageObj local_imageObj;
+    VkDevice remappedDevice = m_objMapper.remap_devices(pPacket->device);
+    if (remappedDevice == VK_NULL_HANDLE)
+    {
+        return VK_ERROR_VALIDATION_FAILED_EXT;
+    }
+
+    // Convert queueFamilyIndices
+    if (pPacket->pCreateInfo)
+    {
+        for (uint32_t i = 0; i < pPacket->pCreateInfo->queueFamilyIndexCount; i++)
+        {
+            uint32_t replayIdx;
+            if (pPacket->pCreateInfo->pQueueFamilyIndices &&
+                getQueueFamilyIdx(pPacket->device,
+                                  remappedDevice,
+                                  pPacket->pCreateInfo->pQueueFamilyIndices[i],
+                                  &replayIdx))
+            {
+                *((uint32_t*)&pPacket->pCreateInfo->pQueueFamilyIndices[i]) = replayIdx;
+            } else {
+                vktrace_LogError("vkCreateImage failed, bad queueFamilyIndex");
+               return VK_ERROR_VALIDATION_FAILED_EXT;
+            }
+        }
+    }
+
+    replayResult = m_vkFuncs.real_vkCreateImage(remappedDevice, pPacket->pCreateInfo, NULL, &local_imageObj.replayImage);
+    if (replayResult == VK_SUCCESS)
+    {
+        traceImageToDevice[*pPacket->pImage] = pPacket->device;
+        replayImageToDevice[local_imageObj.replayImage] = remappedDevice;
+        m_objMapper.add_to_images_map(*(pPacket->pImage), local_imageObj);
+    }
+    return replayResult;
+}
+
+VkResult vkReplay::manually_replay_vkCreateCommandPool(packet_vkCreateCommandPool* pPacket)
+{
+    VkResult replayResult = VK_ERROR_VALIDATION_FAILED_EXT;
+    VkCommandPool local_pCommandPool;
+    VkDevice remappeddevice = m_objMapper.remap_devices(pPacket->device);
+    if (pPacket->device != VK_NULL_HANDLE && remappeddevice == VK_NULL_HANDLE)
+    {
+        return VK_ERROR_VALIDATION_FAILED_EXT;
+    }
+
+    // No need to remap pAllocator
+
+    // Convert queueFamilyIndex
+    if (pPacket->pCreateInfo)
+    {
+        uint32_t replayIdx;
+        if (getQueueFamilyIdx(pPacket->device,
+                              remappeddevice,
+                              pPacket->pCreateInfo->queueFamilyIndex,
+                              &replayIdx))
+        {
+            *((uint32_t*)&pPacket->pCreateInfo->queueFamilyIndex) = replayIdx;
+        } else {
+            vktrace_LogError("vkCreateCommandPool failed, bad queueFamilyIndex");
+           return VK_ERROR_VALIDATION_FAILED_EXT;
+        }
+    }
+
+    replayResult = m_vkFuncs.real_vkCreateCommandPool(remappeddevice, pPacket->pCreateInfo, pPacket->pAllocator, &local_pCommandPool);
+    if (replayResult == VK_SUCCESS)
+    {
+        m_objMapper.add_to_commandpools_map(*(pPacket->pCommandPool), local_pCommandPool);
+    }
+    return replayResult;
+}
+
+
+VkResult vkReplay::manually_replay_vkEnumeratePhysicalDevices(packet_vkEnumeratePhysicalDevices* pPacket)
+{
+    VkResult replayResult = VK_ERROR_VALIDATION_FAILED_EXT;
+    if (!m_display->m_initedVK)
+    {
+        uint32_t deviceCount = *(pPacket->pPhysicalDeviceCount);
+        VkPhysicalDevice *pDevices = pPacket->pPhysicalDevices;
+
+        VkInstance remappedInstance = m_objMapper.remap_instances(pPacket->instance);
+        if (remappedInstance == VK_NULL_HANDLE)
+        {
+            vktrace_LogError("Skipping vkEnumeratePhysicalDevices() due to invalid remapped VkInstance.");
+            return VK_ERROR_VALIDATION_FAILED_EXT;
+        }
+        if (pPacket->pPhysicalDevices != NULL)
+            pDevices = VKTRACE_NEW_ARRAY(VkPhysicalDevice, deviceCount);
+        replayResult = m_vkFuncs.real_vkEnumeratePhysicalDevices(remappedInstance, &deviceCount, pDevices);
+
+        //TODO handle different number of physical devices in trace versus replay
+        if (deviceCount != *(pPacket->pPhysicalDeviceCount))
+        {
+            vktrace_LogWarning("Number of physical devices mismatched in replay %u versus trace %u.", deviceCount, *(pPacket->pPhysicalDeviceCount));
+        }
+        else if (deviceCount == 0)
+        {
+             vktrace_LogError("vkEnumeratePhysicalDevices number of gpus is zero.");
+        }
+        else if (pDevices != NULL)
+        {
+            vktrace_LogVerbose("Enumerated %d physical devices in the system.", deviceCount);
+        }
+        // TODO handle enumeration results in a different order from trace to replay
+        for (uint32_t i = 0; i < deviceCount; i++)
+        {
+            if (pDevices != NULL)
+            {
+                m_objMapper.add_to_physicaldevices_map(pPacket->pPhysicalDevices[i], pDevices[i]);
+            }
+        }
+        VKTRACE_DELETE(pDevices);
+    }
+    return replayResult;
+}
+
+// TODO138 : Some of these functions have been renamed/changed in v138, need to scrub them and update as appropriate
+//VkResult vkReplay::manually_replay_vkGetPhysicalDeviceInfo(packet_vkGetPhysicalDeviceInfo* pPacket)
+//{
+//    VkResult replayResult = VK_ERROR_VALIDATION_FAILED_EXT;
+//
+//    if (!m_display->m_initedVK)
+//    {
+//        VkPhysicalDevice remappedPhysicalDevice = m_objMapper.remap(pPacket->physicalDevice);
+//        if (remappedPhysicalDevice == VK_NULL_HANDLE)
+//            return VK_ERROR_VALIDATION_FAILED_EXT;
+//
+//        switch (pPacket->infoType) {
+//        case VK_PHYSICAL_DEVICE_INFO_TYPE_PROPERTIES:
+//        {
+//            VkPhysicalDeviceProperties deviceProps;
+//            size_t dataSize = sizeof(VkPhysicalDeviceProperties);
+//            replayResult = m_vkFuncs.real_vkGetPhysicalDeviceInfo(remappedPhysicalDevice, pPacket->infoType, &dataSize,
+//                            (pPacket->pData == NULL) ? NULL : &deviceProps);
+//            if (pPacket->pData != NULL)
+//            {
+//                vktrace_LogVerbose("Replay Physical Device Properties");
+//                vktrace_LogVerbose("Vendor ID %x, Device ID %x, name %s", deviceProps.vendorId, deviceProps.deviceId, deviceProps.deviceName);
+//                vktrace_LogVerbose("API version %u, Driver version %u, gpu Type %u", deviceProps.apiVersion, deviceProps.driverVersion, deviceProps.deviceType);
+//                vktrace_LogVerbose("Max Descriptor Sets: %u", deviceProps.maxDescriptorSets);
+//                vktrace_LogVerbose("Max Bound Descriptor Sets: %u", deviceProps.maxBoundDescriptorSets);
+//                vktrace_LogVerbose("Max Thread Group Size: %u", deviceProps.maxThreadGroupSize);
+//                vktrace_LogVerbose("Max Color Attachments: %u", deviceProps.maxColorAttachments);
+//                vktrace_LogVerbose("Max Inline Memory Update Size: %llu", deviceProps.maxInlineMemoryUpdateSize);
+//            }
+//            break;
+//        }
+//        case VK_PHYSICAL_DEVICE_INFO_TYPE_PERFORMANCE:
+//        {
+//            VkPhysicalDevicePerformance devicePerfs;
+//            size_t dataSize = sizeof(VkPhysicalDevicePerformance);
+//            replayResult = m_vkFuncs.real_vkGetPhysicalDeviceInfo(remappedPhysicalDevice, pPacket->infoType, &dataSize,
+//                            (pPacket->pData == NULL) ? NULL : &devicePerfs);
+//            if (pPacket->pData != NULL)
+//            {
+//                vktrace_LogVerbose("Replay Physical Device Performance");
+//                vktrace_LogVerbose("Max device clock %f, max shader ALUs/clock %f, max texel fetches/clock %f", devicePerfs.maxDeviceClock, devicePerfs.aluPerClock, devicePerfs.texPerClock);
+//                vktrace_LogVerbose("Max primitives/clock %f, Max pixels/clock %f",devicePerfs.primsPerClock, devicePerfs.pixelsPerClock);
+//            }
+//            break;
+//        }
+//        case VK_PHYSICAL_DEVICE_INFO_TYPE_QUEUE_PROPERTIES:
+//        {
+//            VkPhysicalDeviceQueueProperties *pGpuQueue, *pQ;
+//            size_t dataSize = sizeof(VkPhysicalDeviceQueueProperties);
+//            size_t numQueues = 1;
+//            assert(pPacket->pDataSize);
+//            if ((*(pPacket->pDataSize) % dataSize) != 0)
+//                vktrace_LogWarning("vkGetPhysicalDeviceInfo() for QUEUE_PROPERTIES not an integral data size assuming 1");
+//            else
+//                numQueues = *(pPacket->pDataSize) / dataSize;
+//            dataSize = numQueues * dataSize;
+//            pQ = static_cast < VkPhysicalDeviceQueueProperties *> (vktrace_malloc(dataSize));
+//            pGpuQueue = pQ;
+//            replayResult = m_vkFuncs.real_vkGetPhysicalDeviceInfo(remappedPhysicalDevice, pPacket->infoType, &dataSize,
+//                            (pPacket->pData == NULL) ? NULL : pGpuQueue);
+//            if (pPacket->pData != NULL)
+//            {
+//                for (unsigned int i = 0; i < numQueues; i++)
+//                {
+//                    vktrace_LogVerbose("Replay Physical Device Queue Property for index %d, flags %u.", i, pGpuQueue->queueFlags);
+//                    vktrace_LogVerbose("Max available count %u, max atomic counters %u, supports timestamps %u.",pGpuQueue->queueCount, pGpuQueue->maxAtomicCounters, pGpuQueue->supportsTimestamps);
+//                    pGpuQueue++;
+//                }
+//            }
+//            vktrace_free(pQ);
+//            break;
+//        }
+//        default:
+//        {
+//            size_t size = 0;
+//            void* pData = NULL;
+//            if (pPacket->pData != NULL && pPacket->pDataSize != NULL)
+//            {
+//                size = *pPacket->pDataSize;
+//                pData = vktrace_malloc(*pPacket->pDataSize);
+//            }
+//            replayResult = m_vkFuncs.real_vkGetPhysicalDeviceInfo(remappedPhysicalDevice, pPacket->infoType, &size, pData);
+//            if (replayResult == VK_SUCCESS)
+//            {
+///*                // TODO : We could pull this out into its own case of switch, and also may want to perform some
+////                //   validation between the trace values and replay values
+//                else*/ if (size != *pPacket->pDataSize && pData != NULL)
+//                {
+//                    vktrace_LogWarning("vkGetPhysicalDeviceInfo returned a differing data size: replay (%d bytes) vs trace (%d bytes)", size, *pPacket->pDataSize);
+//                }
+//                else if (pData != NULL && memcmp(pData, pPacket->pData, size) != 0)
+//                {
+//                    vktrace_LogWarning("vkGetPhysicalDeviceInfo returned differing data contents than the trace file contained.");
+//                }
+//            }
+//            vktrace_free(pData);
+//            break;
+//        }
+//        };
+//    }
+//    return replayResult;
+//}
+
+//VkResult vkReplay::manually_replay_vkGetGlobalExtensionInfo(packet_vkGetGlobalExtensionInfo* pPacket)
+//{
+//    VkResult replayResult = VK_ERROR_VALIDATION_FAILED_EXT;
+//
+//    if (!m_display->m_initedVK) {
+//        replayResult = m_vkFuncs.real_vkGetGlobalExtensionInfo(pPacket->infoType, pPacket->extensionIndex, pPacket->pDataSize, pPacket->pData);
+//// TODO: Confirm that replay'd properties match with traced properties to ensure compatibility.
+////        if (replayResult == VK_SUCCESS) {
+////            for (unsigned int ext = 0; ext < sizeof(g_extensions) / sizeof(g_extensions[0]); ext++)
+////            {
+////                if (!strncmp(g_extensions[ext], pPacket->pExtName, strlen(g_extensions[ext]))) {
+////                    bool extInList = false;
+////                    for (unsigned int j = 0; j < m_display->m_extensions.size(); ++j) {
+////                        if (!strncmp(m_display->m_extensions[j], g_extensions[ext], strlen(g_extensions[ext])))
+////                            extInList = true;
+////                        break;
+////                    }
+////                    if (!extInList)
+////                        m_display->m_extensions.push_back((char *) g_extensions[ext]);
+////                    break;
+////                }
+////            }
+////        }
+//    }
+//    return replayResult;
+//}
+
+//VkResult vkReplay::manually_replay_vkGetPhysicalDeviceExtensionInfo(packet_vkGetPhysicalDeviceExtensionInfo* pPacket)
+//{
+//    VkResult replayResult = VK_ERROR_VALIDATION_FAILED_EXT;
+//
+//    if (!m_display->m_initedVK) {
+//        VkPhysicalDevice remappedPhysicalDevice = m_objMapper.remap(pPacket->physicalDevice);
+//        if (remappedPhysicalDevice == VK_NULL_HANDLE)
+//            return VK_ERROR_VALIDATION_FAILED_EXT;
+//
+//        replayResult = m_vkFuncs.real_vkGetPhysicalDeviceExtensionInfo(remappedPhysicalDevice, pPacket->infoType, pPacket->extensionIndex, pPacket->pDataSize, pPacket->pData);
+//// TODO: Confirm that replay'd properties match with traced properties to ensure compatibility.
+////        if (replayResult == VK_SUCCESS) {
+////            for (unsigned int ext = 0; ext < sizeof(g_extensions) / sizeof(g_extensions[0]); ext++)
+////            {
+////                if (!strncmp(g_extensions[ext], pPacket->pExtName, strlen(g_extensions[ext]))) {
+////                    bool extInList = false;
+////                    for (unsigned int j = 0; j < m_display->m_extensions.size(); ++j) {
+////                        if (!strncmp(m_display->m_extensions[j], g_extensions[ext], strlen(g_extensions[ext])))
+////                            extInList = true;
+////                        break;
+////                    }
+////                    if (!extInList)
+////                        m_display->m_extensions.push_back((char *) g_extensions[ext]);
+////                    break;
+////                }
+////            }
+////        }
+//    }
+//    return replayResult;
+//}
+
+//VkResult vkReplay::manually_replay_vkGetSwapchainInfoWSI(packet_vkGetSwapchainInfoWSI* pPacket)
+//{
+//    VkResult replayResult = VK_ERROR_VALIDATION_FAILED_EXT;
+//
+//    size_t dataSize = *pPacket->pDataSize;
+//    void* pData = vktrace_malloc(dataSize);
+//    VkSwapchainWSI remappedSwapchain = m_objMapper.remap_swapchainwsis(pPacket->swapchain);
+//    if (remappedSwapchain == VK_NULL_HANDLE)
+//    {
+//        vktrace_LogError("Skipping vkGetSwapchainInfoWSI() due to invalid remapped VkSwapchainWSI.");
+//        return VK_ERROR_VALIDATION_FAILED_EXT;
+//    }
+//    replayResult = m_vkFuncs.real_vkGetSwapchainInfoWSI(remappedSwapchain, pPacket->infoType, &dataSize, pData);
+//    if (replayResult == VK_SUCCESS)
+//    {
+//        if (dataSize != *pPacket->pDataSize)
+//        {
+//            vktrace_LogWarning("SwapchainInfo dataSize differs between trace (%d bytes) and replay (%d bytes)", *pPacket->pDataSize, dataSize);
+//        }
+//        if (pPacket->infoType == VK_SWAP_CHAIN_INFO_TYPE_IMAGES_WSI)
+//        {
+//            VkSwapchainImageInfoWSI* pImageInfoReplay = (VkSwapchainImageInfoWSI*)pData;
+//            VkSwapchainImageInfoWSI* pImageInfoTrace = (VkSwapchainImageInfoWSI*)pPacket->pData;
+//            size_t imageCountReplay = dataSize / sizeof(VkSwapchainImageInfoWSI);
+//            size_t imageCountTrace = *pPacket->pDataSize / sizeof(VkSwapchainImageInfoWSI);
+//            for (size_t i = 0; i < imageCountReplay && i < imageCountTrace; i++)
+//            {
+//                imageObj imgObj;
+//                imgObj.replayImage = pImageInfoReplay[i].image;
+//                m_objMapper.add_to_map(&pImageInfoTrace[i].image, &imgObj);
+//
+//                gpuMemObj memObj;
+//                memObj.replayGpuMem = pImageInfoReplay[i].memory;
+//                m_objMapper.add_to_map(&pImageInfoTrace[i].memory, &memObj);
+//            }
+//        }
+//    }
+//    vktrace_free(pData);
+//    return replayResult;
+//}
+
+VkResult vkReplay::manually_replay_vkQueueSubmit(packet_vkQueueSubmit* pPacket)
+{
+    VkResult replayResult = VK_ERROR_VALIDATION_FAILED_EXT;
+
+    VkQueue remappedQueue = m_objMapper.remap_queues(pPacket->queue);
+    if (remappedQueue == VK_NULL_HANDLE)
+    {
+        vktrace_LogError("Skipping vkQueueSubmit() due to invalid remapped VkQueue.");
+        return VK_ERROR_VALIDATION_FAILED_EXT;
+    }
+
+    VkFence remappedFence = m_objMapper.remap_fences(pPacket->fence);
+    if (pPacket->fence != VK_NULL_HANDLE && remappedFence == VK_NULL_HANDLE)
+    {
+        vktrace_LogError("Skipping vkQueueSubmit() due to invalid remapped VkPhysicalDevice.");
+        return VK_ERROR_VALIDATION_FAILED_EXT;
+    }
+
+    VkSubmitInfo *remappedSubmits = NULL;
+    remappedSubmits = VKTRACE_NEW_ARRAY( VkSubmitInfo, pPacket->submitCount);
+    VkCommandBuffer *pRemappedBuffers = NULL;
+    VkSemaphore *pRemappedWaitSems = NULL, *pRemappedSignalSems = NULL;
+    for (uint32_t submit_idx = 0; submit_idx < pPacket->submitCount; submit_idx++) {
+        const VkSubmitInfo *submit = &pPacket->pSubmits[submit_idx];
+        VkSubmitInfo *remappedSubmit = &remappedSubmits[submit_idx];
+        memset(remappedSubmit, 0, sizeof(VkSubmitInfo));
+        remappedSubmit->sType = submit->sType;
+        remappedSubmit->pNext = submit->pNext;
+        remappedSubmit->pWaitDstStageMask = submit->pWaitDstStageMask;
+        // Remap Semaphores & CommandBuffers for this submit
+        uint32_t i = 0;
+        if (submit->pCommandBuffers != NULL) {
+            pRemappedBuffers = VKTRACE_NEW_ARRAY( VkCommandBuffer, submit->commandBufferCount);
+            remappedSubmit->pCommandBuffers = pRemappedBuffers;
+            remappedSubmit->commandBufferCount = submit->commandBufferCount;
+            for (i = 0; i < submit->commandBufferCount; i++) {
+                *(pRemappedBuffers + i) = m_objMapper.remap_commandbuffers(*(submit->pCommandBuffers + i));
+                if (*(pRemappedBuffers + i) == VK_NULL_HANDLE) {
+                    vktrace_LogError("Skipping vkQueueSubmit() due to invalid remapped VkCommandBuffer.");
+                    VKTRACE_DELETE(remappedSubmits);
+                    VKTRACE_DELETE(pRemappedBuffers);
+                    return replayResult;
+                }
+            }
+        }
+        if (submit->pWaitSemaphores != NULL) {
+            pRemappedWaitSems = VKTRACE_NEW_ARRAY(VkSemaphore, submit->waitSemaphoreCount);
+            remappedSubmit->pWaitSemaphores = pRemappedWaitSems;
+            remappedSubmit->waitSemaphoreCount = submit->waitSemaphoreCount;
+            for (i = 0; i < submit->waitSemaphoreCount; i++) {
+                (*(pRemappedWaitSems + i)) = m_objMapper.remap_semaphores((*(submit->pWaitSemaphores + i)));
+                if (*(pRemappedWaitSems + i) == VK_NULL_HANDLE) {
+                    vktrace_LogError("Skipping vkQueueSubmit() due to invalid remapped wait VkSemaphore.");
+                    VKTRACE_DELETE(remappedSubmits);
+                    VKTRACE_DELETE(pRemappedBuffers);
+                    VKTRACE_DELETE(pRemappedWaitSems);
+                    return replayResult;
+                }
+            }
+        }
+        if (submit->pSignalSemaphores != NULL) {
+            pRemappedSignalSems = VKTRACE_NEW_ARRAY(VkSemaphore, submit->signalSemaphoreCount);
+            remappedSubmit->pSignalSemaphores = pRemappedSignalSems;
+            remappedSubmit->signalSemaphoreCount = submit->signalSemaphoreCount;
+            for (i = 0; i < submit->signalSemaphoreCount; i++) {
+                (*(pRemappedSignalSems + i)) = m_objMapper.remap_semaphores((*(submit->pSignalSemaphores + i)));
+                if (*(pRemappedSignalSems + i) == VK_NULL_HANDLE) {
+                    vktrace_LogError("Skipping vkQueueSubmit() due to invalid remapped signal VkSemaphore.");
+                    VKTRACE_DELETE(remappedSubmits);
+                    VKTRACE_DELETE(pRemappedBuffers);
+                    VKTRACE_DELETE(pRemappedWaitSems);
+                    VKTRACE_DELETE(pRemappedSignalSems);
+                    return replayResult;
+                }
+            }
+        }
+    }
+    replayResult = m_vkFuncs.real_vkQueueSubmit(remappedQueue,
+                                                pPacket->submitCount,
+                                                remappedSubmits,
+                                                remappedFence);
+    VKTRACE_DELETE(pRemappedBuffers);
+    VKTRACE_DELETE(pRemappedWaitSems);
+    VKTRACE_DELETE(pRemappedSignalSems);
+    VKTRACE_DELETE(remappedSubmits);
+    return replayResult;
+}
+
+VkResult vkReplay::manually_replay_vkQueueBindSparse(packet_vkQueueBindSparse* pPacket)
+{
+    VkResult replayResult = VK_ERROR_VALIDATION_FAILED_EXT;
+
+    VkQueue remappedQueue = m_objMapper.remap_queues(pPacket->queue);
+    if (remappedQueue == VK_NULL_HANDLE)
+    {
+        vktrace_LogError("Skipping vkQueueBindSparse() due to invalid remapped VkQueue.");
+        return VK_ERROR_VALIDATION_FAILED_EXT;
+    }
+
+    VkFence remappedFence = m_objMapper.remap_fences(pPacket->fence);
+    if (pPacket->fence != VK_NULL_HANDLE && remappedFence == VK_NULL_HANDLE)
+    {
+        vktrace_LogError("Skipping vkQueueBindSparse() due to invalid remapped VkPhysicalDevice.");
+        return VK_ERROR_VALIDATION_FAILED_EXT;
+    }
+
+    VkBindSparseInfo* remappedBindSparseInfos = VKTRACE_NEW_ARRAY(VkBindSparseInfo, pPacket->bindInfoCount);
+    VkSparseImageMemoryBind *pRemappedImageMemories = NULL;
+    VkSparseMemoryBind *pRemappedBufferMemories = NULL;
+    VkSparseMemoryBind *pRemappedImageOpaqueMemories = NULL;
+    VkSemaphore *pRemappedWaitSems = NULL;
+    VkSemaphore	*pRemappedSignalSems = NULL;
+    VkSparseImageMemoryBindInfo* sIMBinf = NULL;
+    VkSparseBufferMemoryBindInfo* sBMBinf = NULL;
+    VkSparseImageOpaqueMemoryBindInfo* sIMOBinf = NULL;
+
+    memcpy((void*)remappedBindSparseInfos, (void*)(pPacket->pBindInfo), sizeof(VkBindSparseInfo)*pPacket->bindInfoCount);
+
+    for (uint32_t bindInfo_idx = 0; bindInfo_idx < pPacket->bindInfoCount; bindInfo_idx++) {
+        if (remappedBindSparseInfos[bindInfo_idx].pBufferBinds)
+        {
+            sBMBinf = VKTRACE_NEW_ARRAY(VkSparseBufferMemoryBindInfo, remappedBindSparseInfos[bindInfo_idx].bufferBindCount);
+            remappedBindSparseInfos[bindInfo_idx].pBufferBinds = (const VkSparseBufferMemoryBindInfo*)(vktrace_trace_packet_interpret_buffer_pointer(pPacket->header, (intptr_t)remappedBindSparseInfos[bindInfo_idx].pBufferBinds));
+            memcpy((void*)sBMBinf, (void*)remappedBindSparseInfos[bindInfo_idx].pBufferBinds, sizeof(VkSparseBufferMemoryBindInfo)*remappedBindSparseInfos[bindInfo_idx].bufferBindCount);
+
+            sBMBinf->buffer = m_objMapper.remap_buffers(sBMBinf->buffer);
+
+            if (sBMBinf->buffer == VK_NULL_HANDLE)
+            {
+                vktrace_LogError("Skipping vkQueueBindSparse() due to invalid remapped VkBuffer.");
+                goto FAILURE;
+            }
+
+            if (sBMBinf->bindCount > 0 && sBMBinf->pBinds)
+            {
+                pRemappedBufferMemories = (VkSparseMemoryBind*)(vktrace_trace_packet_interpret_buffer_pointer(pPacket->header, (intptr_t)remappedBindSparseInfos[bindInfo_idx].pBufferBinds->pBinds));
+            }
+
+            for (uint32_t bindCountIdx = 0; bindCountIdx < sBMBinf->bindCount; bindCountIdx++)
+            {
+                gpuMemObj local_mem = m_objMapper.m_devicememorys.find(pRemappedBufferMemories[bindCountIdx].memory)->second;
+                VkDeviceMemory replay_mem = m_objMapper.remap_devicememorys(pRemappedBufferMemories[bindCountIdx].memory);
+
+                if (replay_mem == VK_NULL_HANDLE || local_mem.pGpuMem == NULL)
+                {
+                    vktrace_LogError("Skipping vkQueueBindSparse() due to invalid remapped VkDeviceMemory.");
+                    goto FAILURE;
+                }
+                pRemappedBufferMemories[bindCountIdx].memory = replay_mem;
+            }
+            sBMBinf->pBinds = pRemappedBufferMemories;
+            remappedBindSparseInfos[bindInfo_idx].pBufferBinds = sBMBinf;
+        }
+
+        if (remappedBindSparseInfos[bindInfo_idx].pImageBinds)
+        {
+            sIMBinf = VKTRACE_NEW_ARRAY(VkSparseImageMemoryBindInfo, remappedBindSparseInfos[bindInfo_idx].imageBindCount);
+            remappedBindSparseInfos[bindInfo_idx].pImageBinds = (const VkSparseImageMemoryBindInfo*)(vktrace_trace_packet_interpret_buffer_pointer(pPacket->header, (intptr_t)remappedBindSparseInfos[bindInfo_idx].pImageBinds));
+            memcpy((void*)sIMBinf, (void*)remappedBindSparseInfos[bindInfo_idx].pImageBinds, sizeof(VkSparseImageMemoryBindInfo)*remappedBindSparseInfos[bindInfo_idx].imageBindCount);
+
+            sIMBinf->image = m_objMapper.remap_images(sIMBinf->image);
+
+            if(sIMBinf->image == VK_NULL_HANDLE)
+            {
+                vktrace_LogError("Skipping vkQueueBindSparse() due to invalid remapped VkImage.");
+                goto FAILURE;
+            }
+
+            if (sIMBinf->bindCount > 0 && sIMBinf->pBinds)
+            {
+                pRemappedImageMemories = (VkSparseImageMemoryBind*)(vktrace_trace_packet_interpret_buffer_pointer(pPacket->header, (intptr_t)remappedBindSparseInfos[bindInfo_idx].pImageBinds->pBinds));
+            }
+            for (uint32_t bindCountIdx = 0; bindCountIdx < sIMBinf->bindCount; bindCountIdx++)
+            {
+                gpuMemObj local_mem = m_objMapper.m_devicememorys.find(pRemappedImageMemories[bindCountIdx].memory)->second;
+                VkDeviceMemory replay_mem = m_objMapper.remap_devicememorys(pRemappedImageMemories[bindCountIdx].memory);
+
+                if (replay_mem == VK_NULL_HANDLE || local_mem.pGpuMem == NULL)
+                {
+                    vktrace_LogError("Skipping vkQueueBindSparse() due to invalid remapped VkDeviceMemory.");
+                    goto FAILURE;
+                }
+                pRemappedImageMemories[bindCountIdx].memory = replay_mem;
+            }
+            sIMBinf->pBinds = pRemappedImageMemories;
+            remappedBindSparseInfos[bindInfo_idx].pImageBinds = sIMBinf;
+        }
+
+        if (remappedBindSparseInfos[bindInfo_idx].pImageOpaqueBinds)
+        {
+            sIMOBinf = VKTRACE_NEW_ARRAY(VkSparseImageOpaqueMemoryBindInfo, remappedBindSparseInfos[bindInfo_idx].imageOpaqueBindCount);
+            remappedBindSparseInfos[bindInfo_idx].pImageOpaqueBinds = (const VkSparseImageOpaqueMemoryBindInfo*)(vktrace_trace_packet_interpret_buffer_pointer(pPacket->header, (intptr_t)remappedBindSparseInfos[bindInfo_idx].pImageOpaqueBinds));
+            memcpy((void*)sIMOBinf, (void*)remappedBindSparseInfos[bindInfo_idx].pImageOpaqueBinds, sizeof(VkSparseImageOpaqueMemoryBindInfo)*remappedBindSparseInfos[bindInfo_idx].imageOpaqueBindCount);
+
+            sIMOBinf->image = m_objMapper.remap_images(sIMOBinf->image);
+
+            if (sIMOBinf->image == VK_NULL_HANDLE)
+            {
+                vktrace_LogError("Skipping vkQueueBindSparse() due to invalid remapped VkImage.");
+                goto FAILURE;
+            }
+
+            if (sIMOBinf->bindCount > 0 && sIMOBinf->pBinds)
+            {
+                pRemappedImageOpaqueMemories = (VkSparseMemoryBind*)(vktrace_trace_packet_interpret_buffer_pointer(pPacket->header, (intptr_t)remappedBindSparseInfos[bindInfo_idx].pImageOpaqueBinds->pBinds));
+            }
+            for (uint32_t bindCountIdx = 0; bindCountIdx < sIMOBinf->bindCount; bindCountIdx++)
+            {
+                gpuMemObj local_mem = m_objMapper.m_devicememorys.find(pRemappedImageOpaqueMemories[bindCountIdx].memory)->second;
+                VkDeviceMemory replay_mem = m_objMapper.remap_devicememorys(pRemappedImageOpaqueMemories[bindCountIdx].memory);
+
+                if (replay_mem == VK_NULL_HANDLE || local_mem.pGpuMem == NULL)
+                {
+                    vktrace_LogError("Skipping vkQueueBindSparse() due to invalid remapped VkDeviceMemory.");
+                    goto FAILURE;
+                }
+                pRemappedImageOpaqueMemories[bindCountIdx].memory = replay_mem;
+            }
+            sIMOBinf->pBinds = pRemappedImageOpaqueMemories;
+            remappedBindSparseInfos[bindInfo_idx].pImageOpaqueBinds = sIMOBinf;
+        }
+
+        if (remappedBindSparseInfos[bindInfo_idx].pWaitSemaphores != NULL) {
+            pRemappedWaitSems = VKTRACE_NEW_ARRAY(VkSemaphore, remappedBindSparseInfos[bindInfo_idx].waitSemaphoreCount);
+            remappedBindSparseInfos[bindInfo_idx].pWaitSemaphores = pRemappedWaitSems;
+	        for (uint32_t i = 0; i < remappedBindSparseInfos[bindInfo_idx].waitSemaphoreCount; i++) {
+                (*(pRemappedWaitSems + i)) = m_objMapper.remap_semaphores((*(remappedBindSparseInfos[bindInfo_idx].pWaitSemaphores + i)));
+                if (*(pRemappedWaitSems + i) == VK_NULL_HANDLE) {
+                    vktrace_LogError("Skipping vkQueueSubmit() due to invalid remapped wait VkSemaphore.");
+                    goto FAILURE;
+                }
+            }
+        }
+        if (remappedBindSparseInfos[bindInfo_idx].pSignalSemaphores != NULL) {
+            pRemappedSignalSems = VKTRACE_NEW_ARRAY(VkSemaphore, remappedBindSparseInfos[bindInfo_idx].signalSemaphoreCount);
+            remappedBindSparseInfos[bindInfo_idx].pSignalSemaphores = pRemappedSignalSems;
+            for (uint32_t i = 0; i < remappedBindSparseInfos[bindInfo_idx].signalSemaphoreCount; i++) {
+                (*(pRemappedSignalSems + i)) = m_objMapper.remap_semaphores((*(remappedBindSparseInfos[bindInfo_idx].pSignalSemaphores + i)));
+                if (*(pRemappedSignalSems + i) == VK_NULL_HANDLE) {
+                    vktrace_LogError("Skipping vkQueueSubmit() due to invalid remapped signal VkSemaphore.");
+                    goto FAILURE;
+                }
+            }
+        }
+    }
+
+    replayResult = m_vkFuncs.real_vkQueueBindSparse(remappedQueue,
+        pPacket->bindInfoCount,
+        remappedBindSparseInfos,
+        remappedFence);
+
+FAILURE:
+    VKTRACE_DELETE(remappedBindSparseInfos);
+    VKTRACE_DELETE(sIMBinf);
+    VKTRACE_DELETE(sBMBinf);
+    VKTRACE_DELETE(sIMOBinf);
+    VKTRACE_DELETE(pRemappedSignalSems);
+    VKTRACE_DELETE(pRemappedWaitSems);
+    return replayResult;
+}
+
+
+//VkResult vkReplay::manually_replay_vkGetObjectInfo(packet_vkGetObjectInfo* pPacket)
+//{
+//    VkResult replayResult = VK_ERROR_VALIDATION_FAILED_EXT;
+//
+//    VkDevice remappedDevice = m_objMapper.remap_devices(pPacket->device);
+//    if (remappedDevice == VK_NULL_HANDLE)
+//    {
+//        vktrace_LogError("Skipping vkGetObjectInfo() due to invalid remapped VkDevice.");
+//        return VK_ERROR_VALIDATION_FAILED_EXT;
+//    }
+//
+//    VkObject remappedObject = m_objMapper.remap(pPacket->object, pPacket->objType);
+//    if (remappedObject == VK_NULL_HANDLE)
+//    {
+//        vktrace_LogError("Skipping vkGetObjectInfo() due to invalid remapped VkObject.");
+//        return VK_ERROR_VALIDATION_FAILED_EXT;
+//    }
+//
+//    size_t size = 0;
+//    void* pData = NULL;
+//    if (pPacket->pData != NULL && pPacket->pDataSize != NULL)
+//    {
+//        size = *pPacket->pDataSize;
+//        pData = vktrace_malloc(*pPacket->pDataSize);
+//        memcpy(pData, pPacket->pData, *pPacket->pDataSize);
+//    }
+//    // TODO only search for object once rather than at remap() and init_objMemXXX()
+//    replayResult = m_vkFuncs.real_vkGetObjectInfo(remappedDevice, pPacket->objType, remappedObject, pPacket->infoType, &size, pData);
+//    if (replayResult == VK_SUCCESS)
+//    {
+//        if (size != *pPacket->pDataSize && pData != NULL)
+//        {
+//            vktrace_LogWarning("vkGetObjectInfo returned a differing data size: replay (%d bytes) vs trace (%d bytes).", size, *pPacket->pDataSize);
+//        }
+//        else if (pData != NULL)
+//        {
+//            switch (pPacket->infoType)
+//            {
+//                case VK_OBJECT_INFO_TYPE_MEMORY_REQUIREMENTS:
+//                {
+//                    VkMemoryRequirements *traceReqs = (VkMemoryRequirements *) pPacket->pData;
+//                    VkMemoryRequirements *replayReqs = (VkMemoryRequirements *) pData;
+//                    size_t num = size / sizeof(VkMemoryRequirements);
+//                    for (unsigned int i = 0; i < num; i++)
+//                    {
+//                        if (traceReqs->size != replayReqs->size)
+//                            vktrace_LogWarning("vkGetObjectInfo(INFO_TYPE_MEMORY_REQUIREMENTS) mismatch: trace size %u, replay size %u.", traceReqs->size, replayReqs->size);
+//                        if (traceReqs->alignment != replayReqs->alignment)
+//                            vktrace_LogWarning("vkGetObjectInfo(INFO_TYPE_MEMORY_REQUIREMENTS) mismatch: trace alignment %u, replay aligmnent %u.", traceReqs->alignment, replayReqs->alignment);
+//                        if (traceReqs->granularity != replayReqs->granularity)
+//                            vktrace_LogWarning("vkGetObjectInfo(INFO_TYPE_MEMORY_REQUIREMENTS) mismatch: trace granularity %u, replay granularity %u.", traceReqs->granularity, replayReqs->granularity);
+//                        if (traceReqs->memPropsAllowed != replayReqs->memPropsAllowed)
+//                            vktrace_LogWarning("vkGetObjectInfo(INFO_TYPE_MEMORY_REQUIREMENTS) mismatch: trace memPropsAllowed %u, replay memPropsAllowed %u.", traceReqs->memPropsAllowed, replayReqs->memPropsAllowed);
+//                        if (traceReqs->memPropsRequired != replayReqs->memPropsRequired)
+//                            vktrace_LogWarning("vkGetObjectInfo(INFO_TYPE_MEMORY_REQUIREMENTS) mismatch: trace memPropsRequired %u, replay memPropsRequired %u.", traceReqs->memPropsRequired, replayReqs->memPropsRequired);
+//                        traceReqs++;
+//                        replayReqs++;
+//                    }
+//                    if (m_objMapper.m_adjustForGPU)
+//                        m_objMapper.init_objMemReqs(pPacket->object, replayReqs - num, num);
+//                    break;
+//                }
+//                default:
+//                    if (memcmp(pData, pPacket->pData, size) != 0)
+//                        vktrace_LogWarning("vkGetObjectInfo() mismatch on *pData: between trace and replay *pDataSize %u.", size);
+//            }
+//        }
+//    }
+//    vktrace_free(pData);
+//    return replayResult;
+//}
+
+//VkResult vkReplay::manually_replay_vkGetImageSubresourceInfo(packet_vkGetImageSubresourceInfo* pPacket)
+//{
+//    VkResult replayResult = VK_ERROR_VALIDATION_FAILED_EXT;
+//
+//    VkDevice remappedDevice = m_objMapper.remap_devices(pPacket->device);
+//    if (remappedDevice == VK_NULL_HANDLE)
+//    {
+//        vktrace_LogError("Skipping vkGetImageSubresourceInfo() due to invalid remapped VkDevice.");
+//        return VK_ERROR_VALIDATION_FAILED_EXT;
+//    }
+//
+//    VkImage remappedImage = m_objMapper.remap(pPacket->image);
+//    if (remappedImage == VK_NULL_HANDLE)
+//    {
+//        vktrace_LogError("Skipping vkGetImageSubresourceInfo() due to invalid remapped VkImage.");
+//        return VK_ERROR_VALIDATION_FAILED_EXT;
+//    }
+//
+//    size_t size = 0;
+//    void* pData = NULL;
+//    if (pPacket->pData != NULL && pPacket->pDataSize != NULL)
+//    {
+//        size = *pPacket->pDataSize;
+//        pData = vktrace_malloc(*pPacket->pDataSize);
+//    }
+//    replayResult = m_vkFuncs.real_vkGetImageSubresourceInfo(remappedDevice, remappedImage, pPacket->pSubresource, pPacket->infoType, &size, pData);
+//    if (replayResult == VK_SUCCESS)
+//    {
+//        if (size != *pPacket->pDataSize && pData != NULL)
+//        {
+//            vktrace_LogWarning("vkGetImageSubresourceInfo returned a differing data size: replay (%d bytes) vs trace (%d bytes).", size, *pPacket->pDataSize);
+//        }
+//        else if (pData != NULL && memcmp(pData, pPacket->pData, size) != 0)
+//        {
+//            vktrace_LogWarning("vkGetImageSubresourceInfo returned differing data contents than the trace file contained.");
+//        }
+//    }
+//    vktrace_free(pData);
+//    return replayResult;
+//}
+
+void vkReplay::manually_replay_vkUpdateDescriptorSets(packet_vkUpdateDescriptorSets* pPacket)
+{
+    // We have to remap handles internal to the structures so save the handles prior to remap and then restore
+    // Rather than doing a deep memcpy of the entire struct and fixing any intermediate pointers, do save and restores via STL queue
+
+    VkDevice remappedDevice = m_objMapper.remap_devices(pPacket->device);
+    if (remappedDevice == VK_NULL_HANDLE)
+    {
+        vktrace_LogError("Skipping vkUpdateDescriptorSets() due to invalid remapped VkDevice.");
+        return;
+    }
+
+    VkWriteDescriptorSet* pRemappedWrites = VKTRACE_NEW_ARRAY(VkWriteDescriptorSet, pPacket->descriptorWriteCount);
+    memcpy(pRemappedWrites, pPacket->pDescriptorWrites, pPacket->descriptorWriteCount * sizeof(VkWriteDescriptorSet));
+
+    VkCopyDescriptorSet* pRemappedCopies = VKTRACE_NEW_ARRAY(VkCopyDescriptorSet, pPacket->descriptorCopyCount);
+    memcpy(pRemappedCopies, pPacket->pDescriptorCopies, pPacket->descriptorCopyCount * sizeof(VkCopyDescriptorSet));
+
+    bool errorBadRemap = false;
+
+    for (uint32_t i = 0; i < pPacket->descriptorWriteCount && !errorBadRemap; i++)
+    {
+        pRemappedWrites[i].dstSet = m_objMapper.remap_descriptorsets(pPacket->pDescriptorWrites[i].dstSet);
+        if (pRemappedWrites[i].dstSet == VK_NULL_HANDLE)
+        {
+            vktrace_LogError("Skipping vkUpdateDescriptorSets() due to invalid remapped write VkDescriptorSet.");
+            errorBadRemap = true;
+            break;
+        }
+
+        switch (pPacket->pDescriptorWrites[i].descriptorType) {
+        case VK_DESCRIPTOR_TYPE_SAMPLER:
+            pRemappedWrites[i].pImageInfo = VKTRACE_NEW_ARRAY(VkDescriptorImageInfo, pPacket->pDescriptorWrites[i].descriptorCount);
+            memcpy((void*)pRemappedWrites[i].pImageInfo, pPacket->pDescriptorWrites[i].pImageInfo, pPacket->pDescriptorWrites[i].descriptorCount * sizeof(VkDescriptorImageInfo));
+            for (uint32_t j = 0; j < pPacket->pDescriptorWrites[i].descriptorCount; j++)
+            {
+                if (pPacket->pDescriptorWrites[i].pImageInfo[j].sampler != VK_NULL_HANDLE)
+                {
+                    const_cast<VkDescriptorImageInfo*>(pRemappedWrites[i].pImageInfo)[j].sampler = m_objMapper.remap_samplers(pPacket->pDescriptorWrites[i].pImageInfo[j].sampler);
+                    if (pRemappedWrites[i].pImageInfo[j].sampler == VK_NULL_HANDLE)
+                    {
+                        vktrace_LogError("Skipping vkUpdateDescriptorSets() due to invalid remapped VkSampler.");
+                        errorBadRemap = true;
+                        break;
+                    }
+                }
+            }
+            break;
+        case VK_DESCRIPTOR_TYPE_SAMPLED_IMAGE:
+        case VK_DESCRIPTOR_TYPE_STORAGE_IMAGE:
+        case VK_DESCRIPTOR_TYPE_INPUT_ATTACHMENT:
+            pRemappedWrites[i].pImageInfo = VKTRACE_NEW_ARRAY(VkDescriptorImageInfo, pPacket->pDescriptorWrites[i].descriptorCount);
+            memcpy((void*)pRemappedWrites[i].pImageInfo, pPacket->pDescriptorWrites[i].pImageInfo, pPacket->pDescriptorWrites[i].descriptorCount * sizeof(VkDescriptorImageInfo));
+            for (uint32_t j = 0; j < pPacket->pDescriptorWrites[i].descriptorCount; j++)
+            {
+                if (pPacket->pDescriptorWrites[i].pImageInfo[j].imageView != VK_NULL_HANDLE)
+                {
+                    const_cast<VkDescriptorImageInfo*>(pRemappedWrites[i].pImageInfo)[j].imageView = m_objMapper.remap_imageviews(pPacket->pDescriptorWrites[i].pImageInfo[j].imageView);
+                    if (pRemappedWrites[i].pImageInfo[j].imageView == VK_NULL_HANDLE)
+                    {
+                        vktrace_LogError("Skipping vkUpdateDescriptorSets() due to invalid remapped VkImageView.");
+                        errorBadRemap = true;
+                        break;
+                    }
+                }
+            }
+            break;
+        case VK_DESCRIPTOR_TYPE_COMBINED_IMAGE_SAMPLER:
+            pRemappedWrites[i].pImageInfo = VKTRACE_NEW_ARRAY(VkDescriptorImageInfo, pPacket->pDescriptorWrites[i].descriptorCount);
+            memcpy((void*)pRemappedWrites[i].pImageInfo, pPacket->pDescriptorWrites[i].pImageInfo, pPacket->pDescriptorWrites[i].descriptorCount * sizeof(VkDescriptorImageInfo));
+            for (uint32_t j = 0; j < pPacket->pDescriptorWrites[i].descriptorCount; j++)
+            {
+                if (pPacket->pDescriptorWrites[i].pImageInfo[j].sampler != VK_NULL_HANDLE)
+                {
+                    const_cast<VkDescriptorImageInfo*>(pRemappedWrites[i].pImageInfo)[j].sampler = m_objMapper.remap_samplers(pPacket->pDescriptorWrites[i].pImageInfo[j].sampler);
+                    if (pRemappedWrites[i].pImageInfo[j].sampler == VK_NULL_HANDLE)
+                    {
+                        vktrace_LogError("Skipping vkUpdateDescriptorSets() due to invalid remapped VkSampler.");
+                        errorBadRemap = true;
+                        break;
+                    }
+                }
+                if (pPacket->pDescriptorWrites[i].pImageInfo[j].imageView != VK_NULL_HANDLE)
+                {
+                    const_cast<VkDescriptorImageInfo*>(pRemappedWrites[i].pImageInfo)[j].imageView = m_objMapper.remap_imageviews(pPacket->pDescriptorWrites[i].pImageInfo[j].imageView);
+                    if (pRemappedWrites[i].pImageInfo[j].imageView == VK_NULL_HANDLE)
+                    {
+                        vktrace_LogError("Skipping vkUpdateDescriptorSets() due to invalid remapped VkImageView.");
+                        errorBadRemap = true;
+                        break;
+                    }
+                }
+            }
+            break;
+        case VK_DESCRIPTOR_TYPE_UNIFORM_TEXEL_BUFFER:
+        case VK_DESCRIPTOR_TYPE_STORAGE_TEXEL_BUFFER:
+            pRemappedWrites[i].pTexelBufferView = VKTRACE_NEW_ARRAY(VkBufferView, pPacket->pDescriptorWrites[i].descriptorCount);
+            memcpy((void*)pRemappedWrites[i].pTexelBufferView, pPacket->pDescriptorWrites[i].pTexelBufferView, pPacket->pDescriptorWrites[i].descriptorCount * sizeof(VkBufferView));
+            for (uint32_t j = 0; j < pPacket->pDescriptorWrites[i].descriptorCount; j++)
+            {
+                if (pPacket->pDescriptorWrites[i].pTexelBufferView[j] != VK_NULL_HANDLE)
+                {
+                    const_cast<VkBufferView*>(pRemappedWrites[i].pTexelBufferView)[j] = m_objMapper.remap_bufferviews(pPacket->pDescriptorWrites[i].pTexelBufferView[j]);
+                    if (pRemappedWrites[i].pTexelBufferView[j] == VK_NULL_HANDLE)
+                    {
+                        vktrace_LogError("Skipping vkUpdateDescriptorSets() due to invalid remapped VkBufferView.");
+                        errorBadRemap = true;
+                        break;
+                    }
+                }
+            }
+            break;
+        case VK_DESCRIPTOR_TYPE_UNIFORM_BUFFER:
+        case VK_DESCRIPTOR_TYPE_STORAGE_BUFFER:
+        case VK_DESCRIPTOR_TYPE_UNIFORM_BUFFER_DYNAMIC:
+        case VK_DESCRIPTOR_TYPE_STORAGE_BUFFER_DYNAMIC:
+            pRemappedWrites[i].pBufferInfo = VKTRACE_NEW_ARRAY(VkDescriptorBufferInfo, pPacket->pDescriptorWrites[i].descriptorCount);
+            memcpy((void*)pRemappedWrites[i].pBufferInfo, pPacket->pDescriptorWrites[i].pBufferInfo, pPacket->pDescriptorWrites[i].descriptorCount * sizeof(VkDescriptorBufferInfo));
+            for (uint32_t j = 0; j < pPacket->pDescriptorWrites[i].descriptorCount; j++)
+            {
+                if (pPacket->pDescriptorWrites[i].pBufferInfo[j].buffer != VK_NULL_HANDLE)
+                {
+                    const_cast<VkDescriptorBufferInfo*>(pRemappedWrites[i].pBufferInfo)[j].buffer = m_objMapper.remap_buffers(pPacket->pDescriptorWrites[i].pBufferInfo[j].buffer);
+                    if (pRemappedWrites[i].pBufferInfo[j].buffer == VK_NULL_HANDLE)
+                    {
+                        vktrace_LogError("Skipping vkUpdateDescriptorSets() due to invalid remapped VkBufferView.");
+                        errorBadRemap = true;
+                        break;
+                    }
+                }
+            }
+            /* Nothing to do, already copied the constant values into the new descriptor info */
+        default:
+            break;
+        }
+    }
+
+    for (uint32_t i = 0; i < pPacket->descriptorCopyCount && !errorBadRemap; i++)
+    {
+        pRemappedCopies[i].dstSet = m_objMapper.remap_descriptorsets(pPacket->pDescriptorCopies[i].dstSet);
+        if (pRemappedCopies[i].dstSet == VK_NULL_HANDLE)
+        {
+            vktrace_LogError("Skipping vkUpdateDescriptorSets() due to invalid remapped destination VkDescriptorSet.");
+            errorBadRemap = true;
+            break;
+        }
+
+        pRemappedCopies[i].srcSet = m_objMapper.remap_descriptorsets(pPacket->pDescriptorCopies[i].srcSet);
+        if (pRemappedCopies[i].srcSet == VK_NULL_HANDLE)
+        {
+            vktrace_LogError("Skipping vkUpdateDescriptorSets() due to invalid remapped source VkDescriptorSet.");
+            errorBadRemap = true;
+            break;
+        }
+    }
+
+    if (!errorBadRemap)
+    {
+        // If an error occurred, don't call the real function, but skip ahead so that memory is cleaned up!
+
+        m_vkFuncs.real_vkUpdateDescriptorSets(remappedDevice, pPacket->descriptorWriteCount, pRemappedWrites, pPacket->descriptorCopyCount, pRemappedCopies);
+    }
+
+    for (uint32_t d = 0; d < pPacket->descriptorWriteCount; d++)
+    {
+        if (pRemappedWrites[d].pImageInfo != NULL) {
+            VKTRACE_DELETE((void*)pRemappedWrites[d].pImageInfo);
+            pRemappedWrites[d].pImageInfo = NULL;
+        }
+        if (pRemappedWrites[d].pBufferInfo != NULL) {
+            VKTRACE_DELETE((void*)pRemappedWrites[d].pBufferInfo);
+            pRemappedWrites[d].pImageInfo = NULL;
+        }
+        if (pRemappedWrites[d].pTexelBufferView != NULL) {
+            VKTRACE_DELETE((void*)pRemappedWrites[d].pTexelBufferView);
+            pRemappedWrites[d].pTexelBufferView = NULL;
+        }
+    }
+    VKTRACE_DELETE(pRemappedWrites);
+    VKTRACE_DELETE(pRemappedCopies);
+}
+
+VkResult vkReplay::manually_replay_vkCreateDescriptorSetLayout(packet_vkCreateDescriptorSetLayout* pPacket)
+{
+    VkResult replayResult = VK_ERROR_VALIDATION_FAILED_EXT;
+
+    VkDevice remappedDevice = m_objMapper.remap_devices(pPacket->device);
+    if (remappedDevice == VK_NULL_HANDLE)
+    {
+        vktrace_LogError("Skipping vkCreateDescriptorSetLayout() due to invalid remapped VkDevice.");
+        return VK_ERROR_VALIDATION_FAILED_EXT;
+    }
+
+    VkDescriptorSetLayoutCreateInfo *pInfo = (VkDescriptorSetLayoutCreateInfo*) pPacket->pCreateInfo;
+    if (pInfo != NULL)
+    {
+        if (pInfo->pBindings != NULL)
+        {
+            for (unsigned int i = 0; i < pInfo->bindingCount; i++)
+            {
+                VkDescriptorSetLayoutBinding *pBindings = (VkDescriptorSetLayoutBinding *) &pInfo->pBindings[i];
+                if (pBindings->pImmutableSamplers != NULL)
+                {
+                    for (unsigned int j = 0; j < pBindings->descriptorCount; j++)
+                    {
+                        VkSampler* pSampler = (VkSampler*)&pBindings->pImmutableSamplers[j];
+                        *pSampler = m_objMapper.remap_samplers(pBindings->pImmutableSamplers[j]);
+                        if (*pSampler == VK_NULL_HANDLE)
+                        {
+                            vktrace_LogError("Skipping vkCreateDescriptorSetLayout() due to invalid remapped VkSampler.");
+                            return VK_ERROR_VALIDATION_FAILED_EXT;
+                        }
+                    }
+                }
+            }
+        }
+    }
+    VkDescriptorSetLayout setLayout;
+    replayResult = m_vkFuncs.real_vkCreateDescriptorSetLayout(remappedDevice, pPacket->pCreateInfo, NULL, &setLayout);
+    if (replayResult == VK_SUCCESS)
+    {
+        m_objMapper.add_to_descriptorsetlayouts_map(*(pPacket->pSetLayout), setLayout);
+    }
+    return replayResult;
+}
+
+void vkReplay::manually_replay_vkDestroyDescriptorSetLayout(packet_vkDestroyDescriptorSetLayout* pPacket)
+{
+    VkDevice remappedDevice = m_objMapper.remap_devices(pPacket->device);
+    if (remappedDevice == VK_NULL_HANDLE) {
+        vktrace_LogError("Skipping vkDestroyDescriptorSetLayout() due to invalid remapped VkDevice.");
+        return;
+    }
+
+    m_vkFuncs.real_vkDestroyDescriptorSetLayout(remappedDevice, pPacket->descriptorSetLayout, NULL);
+    m_objMapper.rm_from_descriptorsetlayouts_map(pPacket->descriptorSetLayout);
+}
+
+VkResult vkReplay::manually_replay_vkAllocateDescriptorSets(packet_vkAllocateDescriptorSets* pPacket)
+{
+    VkResult replayResult = VK_ERROR_VALIDATION_FAILED_EXT;
+
+    VkDevice remappedDevice = m_objMapper.remap_devices(pPacket->device);
+    if (remappedDevice == VK_NULL_HANDLE)
+    {
+        vktrace_LogError("Skipping vkAllocateDescriptorSets() due to invalid remapped VkDevice.");
+        return VK_ERROR_VALIDATION_FAILED_EXT;
+    }
+
+    VkDescriptorPool remappedPool = m_objMapper.remap_descriptorpools(pPacket->pAllocateInfo->descriptorPool);
+    if (remappedPool == VK_NULL_HANDLE)
+    {
+        vktrace_LogError("Skipping vkAllocateDescriptorSets() due to invalid remapped VkDescriptorPool.");
+        return VK_ERROR_VALIDATION_FAILED_EXT;
+    }
+
+    VkDescriptorSetLayout* pRemappedSetLayouts = VKTRACE_NEW_ARRAY(VkDescriptorSetLayout, pPacket->pAllocateInfo->descriptorSetCount);
+
+    VkDescriptorSetAllocateInfo allocateInfo;
+    allocateInfo.pNext = NULL;
+    allocateInfo.sType = VK_STRUCTURE_TYPE_DESCRIPTOR_SET_ALLOCATE_INFO;
+    allocateInfo.descriptorPool = remappedPool;
+    allocateInfo.descriptorSetCount = pPacket->pAllocateInfo->descriptorSetCount;
+    allocateInfo.pSetLayouts = pRemappedSetLayouts;
+
+    for (uint32_t i = 0; i < allocateInfo.descriptorSetCount; i++)
+    {
+        pRemappedSetLayouts[i] = m_objMapper.remap_descriptorsetlayouts(pPacket->pAllocateInfo->pSetLayouts[i]);
+        if (pRemappedSetLayouts[i] == VK_NULL_HANDLE)
+        {
+            vktrace_LogError("Skipping vkAllocateDescriptorSets() due to invalid remapped VkDescriptorSetLayout.");
+            VKTRACE_DELETE(pRemappedSetLayouts);
+            return VK_ERROR_VALIDATION_FAILED_EXT;
+        }
+    }
+
+    VkDescriptorSet* pDescriptorSets = NULL;
+    replayResult = m_vkFuncs.real_vkAllocateDescriptorSets(
+                       remappedDevice,
+                       pPacket->pAllocateInfo,
+                       pDescriptorSets);
+    if(replayResult == VK_SUCCESS)
+    {
+        for(uint32_t i = 0; i < pPacket->pAllocateInfo->descriptorSetCount; ++i)
+        {
+           m_objMapper.add_to_descriptorsets_map(pPacket->pDescriptorSets[i], pDescriptorSets[i]);
+        }
+    }
+
+    VKTRACE_DELETE(pRemappedSetLayouts);
+
+    return replayResult;
+}
+
+VkResult vkReplay::manually_replay_vkFreeDescriptorSets(packet_vkFreeDescriptorSets* pPacket)
+{
+    VkResult replayResult = VK_ERROR_VALIDATION_FAILED_EXT;
+
+    VkDevice remappedDevice = m_objMapper.remap_devices(pPacket->device);
+    if (remappedDevice == VK_NULL_HANDLE)
+    {
+        vktrace_LogError("Skipping vkFreeDescriptorSets() due to invalid remapped VkDevice.");
+        return VK_ERROR_VALIDATION_FAILED_EXT;
+    }
+
+    VkDescriptorPool remappedDescriptorPool;
+    remappedDescriptorPool = m_objMapper.remap_descriptorpools(pPacket->descriptorPool);
+    if (remappedDescriptorPool == VK_NULL_HANDLE)
+    {
+        vktrace_LogError("Skipping vkFreeDescriptorSets() due to invalid remapped VkDescriptorPool.");
+        return VK_ERROR_VALIDATION_FAILED_EXT;
+    }
+
+    VkDescriptorSet* localDSs = VKTRACE_NEW_ARRAY(VkDescriptorSet, pPacket->descriptorSetCount);
+    uint32_t i;
+    for (i = 0; i < pPacket->descriptorSetCount; ++i) {
+        localDSs[i] = m_objMapper.remap_descriptorsets(pPacket->pDescriptorSets[i]);
+        if (localDSs[i] == VK_NULL_HANDLE && pPacket->pDescriptorSets[i] != VK_NULL_HANDLE)
+        {
+            vktrace_LogError("Skipping vkFreeDescriptorSets() due to invalid remapped VkDescriptorSet.");
+            VKTRACE_DELETE(localDSs);
+            return VK_ERROR_VALIDATION_FAILED_EXT;
+        }
+    }
+
+    replayResult = m_vkFuncs.real_vkFreeDescriptorSets(remappedDevice, remappedDescriptorPool, pPacket->descriptorSetCount, localDSs);
+    if(replayResult == VK_SUCCESS)
+    {
+        for (i = 0; i < pPacket->descriptorSetCount; ++i) {
+           m_objMapper.rm_from_descriptorsets_map(pPacket->pDescriptorSets[i]);
+        }
+    }
+    VKTRACE_DELETE(localDSs);
+    return replayResult;
+}
+
+void vkReplay::manually_replay_vkCmdBindDescriptorSets(packet_vkCmdBindDescriptorSets* pPacket)
+{
+    VkCommandBuffer remappedCommandBuffer = m_objMapper.remap_commandbuffers(pPacket->commandBuffer);
+    if (remappedCommandBuffer == VK_NULL_HANDLE)
+    {
+        vktrace_LogError("Skipping vkCmdBindDescriptorSets() due to invalid remapped VkCommandBuffer.");
+        return;
+    }
+
+    VkPipelineLayout remappedLayout = m_objMapper.remap_pipelinelayouts(pPacket->layout);
+    if (remappedLayout == VK_NULL_HANDLE)
+    {
+        vktrace_LogError("Skipping vkCmdBindDescriptorSets() due to invalid remapped VkPipelineLayout.");
+        return;
+    }
+
+    VkDescriptorSet* pRemappedSets = (VkDescriptorSet *) vktrace_malloc(sizeof(VkDescriptorSet) * pPacket->descriptorSetCount);
+    if (pRemappedSets == NULL)
+    {
+        vktrace_LogError("Replay of CmdBindDescriptorSets out of memory.");
+        return;
+    }
+
+    for (uint32_t idx = 0; idx < pPacket->descriptorSetCount && pPacket->pDescriptorSets != NULL; idx++)
+    {
+        pRemappedSets[idx] = m_objMapper.remap_descriptorsets(pPacket->pDescriptorSets[idx]);
+        if (pRemappedSets[idx] == VK_NULL_HANDLE && pPacket->pDescriptorSets[idx] != VK_NULL_HANDLE)
+        {
+            vktrace_LogError("Skipping vkCmdBindDescriptorSets() due to invalid remapped VkDescriptorSet.");
+            vktrace_free(pRemappedSets);
+            return;
+        }
+    }
+
+    m_vkFuncs.real_vkCmdBindDescriptorSets(remappedCommandBuffer, pPacket->pipelineBindPoint, remappedLayout, pPacket->firstSet, pPacket->descriptorSetCount, pRemappedSets, pPacket->dynamicOffsetCount, pPacket->pDynamicOffsets);
+    vktrace_free(pRemappedSets);
+    return;
+}
+
+void vkReplay::manually_replay_vkCmdBindVertexBuffers(packet_vkCmdBindVertexBuffers* pPacket)
+{
+    VkCommandBuffer remappedCommandBuffer = m_objMapper.remap_commandbuffers(pPacket->commandBuffer);
+    if (remappedCommandBuffer == VK_NULL_HANDLE)
+    {
+        vktrace_LogError("Skipping vkCmdBindVertexBuffers() due to invalid remapped VkCommandBuffer.");
+        return;
+    }
+
+    VkBuffer *pSaveBuff = VKTRACE_NEW_ARRAY(VkBuffer, pPacket->bindingCount);
+    if (pSaveBuff == NULL && pPacket->bindingCount > 0)
+    {
+        vktrace_LogError("Replay of CmdBindVertexBuffers out of memory.");
+        return;
+    }
+    uint32_t i = 0;
+    if (pPacket->pBuffers != NULL) {
+        for (i = 0; i < pPacket->bindingCount; i++)
+        {
+            VkBuffer *pBuff = (VkBuffer*) &(pPacket->pBuffers[i]);
+            pSaveBuff[i] = pPacket->pBuffers[i];
+            *pBuff = m_objMapper.remap_buffers(pPacket->pBuffers[i]);
+            if (*pBuff == VK_NULL_HANDLE && pPacket->pBuffers[i] != VK_NULL_HANDLE)
+            {
+                vktrace_LogError("Skipping vkCmdBindVertexBuffers() due to invalid remapped VkBuffer.");
+                VKTRACE_DELETE(pSaveBuff);
+                return;
+            }
+        }
+    }
+    m_vkFuncs.real_vkCmdBindVertexBuffers(remappedCommandBuffer, pPacket->firstBinding, pPacket->bindingCount, pPacket->pBuffers, pPacket->pOffsets);
+    for (uint32_t k = 0; k < i; k++)
+    {
+        VkBuffer *pBuff = (VkBuffer*) &(pPacket->pBuffers[k]);
+        *pBuff = pSaveBuff[k];
+    }
+    VKTRACE_DELETE(pSaveBuff);
+    return;
+}
+
+//VkResult vkReplay::manually_replay_vkCreateGraphicsPipeline(packet_vkCreateGraphicsPipeline* pPacket)
+//{
+//    VkResult replayResult = VK_ERROR_VALIDATION_FAILED_EXT;
+//
+//    VkDevice remappedDevice = m_objMapper.remap_devices(pPacket->device);
+//    if (remappedDevice == VK_NULL_HANDLE)
+//    {
+//        vktrace_LogError("Skipping vkCreateGraphicsPipeline() due to invalid remapped VkDevice.");
+//        return VK_ERROR_VALIDATION_FAILED_EXT;
+//    }
+//
+//    // remap shaders from each stage
+//    VkPipelineShaderStageCreateInfo* pRemappedStages = VKTRACE_NEW_ARRAY(VkPipelineShaderStageCreateInfo, pPacket->pCreateInfo->stageCount);
+//    memcpy(pRemappedStages, pPacket->pCreateInfo->pStages, sizeof(VkPipelineShaderStageCreateInfo) * pPacket->pCreateInfo->stageCount);
+//    for (uint32_t i = 0; i < pPacket->pCreateInfo->stageCount; i++)
+//    {
+//        pRemappedStages[i].shader = m_objMapper.remap(pRemappedStages[i].shader);
+//        if (pRemappedStages[i].shader == VK_NULL_HANDLE)
+//        {
+//            vktrace_LogError("Skipping vkCreateGraphicsPipeline() due to invalid remapped VkShader.");
+//            return VK_ERROR_VALIDATION_FAILED_EXT;
+//        }
+//    }
+//
+//    VkGraphicsPipelineCreateInfo createInfo = {
+//        .sType = pPacket->pCreateInfo->sType,
+//        .pNext = pPacket->pCreateInfo->pNext,
+//        .stageCount = pPacket->pCreateInfo->stageCount,
+//        .pStages = pRemappedStages,
+//        .pVertexInputState = pPacket->pCreateInfo->pVertexInputState,
+//        .pIaState = pPacket->pCreateInfo->pIaState,
+//        .pTessState = pPacket->pCreateInfo->pTessState,
+//        .pVpState = pPacket->pCreateInfo->pVpState,
+//        .pRsState = pPacket->pCreateInfo->pRsState,
+//        .pMsState = pPacket->pCreateInfo->pMsState,
+//        .pDsState = pPacket->pCreateInfo->pDsState,
+//        .pCbState = pPacket->pCreateInfo->pCbState,
+//        .flags = pPacket->pCreateInfo->flags,
+//        .layout = m_objMapper.remap(pPacket->pCreateInfo->layout)
+//    };
+//
+//    VkPipeline pipeline;
+//    replayResult = m_vkFuncs.real_vkCreateGraphicsPipeline(remappedDevice, &createInfo, &pipeline);
+//    if (replayResult == VK_SUCCESS)
+//    {
+//        m_objMapper.add_to_map(pPacket->pPipeline, &pipeline);
+//    }
+//
+//    VKTRACE_DELETE(pRemappedStages);
+//
+//    return replayResult;
+//}
+
+VkResult vkReplay::manually_replay_vkGetPipelineCacheData(packet_vkGetPipelineCacheData* pPacket)
+{
+    VkResult replayResult = VK_ERROR_VALIDATION_FAILED_EXT;
+    size_t dataSize;
+    VkDevice remappeddevice = m_objMapper.remap_devices(pPacket->device);
+    if (remappeddevice == VK_NULL_HANDLE)
+    {
+        vktrace_LogError("Skipping vkGetPipelineCacheData() due to invalid remapped VkDevice.");
+        return VK_ERROR_VALIDATION_FAILED_EXT;
+    }
+
+    VkPipelineCache remappedpipelineCache = m_objMapper.remap_pipelinecaches(pPacket->pipelineCache);
+    if (pPacket->pipelineCache != VK_NULL_HANDLE && remappedpipelineCache == VK_NULL_HANDLE)
+    {
+        vktrace_LogError("Skipping vkGetPipelineCacheData() due to invalid remapped VkPipelineCache.");
+        return VK_ERROR_VALIDATION_FAILED_EXT;
+    }
+
+    // Since the returned data size may not be equal to size of the buffer in the trace packet allocate a local buffer as needed
+    replayResult = m_vkFuncs.real_vkGetPipelineCacheData(remappeddevice, remappedpipelineCache, &dataSize, NULL);
+    if (replayResult != VK_SUCCESS)
+        return replayResult;
+    if (pPacket->pData) {
+        uint8_t *pData = VKTRACE_NEW_ARRAY(uint8_t, dataSize);
+        replayResult = m_vkFuncs.real_vkGetPipelineCacheData(remappeddevice, remappedpipelineCache, pPacket->pDataSize, pData);
+        VKTRACE_DELETE(pData);
+    }
+    return replayResult;
+}
+
+VkResult vkReplay::manually_replay_vkCreateComputePipelines(packet_vkCreateComputePipelines* pPacket)
+{
+    VkResult replayResult = VK_ERROR_VALIDATION_FAILED_EXT;
+    VkDevice remappeddevice = m_objMapper.remap_devices(pPacket->device);
+    uint32_t i;
+
+    if (pPacket->device != VK_NULL_HANDLE && remappeddevice == VK_NULL_HANDLE)
+    {
+        return VK_ERROR_VALIDATION_FAILED_EXT;
+    }
+
+    VkPipelineCache pipelineCache;
+    pipelineCache = m_objMapper.remap_pipelinecaches(pPacket->pipelineCache);
+
+    VkComputePipelineCreateInfo* pLocalCIs = VKTRACE_NEW_ARRAY(VkComputePipelineCreateInfo, pPacket->createInfoCount);
+    memcpy((void*)pLocalCIs, (void*)(pPacket->pCreateInfos), sizeof(VkComputePipelineCreateInfo)*pPacket->createInfoCount);
+
+    // Fix up stage sub-elements
+    for (i = 0; i<pPacket->createInfoCount; i++)
+    {
+        pLocalCIs[i].stage.module = m_objMapper.remap_shadermodules(pLocalCIs[i].stage.module);
+
+        if (pLocalCIs[i].stage.pName)
+            pLocalCIs[i].stage.pName = (const char*)(vktrace_trace_packet_interpret_buffer_pointer(pPacket->header, (intptr_t)pLocalCIs[i].stage.pName));
+
+        if (pLocalCIs[i].stage.pSpecializationInfo)
+        {
+            VkSpecializationInfo* si = VKTRACE_NEW(VkSpecializationInfo);
+            pLocalCIs[i].stage.pSpecializationInfo = (const VkSpecializationInfo*)(vktrace_trace_packet_interpret_buffer_pointer(pPacket->header, (intptr_t)pLocalCIs[i].stage.pSpecializationInfo));
+            memcpy((void*)si, (void*)(pLocalCIs[i].stage.pSpecializationInfo), sizeof(VkSpecializationInfo));
+
+            if (si->mapEntryCount > 0 && si->pMapEntries)
+                si->pMapEntries = (const VkSpecializationMapEntry*)(vktrace_trace_packet_interpret_buffer_pointer(pPacket->header, (intptr_t)pLocalCIs[i].stage.pSpecializationInfo->pMapEntries));
+            if (si->dataSize > 0 && si->pData)
+                si->pData = (const void*)(vktrace_trace_packet_interpret_buffer_pointer(pPacket->header, (intptr_t)si->pData));
+            pLocalCIs[i].stage.pSpecializationInfo = si;
+        }
+
+        pLocalCIs[i].layout = m_objMapper.remap_pipelinelayouts(pLocalCIs[i].layout);
+        pLocalCIs[i].basePipelineHandle = m_objMapper.remap_pipelines(pLocalCIs[i].basePipelineHandle);
+    }
+
+    VkPipeline *local_pPipelines = VKTRACE_NEW_ARRAY(VkPipeline, pPacket->createInfoCount);
+
+    replayResult = m_vkFuncs.real_vkCreateComputePipelines(remappeddevice, pipelineCache, pPacket->createInfoCount, pLocalCIs, NULL, local_pPipelines);
+
+    if (replayResult == VK_SUCCESS)
+    {
+        for (i = 0; i < pPacket->createInfoCount; i++) {
+            m_objMapper.add_to_pipelines_map(pPacket->pPipelines[i], local_pPipelines[i]);
+        }
+    }
+
+    for (i = 0; i<pPacket->createInfoCount; i++)
+        if (pLocalCIs[i].stage.pSpecializationInfo)
+            VKTRACE_DELETE((void *)pLocalCIs[i].stage.pSpecializationInfo);
+    VKTRACE_DELETE(pLocalCIs);
+    VKTRACE_DELETE(local_pPipelines);
+
+    return replayResult;
+}
+
+VkResult vkReplay::manually_replay_vkCreateGraphicsPipelines(packet_vkCreateGraphicsPipelines* pPacket)
+{
+    VkResult replayResult = VK_ERROR_VALIDATION_FAILED_EXT;
+
+    VkDevice remappedDevice = m_objMapper.remap_devices(pPacket->device);
+    if (remappedDevice == VK_NULL_HANDLE)
+    {
+        vktrace_LogError("Skipping vkCreateGraphicsPipelines() due to invalid remapped VkDevice.");
+        return VK_ERROR_VALIDATION_FAILED_EXT;
+    }
+
+    // remap shaders from each stage
+    VkPipelineShaderStageCreateInfo* pRemappedStages = VKTRACE_NEW_ARRAY(VkPipelineShaderStageCreateInfo, pPacket->pCreateInfos->stageCount);
+    memcpy(pRemappedStages, pPacket->pCreateInfos->pStages, sizeof(VkPipelineShaderStageCreateInfo) * pPacket->pCreateInfos->stageCount);
+
+    VkGraphicsPipelineCreateInfo* pLocalCIs = VKTRACE_NEW_ARRAY(VkGraphicsPipelineCreateInfo, pPacket->createInfoCount);
+    uint32_t i, j;
+    for (i=0; i<pPacket->createInfoCount; i++) {
+        memcpy((void*)&(pLocalCIs[i]), (void*)&(pPacket->pCreateInfos[i]), sizeof(VkGraphicsPipelineCreateInfo));
+        for (j=0; j < pPacket->pCreateInfos[i].stageCount; j++)
+        {
+            pRemappedStages[j].module = m_objMapper.remap_shadermodules(pRemappedStages[j].module);
+            if (pRemappedStages[j].module == VK_NULL_HANDLE)
+            {
+                vktrace_LogError("Skipping vkCreateGraphicsPipelines() due to invalid remapped VkShaderModule.");
+                VKTRACE_DELETE(pRemappedStages);
+                VKTRACE_DELETE(pLocalCIs);
+                return VK_ERROR_VALIDATION_FAILED_EXT;
+            }
+        }
+        VkPipelineShaderStageCreateInfo** ppSSCI = (VkPipelineShaderStageCreateInfo**)&(pLocalCIs[i].pStages);
+        *ppSSCI = pRemappedStages;
+
+        pLocalCIs[i].layout = m_objMapper.remap_pipelinelayouts(pPacket->pCreateInfos[i].layout);
+        if (pLocalCIs[i].layout == VK_NULL_HANDLE)
+        {
+            vktrace_LogError("Skipping vkCreateGraphicsPipelines() due to invalid remapped VkPipelineLayout.");
+            VKTRACE_DELETE(pRemappedStages);
+            VKTRACE_DELETE(pLocalCIs);
+            return VK_ERROR_VALIDATION_FAILED_EXT;
+        }
+
+        pLocalCIs[i].renderPass = m_objMapper.remap_renderpasss(pPacket->pCreateInfos[i].renderPass);
+        if (pLocalCIs[i].renderPass == VK_NULL_HANDLE)
+        {
+            vktrace_LogError("Skipping vkCreateGraphicsPipelines() due to invalid remapped VkRenderPass.");
+            VKTRACE_DELETE(pRemappedStages);
+            VKTRACE_DELETE(pLocalCIs);
+            return VK_ERROR_VALIDATION_FAILED_EXT;
+        }
+
+        pLocalCIs[i].basePipelineHandle = m_objMapper.remap_pipelines(pPacket->pCreateInfos[i].basePipelineHandle);
+        if (pLocalCIs[i].basePipelineHandle == VK_NULL_HANDLE && pPacket->pCreateInfos[i].basePipelineHandle != VK_NULL_HANDLE)
+        {
+            vktrace_LogError("Skipping vkCreateGraphicsPipelines() due to invalid remapped VkPipeline.");
+            VKTRACE_DELETE(pRemappedStages);
+            VKTRACE_DELETE(pLocalCIs);
+            return VK_ERROR_VALIDATION_FAILED_EXT;
+        }
+
+        ((VkPipelineViewportStateCreateInfo*)pLocalCIs[i].pViewportState)->pViewports =
+                (VkViewport*)vktrace_trace_packet_interpret_buffer_pointer(pPacket->header, (intptr_t)pPacket->pCreateInfos[i].pViewportState->pViewports);
+        ((VkPipelineViewportStateCreateInfo*)pLocalCIs[i].pViewportState)->pScissors =
+                (VkRect2D*)vktrace_trace_packet_interpret_buffer_pointer(pPacket->header, (intptr_t)pPacket->pCreateInfos[i].pViewportState->pScissors);
+
+        ((VkPipelineMultisampleStateCreateInfo*)pLocalCIs[i].pMultisampleState)->pSampleMask =
+                (VkSampleMask*)vktrace_trace_packet_interpret_buffer_pointer(pPacket->header, (intptr_t)pPacket->pCreateInfos[i].pMultisampleState->pSampleMask);
+    }
+
+    VkPipelineCache remappedPipelineCache;
+    remappedPipelineCache = m_objMapper.remap_pipelinecaches(pPacket->pipelineCache);
+    if (remappedPipelineCache == VK_NULL_HANDLE && pPacket->pipelineCache != VK_NULL_HANDLE)
+    {
+        vktrace_LogError("Skipping vkCreateGraphicsPipelines() due to invalid remapped VkPipelineCache.");
+        VKTRACE_DELETE(pRemappedStages);
+        VKTRACE_DELETE(pLocalCIs);
+        return VK_ERROR_VALIDATION_FAILED_EXT;
+    }
+
+    uint32_t createInfoCount = pPacket->createInfoCount;
+    VkPipeline *local_pPipelines = VKTRACE_NEW_ARRAY(VkPipeline, pPacket->createInfoCount);
+
+    replayResult = m_vkFuncs.real_vkCreateGraphicsPipelines(remappedDevice, remappedPipelineCache, createInfoCount, pLocalCIs, NULL, local_pPipelines);
+
+    if (replayResult == VK_SUCCESS)
+    {
+        for (i = 0; i < pPacket->createInfoCount; i++) {
+            m_objMapper.add_to_pipelines_map(pPacket->pPipelines[i], local_pPipelines[i]);
+        }
+    }
+
+    VKTRACE_DELETE(pRemappedStages);
+    VKTRACE_DELETE(pLocalCIs);
+    VKTRACE_DELETE(local_pPipelines);
+
+    return replayResult;
+}
+
+VkResult vkReplay::manually_replay_vkCreatePipelineLayout(packet_vkCreatePipelineLayout* pPacket)
+{
+    VkResult replayResult = VK_ERROR_VALIDATION_FAILED_EXT;
+
+    VkDevice remappedDevice = m_objMapper.remap_devices(pPacket->device);
+    if (remappedDevice == VK_NULL_HANDLE)
+        return VK_ERROR_VALIDATION_FAILED_EXT;
+
+    // array to store the original trace-time layouts, so that we can remap them inside the packet and then
+    // restore them after replaying the API call.
+    VkDescriptorSetLayout* pSaveLayouts = NULL;
+    if (pPacket->pCreateInfo->setLayoutCount > 0) {
+        pSaveLayouts = (VkDescriptorSetLayout*) vktrace_malloc(sizeof(VkDescriptorSetLayout) * pPacket->pCreateInfo->setLayoutCount);
+        if (!pSaveLayouts) {
+            vktrace_LogError("Replay of CreatePipelineLayout out of memory.");
+            return VK_ERROR_VALIDATION_FAILED_EXT;
+        }
+    }
+    uint32_t i = 0;
+    for (i = 0; (i < pPacket->pCreateInfo->setLayoutCount) && (pPacket->pCreateInfo->pSetLayouts != NULL); i++) {
+        VkDescriptorSetLayout* pSL = (VkDescriptorSetLayout*) &(pPacket->pCreateInfo->pSetLayouts[i]);
+        pSaveLayouts[i] = pPacket->pCreateInfo->pSetLayouts[i];
+        *pSL = m_objMapper.remap_descriptorsetlayouts(pPacket->pCreateInfo->pSetLayouts[i]);
+    }
+    VkPipelineLayout localPipelineLayout;
+    replayResult = m_vkFuncs.real_vkCreatePipelineLayout(remappedDevice, pPacket->pCreateInfo, NULL, &localPipelineLayout);
+    if (replayResult == VK_SUCCESS)
+    {
+        m_objMapper.add_to_pipelinelayouts_map(*(pPacket->pPipelineLayout), localPipelineLayout);
+    }
+    // restore packet to contain the original Set Layouts before being remapped.
+    for (uint32_t k = 0; k < i; k++) {
+        VkDescriptorSetLayout* pSL = (VkDescriptorSetLayout*) &(pPacket->pCreateInfo->pSetLayouts[k]);
+        *pSL = pSaveLayouts[k];
+    }
+    if (pSaveLayouts != NULL) {
+        vktrace_free(pSaveLayouts);
+    }
+    return replayResult;
+}
+
+void vkReplay::manually_replay_vkCmdWaitEvents(packet_vkCmdWaitEvents* pPacket)
+{
+    VkDevice traceDevice;
+    VkDevice replayDevice;
+    uint32_t srcReplayIdx, dstReplayIdx;
+    VkCommandBuffer remappedCommandBuffer = m_objMapper.remap_commandbuffers(pPacket->commandBuffer);
+    if (remappedCommandBuffer == VK_NULL_HANDLE)
+    {
+        vktrace_LogError("Skipping vkCmdWaitEvents() due to invalid remapped VkCommandBuffer.");
+        return;
+    }
+
+    VkEvent* saveEvent = VKTRACE_NEW_ARRAY(VkEvent, pPacket->eventCount);
+    uint32_t idx = 0;
+    uint32_t numRemapBuf = 0;
+    uint32_t numRemapImg = 0;
+    for (idx = 0; idx < pPacket->eventCount; idx++)
+    {
+        VkEvent *pEvent = (VkEvent *) &(pPacket->pEvents[idx]);
+        saveEvent[idx] = pPacket->pEvents[idx];
+        *pEvent = m_objMapper.remap_events(pPacket->pEvents[idx]);
+        if (*pEvent == VK_NULL_HANDLE)
+        {
+            vktrace_LogError("Skipping vkCmdWaitEvents() due to invalid remapped VkEvent.");
+            VKTRACE_DELETE(saveEvent);
+            return;
+        }
+    }
+
+    VkBuffer* saveBuf = VKTRACE_NEW_ARRAY(VkBuffer, pPacket->bufferMemoryBarrierCount);
+    for (idx = 0; idx < pPacket->bufferMemoryBarrierCount; idx++)
+    {
+        VkBufferMemoryBarrier *pNextBuf = (VkBufferMemoryBarrier *)& (pPacket->pBufferMemoryBarriers[idx]);
+        saveBuf[numRemapBuf++] = pNextBuf->buffer;
+        traceDevice = traceBufferToDevice[pNextBuf->buffer];
+        pNextBuf->buffer = m_objMapper.remap_buffers(pNextBuf->buffer);
+        if (pNextBuf->buffer == VK_NULL_HANDLE)
+        {
+            vktrace_LogError("Skipping vkCmdWaitEvents() due to invalid remapped VkBuffer.");
+            VKTRACE_DELETE(saveEvent);
+            VKTRACE_DELETE(saveBuf);
+            return;
+        }
+        replayDevice = replayBufferToDevice[pNextBuf->buffer];
+        if (getQueueFamilyIdx(traceDevice,
+                              replayDevice,
+                              pPacket->pBufferMemoryBarriers[idx].srcQueueFamilyIndex,
+                              &srcReplayIdx) &&
+            getQueueFamilyIdx(traceDevice,
+                              replayDevice,
+                              pPacket->pBufferMemoryBarriers[idx].dstQueueFamilyIndex,
+                              &dstReplayIdx))
+        {
+            *((uint32_t *)&pPacket->pBufferMemoryBarriers[idx].srcQueueFamilyIndex) = srcReplayIdx;
+            *((uint32_t *)&pPacket->pBufferMemoryBarriers[idx].srcQueueFamilyIndex) = dstReplayIdx;
+        } else {
+            vktrace_LogError("vkCmdWaitEvents failed, bad srcQueueFamilyIndex");
+            return;
+        }
+    }
+    VkImage* saveImg = VKTRACE_NEW_ARRAY(VkImage, pPacket->imageMemoryBarrierCount);
+    for (idx = 0; idx < pPacket->imageMemoryBarrierCount; idx++)
+    {
+        VkImageMemoryBarrier *pNextImg = (VkImageMemoryBarrier *) &(pPacket->pImageMemoryBarriers[idx]);
+        saveImg[numRemapImg++] = pNextImg->image;
+        traceDevice = traceImageToDevice[pNextImg->image];
+        pNextImg->image = m_objMapper.remap_images(pNextImg->image);
+        if (pNextImg->image == VK_NULL_HANDLE)
+        {
+            vktrace_LogError("Skipping vkCmdWaitEvents() due to invalid remapped VkImage.");
+            VKTRACE_DELETE(saveEvent);
+            VKTRACE_DELETE(saveBuf);
+            VKTRACE_DELETE(saveImg);
+            return;
+        }
+        replayDevice = replayImageToDevice[pNextImg->image];
+        if (getQueueFamilyIdx(traceDevice,
+                              replayDevice,
+                              pPacket->pImageMemoryBarriers[idx].srcQueueFamilyIndex,
+                              &srcReplayIdx) &&
+            getQueueFamilyIdx(traceDevice,
+                              replayDevice,
+                              pPacket->pImageMemoryBarriers[idx].dstQueueFamilyIndex,
+                              &dstReplayIdx))
+        {
+            *((uint32_t *)&pPacket->pImageMemoryBarriers[idx].srcQueueFamilyIndex) = srcReplayIdx;
+            *((uint32_t *)&pPacket->pImageMemoryBarriers[idx].srcQueueFamilyIndex) = dstReplayIdx;
+        } else {
+            vktrace_LogError("vkCmdWaitEvents failed, bad srcQueueFamilyIndex");
+            return;
+        }
+    }
+    m_vkFuncs.real_vkCmdWaitEvents(remappedCommandBuffer, pPacket->eventCount, pPacket->pEvents, pPacket->srcStageMask, pPacket->dstStageMask, pPacket->memoryBarrierCount, pPacket->pMemoryBarriers, pPacket->bufferMemoryBarrierCount, pPacket->pBufferMemoryBarriers, pPacket->imageMemoryBarrierCount, pPacket->pImageMemoryBarriers);
+
+    for (idx = 0; idx < pPacket->bufferMemoryBarrierCount; idx++) {
+        VkBufferMemoryBarrier *pNextBuf = (VkBufferMemoryBarrier *) &(pPacket->pBufferMemoryBarriers[idx]);
+        pNextBuf->buffer = saveBuf[idx];
+    }
+    for (idx = 0; idx < pPacket->memoryBarrierCount; idx++) {
+        VkImageMemoryBarrier *pNextImg = (VkImageMemoryBarrier *) &(pPacket->pImageMemoryBarriers[idx]);
+        pNextImg->image = saveImg[idx];
+    }
+    for (idx = 0; idx < pPacket->eventCount; idx++) {
+        VkEvent *pEvent = (VkEvent *) &(pPacket->pEvents[idx]);
+        *pEvent = saveEvent[idx];
+    }
+    VKTRACE_DELETE(saveEvent);
+    VKTRACE_DELETE(saveBuf);
+    VKTRACE_DELETE(saveImg);
+    return;
+}
+
+void vkReplay::manually_replay_vkCmdPipelineBarrier(packet_vkCmdPipelineBarrier* pPacket)
+{
+    VkDevice traceDevice;
+    VkDevice replayDevice;
+    uint32_t srcReplayIdx, dstReplayIdx;
+    VkCommandBuffer remappedCommandBuffer = m_objMapper.remap_commandbuffers(pPacket->commandBuffer);
+    if (remappedCommandBuffer == VK_NULL_HANDLE)
+    {
+        vktrace_LogError("Skipping vkCmdPipelineBarrier() due to invalid remapped VkCommandBuffer.");
+        return;
+    }
+
+    uint32_t idx = 0;
+    uint32_t numRemapBuf = 0;
+    uint32_t numRemapImg = 0;
+    VkBuffer* saveBuf = VKTRACE_NEW_ARRAY(VkBuffer, pPacket->bufferMemoryBarrierCount);
+    VkImage* saveImg = VKTRACE_NEW_ARRAY(VkImage, pPacket->imageMemoryBarrierCount);
+    for (idx = 0; idx < pPacket->bufferMemoryBarrierCount; idx++)
+    {
+        VkBufferMemoryBarrier *pNextBuf = (VkBufferMemoryBarrier *) &(pPacket->pBufferMemoryBarriers[idx]);
+        saveBuf[numRemapBuf++] = pNextBuf->buffer;
+        traceDevice = traceBufferToDevice[pNextBuf->buffer];
+        pNextBuf->buffer = m_objMapper.remap_buffers(pNextBuf->buffer);
+        if (pNextBuf->buffer == VK_NULL_HANDLE && saveBuf[numRemapBuf - 1] != VK_NULL_HANDLE)
+        {
+            vktrace_LogError("Skipping vkCmdPipelineBarrier() due to invalid remapped VkBuffer.");
+            VKTRACE_DELETE(saveBuf);
+            VKTRACE_DELETE(saveImg);
+            return;
+        }
+        replayDevice = replayBufferToDevice[pNextBuf->buffer];
+        if (getQueueFamilyIdx(traceDevice,
+                              replayDevice,
+                              pPacket->pBufferMemoryBarriers[idx].srcQueueFamilyIndex,
+                              &srcReplayIdx) &&
+            getQueueFamilyIdx(traceDevice,
+                              replayDevice,
+                              pPacket->pBufferMemoryBarriers[idx].dstQueueFamilyIndex,
+                              &dstReplayIdx))
+        {
+            *((uint32_t *)&pPacket->pBufferMemoryBarriers[idx].srcQueueFamilyIndex) = srcReplayIdx;
+            *((uint32_t *)&pPacket->pBufferMemoryBarriers[idx].srcQueueFamilyIndex) = dstReplayIdx;
+        } else {
+            vktrace_LogError("vkCmdPipelineBarrier failed, bad srcQueueFamilyIndex");
+            return;
+        }
+    }
+    for (idx = 0; idx < pPacket->imageMemoryBarrierCount; idx++)
+    {
+        VkImageMemoryBarrier *pNextImg = (VkImageMemoryBarrier *) &(pPacket->pImageMemoryBarriers[idx]);
+        saveImg[numRemapImg++] = pNextImg->image;
+        traceDevice = traceImageToDevice[pNextImg->image];
+        if (traceDevice == NULL)
+            vktrace_LogError("DEBUG: traceDevice is NULL");
+        pNextImg->image = m_objMapper.remap_images(pNextImg->image);
+        if (pNextImg->image == VK_NULL_HANDLE && saveImg[numRemapImg - 1] != VK_NULL_HANDLE)
+        {
+            vktrace_LogError("Skipping vkCmdPipelineBarrier() due to invalid remapped VkImage.");
+            VKTRACE_DELETE(saveBuf);
+            VKTRACE_DELETE(saveImg);
+            return;
+        }
+        replayDevice = replayImageToDevice[pNextImg->image];
+        if (getQueueFamilyIdx(traceDevice,
+                              replayDevice,
+                              pPacket->pImageMemoryBarriers[idx].srcQueueFamilyIndex,
+                              &srcReplayIdx) &&
+            getQueueFamilyIdx(traceDevice,
+                              replayDevice,
+                              pPacket->pImageMemoryBarriers[idx].dstQueueFamilyIndex,
+                              &dstReplayIdx))
+        {
+            *((uint32_t *)&pPacket->pImageMemoryBarriers[idx].srcQueueFamilyIndex) = srcReplayIdx;
+            *((uint32_t *)&pPacket->pImageMemoryBarriers[idx].srcQueueFamilyIndex) = dstReplayIdx;
+        } else {
+            vktrace_LogError("vkPipelineBarrier failed, bad srcQueueFamilyIndex");
+            return;
+        }
+    }
+    m_vkFuncs.real_vkCmdPipelineBarrier(remappedCommandBuffer, pPacket->srcStageMask, pPacket->dstStageMask, pPacket->dependencyFlags, pPacket->memoryBarrierCount, pPacket->pMemoryBarriers, pPacket->bufferMemoryBarrierCount, pPacket->pBufferMemoryBarriers, pPacket->imageMemoryBarrierCount, pPacket->pImageMemoryBarriers);
+
+    for (idx = 0; idx < pPacket->bufferMemoryBarrierCount; idx++) {
+        VkBufferMemoryBarrier *pNextBuf = (VkBufferMemoryBarrier *) &(pPacket->pBufferMemoryBarriers[idx]);
+        pNextBuf->buffer = saveBuf[idx];
+    }
+    for (idx = 0; idx < pPacket->imageMemoryBarrierCount; idx++) {
+        VkImageMemoryBarrier *pNextImg = (VkImageMemoryBarrier *) &(pPacket->pImageMemoryBarriers[idx]);
+        pNextImg->image = saveImg[idx];
+    }
+    VKTRACE_DELETE(saveBuf);
+    VKTRACE_DELETE(saveImg);
+    return;
+}
+
+VkResult vkReplay::manually_replay_vkCreateFramebuffer(packet_vkCreateFramebuffer* pPacket)
+{
+    VkResult replayResult = VK_ERROR_VALIDATION_FAILED_EXT;
+
+    VkDevice remappedDevice = m_objMapper.remap_devices(pPacket->device);
+    if (remappedDevice == VK_NULL_HANDLE)
+    {
+        vktrace_LogError("Skipping vkCreateFramebuffer() due to invalid remapped VkDevice.");
+        return VK_ERROR_VALIDATION_FAILED_EXT;
+    }
+
+    VkFramebufferCreateInfo *pInfo = (VkFramebufferCreateInfo *) pPacket->pCreateInfo;
+    VkImageView *pAttachments, *pSavedAttachments = (VkImageView*)pInfo->pAttachments;
+    bool allocatedAttachments = false;
+    if (pSavedAttachments != NULL)
+    {
+        allocatedAttachments = true;
+        pAttachments = VKTRACE_NEW_ARRAY(VkImageView, pInfo->attachmentCount);
+        memcpy(pAttachments, pSavedAttachments, sizeof(VkImageView) * pInfo->attachmentCount);
+        for (uint32_t i = 0; i < pInfo->attachmentCount; i++)
+        {
+            pAttachments[i] = m_objMapper.remap_imageviews(pInfo->pAttachments[i]);
+            if (pAttachments[i] == VK_NULL_HANDLE && pInfo->pAttachments[i] != VK_NULL_HANDLE)
+            {
+                vktrace_LogError("Skipping vkCreateFramebuffer() due to invalid remapped VkImageView.");
+                VKTRACE_DELETE(pAttachments);
+                return VK_ERROR_VALIDATION_FAILED_EXT;
+            }
+        }
+        pInfo->pAttachments = pAttachments;
+    }
+    VkRenderPass savedRP = pPacket->pCreateInfo->renderPass;
+    pInfo->renderPass = m_objMapper.remap_renderpasss(pPacket->pCreateInfo->renderPass);
+    if (pInfo->renderPass == VK_NULL_HANDLE && pPacket->pCreateInfo->renderPass != VK_NULL_HANDLE)
+    {
+        vktrace_LogError("Skipping vkCreateFramebuffer() due to invalid remapped VkRenderPass.");
+        if (allocatedAttachments)
+        {
+            VKTRACE_DELETE(pAttachments);
+        }
+        return VK_ERROR_VALIDATION_FAILED_EXT;
+    }
+
+    VkFramebuffer local_framebuffer;
+    replayResult = m_vkFuncs.real_vkCreateFramebuffer(remappedDevice, pPacket->pCreateInfo, NULL, &local_framebuffer);
+    pInfo->pAttachments = pSavedAttachments;
+    pInfo->renderPass = savedRP;
+    if (replayResult == VK_SUCCESS)
+    {
+        m_objMapper.add_to_framebuffers_map(*(pPacket->pFramebuffer), local_framebuffer);
+    }
+    if (allocatedAttachments)
+    {
+        VKTRACE_DELETE((void*)pAttachments);
+    }
+    return replayResult;
+}
+
+VkResult vkReplay::manually_replay_vkCreateRenderPass(packet_vkCreateRenderPass* pPacket)
+{
+    VkResult replayResult = VK_ERROR_VALIDATION_FAILED_EXT;
+
+    VkDevice remappedDevice = m_objMapper.remap_devices(pPacket->device);
+    if (remappedDevice == VK_NULL_HANDLE)
+    {
+        vktrace_LogError("Skipping vkCreateRenderPass() due to invalid remapped VkDevice.");
+        return VK_ERROR_VALIDATION_FAILED_EXT;
+    }
+
+    VkRenderPass local_renderpass;
+    replayResult = m_vkFuncs.real_vkCreateRenderPass(remappedDevice, pPacket->pCreateInfo, NULL, &local_renderpass);
+    if (replayResult == VK_SUCCESS)
+    {
+        m_objMapper.add_to_renderpasss_map(*(pPacket->pRenderPass), local_renderpass);
+    }
+    return replayResult;
+}
+
+void vkReplay::manually_replay_vkCmdBeginRenderPass(packet_vkCmdBeginRenderPass* pPacket)
+{
+    VkCommandBuffer remappedCommandBuffer = m_objMapper.remap_commandbuffers(pPacket->commandBuffer);
+    if (remappedCommandBuffer == VK_NULL_HANDLE)
+    {
+        vktrace_LogError("Skipping vkCmdBeginRenderPass() due to invalid remapped VkCommandBuffer.");
+        return;
+    }
+    VkRenderPassBeginInfo local_renderPassBeginInfo;
+    memcpy((void*)&local_renderPassBeginInfo, (void*)pPacket->pRenderPassBegin, sizeof(VkRenderPassBeginInfo));
+    local_renderPassBeginInfo.pClearValues = (const VkClearValue*)pPacket->pRenderPassBegin->pClearValues;
+    local_renderPassBeginInfo.framebuffer = m_objMapper.remap_framebuffers(pPacket->pRenderPassBegin->framebuffer);
+    if (local_renderPassBeginInfo.framebuffer == VK_NULL_HANDLE)
+    {
+        vktrace_LogError("Skipping vkCmdBeginRenderPass() due to invalid remapped VkFramebuffer.");
+        return;
+    }
+    local_renderPassBeginInfo.renderPass = m_objMapper.remap_renderpasss(pPacket->pRenderPassBegin->renderPass);
+    if (local_renderPassBeginInfo.renderPass == VK_NULL_HANDLE)
+    {
+        vktrace_LogError("Skipping vkCmdBeginRenderPass() due to invalid remapped VkRenderPass.");
+        return;
+    }
+    m_vkFuncs.real_vkCmdBeginRenderPass(remappedCommandBuffer, &local_renderPassBeginInfo, pPacket->contents);
+    return;
+}
+
+VkResult vkReplay::manually_replay_vkBeginCommandBuffer(packet_vkBeginCommandBuffer* pPacket)
+{
+    VkResult replayResult = VK_ERROR_VALIDATION_FAILED_EXT;
+
+    VkCommandBuffer remappedCommandBuffer = m_objMapper.remap_commandbuffers(pPacket->commandBuffer);
+    if (remappedCommandBuffer == VK_NULL_HANDLE)
+    {
+        vktrace_LogError("Skipping vkBeginCommandBuffer() due to invalid remapped VkCommandBuffer.");
+        return VK_ERROR_VALIDATION_FAILED_EXT;
+    }
+
+    VkCommandBufferBeginInfo* pInfo = (VkCommandBufferBeginInfo*)pPacket->pBeginInfo;
+    VkCommandBufferInheritanceInfo *pHinfo = (VkCommandBufferInheritanceInfo *) ((pInfo) ? pInfo->pInheritanceInfo : NULL);
+    // Save the original RP & FB, then overwrite packet with remapped values
+    VkRenderPass savedRP, *pRP;
+    VkFramebuffer savedFB, *pFB;
+    if (pInfo != NULL && pHinfo != NULL)
+    {
+        savedRP = pHinfo->renderPass;
+        savedFB = pHinfo->framebuffer;
+        pRP = &(pHinfo->renderPass);
+        pFB = &(pHinfo->framebuffer);
+        *pRP = m_objMapper.remap_renderpasss(savedRP);
+        *pFB = m_objMapper.remap_framebuffers(savedFB);
+    }
+    replayResult = m_vkFuncs.real_vkBeginCommandBuffer(remappedCommandBuffer, pPacket->pBeginInfo);
+    if (pInfo != NULL && pHinfo != NULL) {
+        pHinfo->renderPass = savedRP;
+        pHinfo->framebuffer = savedFB;
+    }
+    return replayResult;
+}
+
+// TODO138 : Can we kill this?
+//VkResult vkReplay::manually_replay_vkStorePipeline(packet_vkStorePipeline* pPacket)
+//{
+//    VkResult replayResult = VK_ERROR_VALIDATION_FAILED_EXT;
+//
+//    VkDevice remappedDevice = m_objMapper.remap_devices(pPacket->device);
+//    if (remappedDevice == VK_NULL_HANDLE)
+//    {
+//        vktrace_LogError("Skipping vkStorePipeline() due to invalid remapped VkDevice.");
+//        return VK_ERROR_VALIDATION_FAILED_EXT;
+//    }
+//
+//    VkPipeline remappedPipeline = m_objMapper.remap(pPacket->pipeline);
+//    if (remappedPipeline == VK_NULL_HANDLE)
+//    {
+//        vktrace_LogError("Skipping vkStorePipeline() due to invalid remapped VkPipeline.");
+//        return VK_ERROR_VALIDATION_FAILED_EXT;
+//    }
+//
+//    size_t size = 0;
+//    void* pData = NULL;
+//    if (pPacket->pData != NULL && pPacket->pDataSize != NULL)
+//    {
+//        size = *pPacket->pDataSize;
+//        pData = vktrace_malloc(*pPacket->pDataSize);
+//    }
+//    replayResult = m_vkFuncs.real_vkStorePipeline(remappedDevice, remappedPipeline, &size, pData);
+//    if (replayResult == VK_SUCCESS)
+//    {
+//        if (size != *pPacket->pDataSize && pData != NULL)
+//        {
+//            vktrace_LogWarning("vkStorePipeline returned a differing data size: replay (%d bytes) vs trace (%d bytes).", size, *pPacket->pDataSize);
+//        }
+//        else if (pData != NULL && memcmp(pData, pPacket->pData, size) != 0)
+//        {
+//            vktrace_LogWarning("vkStorePipeline returned differing data contents than the trace file contained.");
+//        }
+//    }
+//    vktrace_free(pData);
+//    return replayResult;
+//}
+
+// TODO138 : This needs to be broken out into separate functions for each non-disp object
+//VkResult vkReplay::manually_replay_vkDestroy<Object>(packet_vkDestroyObject* pPacket)
+//{
+//    VkResult replayResult = VK_ERROR_VALIDATION_FAILED_EXT;
+//
+//    VkDevice remappedDevice = m_objMapper.remap_devices(pPacket->device);
+//    if (remappedDevice == VK_NULL_HANDLE)
+//    {
+//        vktrace_LogError("Skipping vkDestroy() due to invalid remapped VkDevice.");
+//        return VK_ERROR_VALIDATION_FAILED_EXT;
+//    }
+//
+//    uint64_t remapHandle = m_objMapper.remap_<OBJECT_TYPE_HERE>(pPacket->object, pPacket->objType);
+//    <VkObject> object;
+//    object.handle = remapHandle;
+//    if (object != 0)
+//        replayResult = m_vkFuncs.real_vkDestroy<Object>(remappedDevice, object);
+//    if (replayResult == VK_SUCCESS)
+//        m_objMapper.rm_from_<OBJECT_TYPE_HERE>_map(pPacket->object.handle);
+//    return replayResult;
+//}
+
+VkResult vkReplay::manually_replay_vkWaitForFences(packet_vkWaitForFences* pPacket)
+{
+    VkResult replayResult = VK_ERROR_VALIDATION_FAILED_EXT;
+    uint32_t i;
+
+    VkDevice remappedDevice = m_objMapper.remap_devices(pPacket->device);
+    if (remappedDevice == VK_NULL_HANDLE)
+    {
+        vktrace_LogError("Skipping vkWaitForFences() due to invalid remapped VkDevice.");
+        return VK_ERROR_VALIDATION_FAILED_EXT;
+    }
+
+    VkFence *pFence = VKTRACE_NEW_ARRAY(VkFence, pPacket->fenceCount);
+    for (i = 0; i < pPacket->fenceCount; i++)
+    {
+        (*(pFence + i)) = m_objMapper.remap_fences((*(pPacket->pFences + i)));
+        if (*(pFence + i) == VK_NULL_HANDLE)
+        {
+            vktrace_LogError("Skipping vkWaitForFences() due to invalid remapped VkFence.");
+            VKTRACE_DELETE(pFence);
+            return VK_ERROR_VALIDATION_FAILED_EXT;
+        }
+    }
+    if (pPacket->result == VK_SUCCESS)
+    {
+        replayResult = m_vkFuncs.real_vkWaitForFences(remappedDevice, pPacket->fenceCount, pFence, pPacket->waitAll, UINT64_MAX);// mean as long as possible
+    }
+    else
+    {
+        if (pPacket->result == VK_TIMEOUT)
+        {
+            replayResult = m_vkFuncs.real_vkWaitForFences(remappedDevice, pPacket->fenceCount, pFence, pPacket->waitAll, 0);
+        }
+        else
+        {
+            replayResult = m_vkFuncs.real_vkWaitForFences(remappedDevice, pPacket->fenceCount, pFence, pPacket->waitAll, pPacket->timeout);
+        }
+    }
+    VKTRACE_DELETE(pFence);
+    return replayResult;
+}
+
+bool vkReplay::getMemoryTypeIdx(VkDevice traceDevice,
+                                VkDevice replayDevice,
+                                uint32_t traceIdx,
+                                uint32_t* pReplayIdx)
+{
+    VkPhysicalDevice tracePhysicalDevice;
+    VkPhysicalDevice replayPhysicalDevice;
+    bool foundMatch = false;
+    uint32_t i,j;
+
+    if (tracePhysicalDevices.find(traceDevice) == tracePhysicalDevices.end() ||
+        replayPhysicalDevices.find(replayDevice) == replayPhysicalDevices.end())
+    {
+        goto fail;
+    }
+
+    tracePhysicalDevice = tracePhysicalDevices[traceDevice];
+    replayPhysicalDevice = replayPhysicalDevices[replayDevice];
+
+    if (min(traceMemoryProperties[tracePhysicalDevice].memoryTypeCount, replayMemoryProperties[replayPhysicalDevice].memoryTypeCount) == 0)
+    {
+        goto fail;
+    }
+
+    for (i = 0; i < min(traceMemoryProperties[tracePhysicalDevice].memoryTypeCount, replayMemoryProperties[replayPhysicalDevice].memoryTypeCount); i++)
+    {
+        if (traceMemoryProperties[tracePhysicalDevice].memoryTypes[traceIdx].propertyFlags == replayMemoryProperties[replayPhysicalDevice].memoryTypes[i].propertyFlags)
+        {
+            *pReplayIdx = i;
+            foundMatch = true;
+            break;
+        }
+    }
+
+    if (!foundMatch)
+    {
+        // Didn't find an exact match, search for a superset
+        for (i = 0; i < min(traceMemoryProperties[tracePhysicalDevice].memoryTypeCount, replayMemoryProperties[replayPhysicalDevice].memoryTypeCount); i++)
+        {
+            if (traceMemoryProperties[tracePhysicalDevice].memoryTypes[traceIdx].propertyFlags ==
+                (traceMemoryProperties[tracePhysicalDevice].memoryTypes[traceIdx].propertyFlags & replayMemoryProperties[replayPhysicalDevice].memoryTypes[i].propertyFlags))
+            {
+                *pReplayIdx = i;
+                foundMatch = true;
+                break;
+            }
+        }
+    }
+
+    if (!foundMatch)
+    {
+        // Didn't find a superset, search for mem type with both HOST_VISIBLE and HOST_COHERENT set
+        for (i = 0; i < min(traceMemoryProperties[tracePhysicalDevice].memoryTypeCount, replayMemoryProperties[replayPhysicalDevice].memoryTypeCount); i++)
+        {
+            if ((VK_MEMORY_PROPERTY_HOST_VISIBLE_BIT|VK_MEMORY_PROPERTY_HOST_COHERENT_BIT) & replayMemoryProperties[replayPhysicalDevice].memoryTypes[i].propertyFlags)
+            {
+                *pReplayIdx = i;
+                foundMatch = true;
+                break;
+            }
+        }
+    }
+
+    if (foundMatch)
+    {
+        // Check to see if there are other replayMemoryProperties identical to the one that matched.
+        // If there are, print a warning and use the index from the trace file.
+        for (j = i+1; j < replayMemoryProperties[replayPhysicalDevice].memoryTypeCount; j++)
+        {
+            if (replayMemoryProperties[replayPhysicalDevice].memoryTypes[i].propertyFlags == replayMemoryProperties[replayPhysicalDevice].memoryTypes[j].propertyFlags)
+            {
+                vktrace_LogWarning("memoryTypes propertyFlags identical in two or more entries, using idx %d from trace", traceIdx);
+                *pReplayIdx = traceIdx;
+                return true;
+            }
+         }
+        return true;
+     }
+
+fail:
+    // Didn't find a match
+    vktrace_LogError("Cannot determine memory type during vkAllocateMemory - vkGetPhysicalDeviceMemoryProperties should be called before vkAllocateMemory.");
+    return false;
+}
+
+
+VkResult vkReplay::manually_replay_vkAllocateMemory(packet_vkAllocateMemory* pPacket)
+{
+    VkResult replayResult = VK_ERROR_VALIDATION_FAILED_EXT;
+
+    VkDevice remappedDevice = m_objMapper.remap_devices(pPacket->device);
+    if (remappedDevice == VK_NULL_HANDLE)
+    {
+        vktrace_LogError("Skipping vkAllocateMemory() due to invalid remapped VkDevice.");
+        return VK_ERROR_VALIDATION_FAILED_EXT;
+    }
+
+    gpuMemObj local_mem;
+
+    if (!m_objMapper.m_adjustForGPU)
+    {
+        uint32_t replayIdx;
+        if (getMemoryTypeIdx(pPacket->device, remappedDevice, pPacket->pAllocateInfo->memoryTypeIndex, &replayIdx))
+        {
+            *((uint32_t*)&pPacket->pAllocateInfo->memoryTypeIndex) = replayIdx;
+            replayResult = m_vkFuncs.real_vkAllocateMemory(remappedDevice, pPacket->pAllocateInfo, NULL, &local_mem.replayGpuMem);
+        } else {
+            vktrace_LogError("vkAllocateMemory() failed, couldn't find memory type for memoryTypeIndex");
+            return VK_ERROR_VALIDATION_FAILED_EXT;
+        }
+    }
+    if (replayResult == VK_SUCCESS || m_objMapper.m_adjustForGPU)
+    {
+        local_mem.pGpuMem = new (gpuMemory);
+        if (local_mem.pGpuMem)
+            local_mem.pGpuMem->setAllocInfo(pPacket->pAllocateInfo, m_objMapper.m_adjustForGPU);
+        m_objMapper.add_to_devicememorys_map(*(pPacket->pMemory), local_mem);
+    }
+    return replayResult;
+}
+
+void vkReplay::manually_replay_vkFreeMemory(packet_vkFreeMemory* pPacket)
+{
+    VkDevice remappedDevice = m_objMapper.remap_devices(pPacket->device);
+    if (remappedDevice == VK_NULL_HANDLE)
+    {
+        vktrace_LogError("Skipping vkFreeMemory() due to invalid remapped VkDevice.");
+        return;
+    }
+
+    gpuMemObj local_mem;
+    local_mem = m_objMapper.m_devicememorys.find(pPacket->memory)->second;
+    // TODO how/when to free pendingAlloc that did not use and existing gpuMemObj
+    m_vkFuncs.real_vkFreeMemory(remappedDevice, local_mem.replayGpuMem, NULL);
+    delete local_mem.pGpuMem;
+    m_objMapper.rm_from_devicememorys_map(pPacket->memory);
+}
+
+VkResult vkReplay::manually_replay_vkMapMemory(packet_vkMapMemory* pPacket)
+{
+    VkResult replayResult = VK_ERROR_VALIDATION_FAILED_EXT;
+
+    VkDevice remappedDevice = m_objMapper.remap_devices(pPacket->device);
+    if (remappedDevice == VK_NULL_HANDLE)
+    {
+        vktrace_LogError("Skipping vkMapMemory() due to invalid remapped VkDevice.");
+        return VK_ERROR_VALIDATION_FAILED_EXT;
+    }
+
+    gpuMemObj local_mem = m_objMapper.m_devicememorys.find(pPacket->memory)->second;
+    void* pData;
+    if (!local_mem.pGpuMem->isPendingAlloc())
+    {
+        replayResult = m_vkFuncs.real_vkMapMemory(remappedDevice, local_mem.replayGpuMem, pPacket->offset, pPacket->size, pPacket->flags, &pData);
+        if (replayResult == VK_SUCCESS)
+        {
+            if (local_mem.pGpuMem)
+            {
+                local_mem.pGpuMem->setMemoryMapRange(pData, (size_t)pPacket->size, (size_t)pPacket->offset, false);
+            }
+        }
+    }
+    else
+    {
+        if (local_mem.pGpuMem)
+        {
+            local_mem.pGpuMem->setMemoryMapRange(NULL, (size_t)pPacket->size, (size_t)pPacket->offset, true);
+        }
+    }
+    return replayResult;
+}
+
+void vkReplay::manually_replay_vkUnmapMemory(packet_vkUnmapMemory* pPacket)
+{
+    VkDevice remappedDevice = m_objMapper.remap_devices(pPacket->device);
+    if (remappedDevice == VK_NULL_HANDLE) {
+        vktrace_LogError("Skipping vkUnmapMemory() due to invalid remapped VkDevice.");
+        return;
+    }
+
+    gpuMemObj local_mem = m_objMapper.m_devicememorys.find(pPacket->memory)->second;
+    if (!local_mem.pGpuMem->isPendingAlloc())
+    {
+        if (local_mem.pGpuMem)
+        {
+            if (pPacket->pData)
+                local_mem.pGpuMem->copyMappingData(pPacket->pData, true, 0, 0);  // copies data from packet into memory buffer
+        }
+        m_vkFuncs.real_vkUnmapMemory(remappedDevice, local_mem.replayGpuMem);
+    }
+    else
+    {
+        if (local_mem.pGpuMem)
+        {
+            unsigned char *pBuf = (unsigned char *) vktrace_malloc(local_mem.pGpuMem->getMemoryMapSize());
+            if (!pBuf)
+            {
+                vktrace_LogError("vkUnmapMemory() malloc failed.");
+            }
+            local_mem.pGpuMem->setMemoryDataAddr(pBuf);
+            local_mem.pGpuMem->copyMappingData(pPacket->pData, true, 0, 0);
+        }
+    }
+}
+
+BOOL isvkFlushMappedMemoryRangesSpecial(PBYTE pOPTPackageData)
+{
+    BOOL bRet = FALSE;
+    PageGuardChangedBlockInfo *pChangedInfoArray = (PageGuardChangedBlockInfo *)pOPTPackageData;
+    if (((uint64_t)pChangedInfoArray[0].reserve0) & PAGEGUARD_SPECIAL_FORMAT_PACKET_FOR_VKFLUSHMAPPEDMEMORYRANGES) // TODO need think about 32bit
+    {
+        bRet = TRUE;
+    }
+    return bRet;
+}
+//after OPT speed up, the format of this packet will be different with before, the packet now only include changed block(page).
+//
+VkResult vkReplay::manually_replay_vkFlushMappedMemoryRanges(packet_vkFlushMappedMemoryRanges* pPacket)
+{
+    VkResult replayResult = VK_ERROR_VALIDATION_FAILED_EXT;
+
+    VkDevice remappedDevice = m_objMapper.remap_devices(pPacket->device);
+    if (remappedDevice == VK_NULL_HANDLE)
+    {
+        vktrace_LogError("Skipping vkFlushMappedMemoryRanges() due to invalid remapped VkDevice.");
+        return VK_ERROR_VALIDATION_FAILED_EXT;
+    }
+
+    VkMappedMemoryRange* localRanges = VKTRACE_NEW_ARRAY(VkMappedMemoryRange, pPacket->memoryRangeCount);
+    memcpy(localRanges, pPacket->pMemoryRanges, sizeof(VkMappedMemoryRange) * (pPacket->memoryRangeCount));
+
+    gpuMemObj* pLocalMems = VKTRACE_NEW_ARRAY(gpuMemObj, pPacket->memoryRangeCount);
+    for (uint32_t i = 0; i < pPacket->memoryRangeCount; i++)
+    {
+        pLocalMems[i] = m_objMapper.m_devicememorys.find(pPacket->pMemoryRanges[i].memory)->second;
+        localRanges[i].memory = m_objMapper.remap_devicememorys(pPacket->pMemoryRanges[i].memory);
+        if (localRanges[i].memory == VK_NULL_HANDLE || pLocalMems[i].pGpuMem == NULL)
+        {
+            vktrace_LogError("Skipping vkFlushMappedMemoryRanges() due to invalid remapped VkDeviceMemory.");
+            VKTRACE_DELETE(localRanges);
+            VKTRACE_DELETE(pLocalMems);
+            return VK_ERROR_VALIDATION_FAILED_EXT;
+        }
+
+        if (!pLocalMems[i].pGpuMem->isPendingAlloc())
+        {
+            if (pPacket->pMemoryRanges[i].size != 0)
+            {
+#ifdef USE_PAGEGUARD_SPEEDUP
+                pLocalMems[i].pGpuMem->copyMappingDataPageGuard(pPacket->ppData[i]);
+#else
+                pLocalMems[i].pGpuMem->copyMappingData(pPacket->ppData[i], false, (size_t)pPacket->pMemoryRanges[i].size, (size_t)pPacket->pMemoryRanges[i].offset);
+#endif
+            }
+        }
+        else
+        {
+            unsigned char *pBuf = (unsigned char *) vktrace_malloc(pLocalMems[i].pGpuMem->getMemoryMapSize());
+            if (!pBuf)
+            {
+                vktrace_LogError("vkFlushMappedMemoryRanges() malloc failed.");
+            }
+            pLocalMems[i].pGpuMem->setMemoryDataAddr(pBuf);
+#ifdef USE_PAGEGUARD_SPEEDUP
+            pLocalMems[i].pGpuMem->copyMappingDataPageGuard(pPacket->ppData[i]);
+#else
+            pLocalMems[i].pGpuMem->copyMappingData(pPacket->ppData[i], false, (size_t)pPacket->pMemoryRanges[i].size, (size_t)pPacket->pMemoryRanges[i].offset);
+#endif
+        }
+    }
+
+#ifdef USE_PAGEGUARD_SPEEDUP
+    replayResult = pPacket->result;//if this is a OPT refresh-all packet, we need avoid to call real api and return original return to avoid error message;
+    if (!isvkFlushMappedMemoryRangesSpecial((PBYTE)pPacket->ppData[0]))
+#endif
+    {
+        replayResult = m_vkFuncs.real_vkFlushMappedMemoryRanges(remappedDevice, pPacket->memoryRangeCount, localRanges);
+    }
+
+    VKTRACE_DELETE(localRanges);
+    VKTRACE_DELETE(pLocalMems);
+
+    return replayResult;
+}
+
+//InvalidateMappedMemory Ranges and flushMappedMemoryRanges are similar but keep it seperate until
+//functionality tested fully
+VkResult vkReplay::manually_replay_vkInvalidateMappedMemoryRanges(packet_vkInvalidateMappedMemoryRanges* pPacket)
+{
+    VkResult replayResult = VK_ERROR_VALIDATION_FAILED_EXT;
+
+    VkDevice remappedDevice = m_objMapper.remap_devices(pPacket->device);
+    if (remappedDevice == VK_NULL_HANDLE)
+    {
+        vktrace_LogError("Skipping vkInvalidateMappedMemoryRanges() due to invalid remapped VkDevice.");
+        return VK_ERROR_VALIDATION_FAILED_EXT;
+    }
+
+    VkMappedMemoryRange* localRanges = VKTRACE_NEW_ARRAY(VkMappedMemoryRange, pPacket->memoryRangeCount);
+    memcpy(localRanges, pPacket->pMemoryRanges, sizeof(VkMappedMemoryRange) * (pPacket->memoryRangeCount));
+
+    gpuMemObj* pLocalMems = VKTRACE_NEW_ARRAY(gpuMemObj, pPacket->memoryRangeCount);
+    for (uint32_t i = 0; i < pPacket->memoryRangeCount; i++)
+    {
+        pLocalMems[i] = m_objMapper.m_devicememorys.find(pPacket->pMemoryRanges[i].memory)->second;
+        localRanges[i].memory = m_objMapper.remap_devicememorys(pPacket->pMemoryRanges[i].memory);
+        if (localRanges[i].memory == VK_NULL_HANDLE || pLocalMems[i].pGpuMem == NULL)
+        {
+            vktrace_LogError("Skipping vkInvalidsateMappedMemoryRanges() due to invalid remapped VkDeviceMemory.");
+            VKTRACE_DELETE(localRanges);
+            VKTRACE_DELETE(pLocalMems);
+            return VK_ERROR_VALIDATION_FAILED_EXT;
+        }
+
+        if (!pLocalMems[i].pGpuMem->isPendingAlloc())
+        {
+            if (pPacket->pMemoryRanges[i].size != 0)
+            {
+                pLocalMems[i].pGpuMem->copyMappingData(pPacket->ppData[i], false, (size_t)pPacket->pMemoryRanges[i].size, (size_t)pPacket->pMemoryRanges[i].offset);
+            }
+        }
+        else
+        {
+            unsigned char *pBuf = (unsigned char *) vktrace_malloc(pLocalMems[i].pGpuMem->getMemoryMapSize());
+            if (!pBuf)
+            {
+                vktrace_LogError("vkInvalidateMappedMemoryRanges() malloc failed.");
+            }
+            pLocalMems[i].pGpuMem->setMemoryDataAddr(pBuf);
+            pLocalMems[i].pGpuMem->copyMappingData(pPacket->ppData[i], false, (size_t)pPacket->pMemoryRanges[i].size, (size_t)pPacket->pMemoryRanges[i].offset);
+        }
+    }
+
+    replayResult = m_vkFuncs.real_vkInvalidateMappedMemoryRanges(remappedDevice, pPacket->memoryRangeCount, localRanges);
+
+    VKTRACE_DELETE(localRanges);
+    VKTRACE_DELETE(pLocalMems);
+
+    return replayResult;
+}
+
+VkResult vkReplay::manually_replay_vkGetPhysicalDeviceSurfaceSupportKHR(packet_vkGetPhysicalDeviceSurfaceSupportKHR* pPacket)
+{
+    VkResult replayResult = VK_ERROR_VALIDATION_FAILED_EXT;
+
+    VkPhysicalDevice remappedphysicalDevice = m_objMapper.remap_physicaldevices(pPacket->physicalDevice);
+    if (remappedphysicalDevice == VK_NULL_HANDLE)
+    {
+        vktrace_LogError("Skipping vkGetPhysicalDeviceSurfaceSupportKHR() due to invalid remapped VkPhysicalDevice.");
+        return VK_ERROR_VALIDATION_FAILED_EXT;
+    }
+
+    VkSurfaceKHR remappedSurfaceKHR = m_objMapper.remap_surfacekhrs(pPacket->surface);
+    if (remappedSurfaceKHR == VK_NULL_HANDLE)
+    {
+        vktrace_LogError("Skipping vkGetPhysicalDeviceSurfaceSupportKHR() due to invalid remapped VkSurfaceKHR.");
+        return VK_ERROR_VALIDATION_FAILED_EXT;
+    }
+
+    replayResult = m_vkFuncs.real_vkGetPhysicalDeviceSurfaceSupportKHR(remappedphysicalDevice, pPacket->queueFamilyIndex, remappedSurfaceKHR, pPacket->pSupported);
+
+    return replayResult;
+}
+
+void vkReplay::manually_replay_vkGetPhysicalDeviceMemoryProperties(packet_vkGetPhysicalDeviceMemoryProperties* pPacket)
+{
+    VkPhysicalDevice remappedphysicalDevice = m_objMapper.remap_physicaldevices(pPacket->physicalDevice);
+    if (remappedphysicalDevice == VK_NULL_HANDLE)
+    {
+        vktrace_LogError("Skipping vkGetPhysicalDeviceMemoryProperties() due to invalid remapped VkPhysicalDevice.");
+        return;
+    }
+
+    traceMemoryProperties[pPacket->physicalDevice] = *(pPacket->pMemoryProperties);
+    m_vkFuncs.real_vkGetPhysicalDeviceMemoryProperties(remappedphysicalDevice, pPacket->pMemoryProperties);
+    replayMemoryProperties[remappedphysicalDevice] = *(pPacket->pMemoryProperties);
+    return;
+}
+
+void vkReplay::manually_replay_vkGetPhysicalDeviceQueueFamilyProperties(packet_vkGetPhysicalDeviceQueueFamilyProperties* pPacket)
+{
+    VkPhysicalDevice remappedphysicalDevice = m_objMapper.remap_physicaldevices(pPacket->physicalDevice);
+    if (pPacket->physicalDevice != VK_NULL_HANDLE && remappedphysicalDevice == VK_NULL_HANDLE)
+    {
+        vktrace_LogError("Skipping vkGetPhysicalDeviceQueueFamilyProperties() due to invalid remapped VkPhysicalDevice.");
+        return;
+    }
+
+    // If we haven't previously allocated queueFamilyProperties for the trace physical device, allocate it.
+    // If we previously allocated queueFamilyProperities for the trace physical device and the size of this
+    // query is larger than what we saved last time, then free the last properties map and allocate a new map.
+    if (traceQueueFamilyProperties.find(pPacket->physicalDevice) == traceQueueFamilyProperties.end() ||
+        *pPacket->pQueueFamilyPropertyCount > traceQueueFamilyProperties[pPacket->physicalDevice].count)
+    {
+        if (traceQueueFamilyProperties.find(pPacket->physicalDevice) != traceQueueFamilyProperties.end())
+        {
+            free(traceQueueFamilyProperties[pPacket->physicalDevice].queueFamilyProperties);
+            traceQueueFamilyProperties.erase(pPacket->physicalDevice);
+        }
+        if (pPacket->pQueueFamilyProperties)
+        {
+            traceQueueFamilyProperties[pPacket->physicalDevice].queueFamilyProperties =
+                (VkQueueFamilyProperties*)malloc(*pPacket->pQueueFamilyPropertyCount * sizeof(VkQueueFamilyProperties));
+            memcpy(traceQueueFamilyProperties[pPacket->physicalDevice].queueFamilyProperties,
+                   pPacket->pQueueFamilyProperties,
+                   *pPacket->pQueueFamilyPropertyCount * sizeof(VkQueueFamilyProperties));
+            traceQueueFamilyProperties[pPacket->physicalDevice].count = *pPacket->pQueueFamilyPropertyCount;
+        }
+    }
+
+    m_vkFuncs.real_vkGetPhysicalDeviceQueueFamilyProperties(remappedphysicalDevice, pPacket->pQueueFamilyPropertyCount, pPacket->pQueueFamilyProperties);
+
+    // If we haven't previously allocated queueFamilyProperties for the replay physical device, allocate it.
+    // If we previously allocated queueFamilyProperities for the replay physical device and the size of this
+    // query is larger than what we saved last time, then free the last properties map and allocate a new map.
+    if (replayQueueFamilyProperties.find(remappedphysicalDevice) == replayQueueFamilyProperties.end() ||
+        *pPacket->pQueueFamilyPropertyCount > replayQueueFamilyProperties[remappedphysicalDevice].count)
+    {
+        if (replayQueueFamilyProperties.find(remappedphysicalDevice) != replayQueueFamilyProperties.end())
+        {
+            free(replayQueueFamilyProperties[remappedphysicalDevice].queueFamilyProperties);
+            replayQueueFamilyProperties.erase(remappedphysicalDevice);
+        }
+        if (pPacket->pQueueFamilyProperties)
+        {
+            replayQueueFamilyProperties[remappedphysicalDevice].queueFamilyProperties =
+                (VkQueueFamilyProperties*)malloc(*pPacket->pQueueFamilyPropertyCount * sizeof(VkQueueFamilyProperties));
+            memcpy(replayQueueFamilyProperties[remappedphysicalDevice].queueFamilyProperties,
+                   pPacket->pQueueFamilyProperties,
+                   *pPacket->pQueueFamilyPropertyCount * sizeof(VkQueueFamilyProperties));
+            replayQueueFamilyProperties[remappedphysicalDevice].count = *pPacket->pQueueFamilyPropertyCount;
+        }
+    }
+
+
+    return;
+}
+
+VkResult vkReplay::manually_replay_vkGetPhysicalDeviceSurfaceCapabilitiesKHR(packet_vkGetPhysicalDeviceSurfaceCapabilitiesKHR* pPacket)
+{
+    VkResult replayResult = VK_ERROR_VALIDATION_FAILED_EXT;
+
+    VkPhysicalDevice remappedphysicalDevice = m_objMapper.remap_physicaldevices(pPacket->physicalDevice);
+    if (remappedphysicalDevice == VK_NULL_HANDLE)
+    {
+        vktrace_LogError("Skipping vkGetPhysicalDeviceSurfaceCapabilitiesKHR() due to invalid remapped VkPhysicalDevice.");
+        return VK_ERROR_VALIDATION_FAILED_EXT;
+    }
+
+    VkSurfaceKHR remappedSurfaceKHR = m_objMapper.remap_surfacekhrs(pPacket->surface);
+    if (remappedSurfaceKHR == VK_NULL_HANDLE)
+    {
+        vktrace_LogError("Skipping vkGetPhysicalDeviceSurfaceCapabilitiesKHR() due to invalid remapped VkSurfaceKHR.");
+        return VK_ERROR_VALIDATION_FAILED_EXT;
+    }
+
+    m_display->resize_window(pPacket->pSurfaceCapabilities->currentExtent.width, pPacket->pSurfaceCapabilities->currentExtent.height);
+
+    replayResult = m_vkFuncs.real_vkGetPhysicalDeviceSurfaceCapabilitiesKHR(remappedphysicalDevice, remappedSurfaceKHR, pPacket->pSurfaceCapabilities);
+
+    return replayResult;
+}
+
+VkResult vkReplay::manually_replay_vkGetPhysicalDeviceSurfaceFormatsKHR(packet_vkGetPhysicalDeviceSurfaceFormatsKHR* pPacket)
+{
+    VkResult replayResult = VK_ERROR_VALIDATION_FAILED_EXT;
+
+    VkPhysicalDevice remappedphysicalDevice = m_objMapper.remap_physicaldevices(pPacket->physicalDevice);
+    if (remappedphysicalDevice == VK_NULL_HANDLE)
+    {
+        vktrace_LogError("Skipping vkGetPhysicalDeviceSurfaceFormatsKHR() due to invalid remapped VkPhysicalDevice.");
+        return VK_ERROR_VALIDATION_FAILED_EXT;
+    }
+
+    VkSurfaceKHR remappedSurfaceKHR = m_objMapper.remap_surfacekhrs(pPacket->surface);
+    if (remappedSurfaceKHR == VK_NULL_HANDLE)
+    {
+        vktrace_LogError("Skipping vkGetPhysicalDeviceSurfaceFormatsKHR() due to invalid remapped VkSurfaceKHR.");
+        return VK_ERROR_VALIDATION_FAILED_EXT;
+    }
+
+    replayResult = m_vkFuncs.real_vkGetPhysicalDeviceSurfaceFormatsKHR(remappedphysicalDevice, remappedSurfaceKHR, pPacket->pSurfaceFormatCount, pPacket->pSurfaceFormats);
+
+    return replayResult;
+}
+
+VkResult vkReplay::manually_replay_vkGetPhysicalDeviceSurfacePresentModesKHR(packet_vkGetPhysicalDeviceSurfacePresentModesKHR* pPacket)
+{
+    VkResult replayResult = VK_ERROR_VALIDATION_FAILED_EXT;
+
+    VkPhysicalDevice remappedphysicalDevice = m_objMapper.remap_physicaldevices(pPacket->physicalDevice);
+    if (remappedphysicalDevice == VK_NULL_HANDLE)
+    {
+        vktrace_LogError("Skipping vkGetPhysicalDeviceSurfacePresentModesKHR() due to invalid remapped VkPhysicalDevice.");
+        return VK_ERROR_VALIDATION_FAILED_EXT;
+    }
+
+    VkSurfaceKHR remappedSurfaceKHR = m_objMapper.remap_surfacekhrs(pPacket->surface);
+    if (remappedSurfaceKHR == VK_NULL_HANDLE)
+    {
+        vktrace_LogError("Skipping vkGetPhysicalDeviceSurfacePresentModesKHR() due to invalid remapped VkSurfaceKHR.");
+        return VK_ERROR_VALIDATION_FAILED_EXT;
+    }
+
+    replayResult = m_vkFuncs.real_vkGetPhysicalDeviceSurfacePresentModesKHR(remappedphysicalDevice, remappedSurfaceKHR, pPacket->pPresentModeCount, pPacket->pPresentModes);
+
+    return replayResult;
+}
+
+VkResult vkReplay::manually_replay_vkCreateSwapchainKHR(packet_vkCreateSwapchainKHR* pPacket)
+{
+    VkResult replayResult = VK_ERROR_VALIDATION_FAILED_EXT;
+    VkSwapchainKHR local_pSwapchain;
+    VkSwapchainKHR save_oldSwapchain, *pSC;
+    VkSurfaceKHR save_surface;
+    pSC = (VkSwapchainKHR *) &pPacket->pCreateInfo->oldSwapchain;
+    VkDevice remappeddevice = m_objMapper.remap_devices(pPacket->device);
+    if (remappeddevice == VK_NULL_HANDLE)
+    {
+        vktrace_LogError("Skipping vkCreateSwapchainKHR() due to invalid remapped VkDevice.");
+        return VK_ERROR_VALIDATION_FAILED_EXT;
+    }
+
+    save_oldSwapchain = pPacket->pCreateInfo->oldSwapchain;
+    (*pSC) = m_objMapper.remap_swapchainkhrs(save_oldSwapchain);
+    if ((*pSC) == VK_NULL_HANDLE && save_oldSwapchain != VK_NULL_HANDLE)
+    {
+        vktrace_LogError("Skipping vkCreateSwapchainKHR() due to invalid remapped VkSwapchainKHR.");
+        return VK_ERROR_VALIDATION_FAILED_EXT;
+    }
+
+    save_surface = pPacket->pCreateInfo->surface;
+    VkSurfaceKHR *pSurf = (VkSurfaceKHR *) &(pPacket->pCreateInfo->surface);
+    *pSurf = m_objMapper.remap_surfacekhrs(*pSurf);
+    if (*pSurf == VK_NULL_HANDLE && pPacket->pCreateInfo->surface != VK_NULL_HANDLE)
+    {
+        vktrace_LogError("Skipping vkCreateSwapchainKHR() due to invalid remapped VkSurfaceKHR.");
+        return VK_ERROR_VALIDATION_FAILED_EXT;
+    }
+
+    m_display->resize_window(pPacket->pCreateInfo->imageExtent.width, pPacket->pCreateInfo->imageExtent.height);
+
+    // Convert queueFamilyIndices
+    if (pPacket->pCreateInfo)
+    {
+        for (uint32_t i = 0; i < pPacket->pCreateInfo->queueFamilyIndexCount; i++)
+        {
+            uint32_t replayIdx;
+            if (pPacket->pCreateInfo->pQueueFamilyIndices &&
+                getQueueFamilyIdx(pPacket->device,
+                                  remappeddevice,
+                                  pPacket->pCreateInfo->pQueueFamilyIndices[i],
+                                  &replayIdx))
+                {
+                    *((uint32_t*)&pPacket->pCreateInfo->pQueueFamilyIndices[i]) = replayIdx;
+                }
+            else {
+                vktrace_LogError("vkSwapchainCreateInfoKHR, bad queueFamilyIndex");
+                return VK_ERROR_VALIDATION_FAILED_EXT;
+            }
+        }
+    }
+
+    replayResult = m_vkFuncs.real_vkCreateSwapchainKHR(remappeddevice, pPacket->pCreateInfo, pPacket->pAllocator, &local_pSwapchain);
+    if (replayResult == VK_SUCCESS)
+    {
+        m_objMapper.add_to_swapchainkhrs_map(*(pPacket->pSwapchain), local_pSwapchain);
+    }
+
+    (*pSC) = save_oldSwapchain;
+    *pSurf = save_surface;
+    return replayResult;
+}
+
+VkResult vkReplay::manually_replay_vkGetSwapchainImagesKHR(packet_vkGetSwapchainImagesKHR* pPacket)
+{
+    VkResult replayResult = VK_ERROR_VALIDATION_FAILED_EXT;
+    VkDevice remappeddevice = m_objMapper.remap_devices(pPacket->device);
+    if (remappeddevice == VK_NULL_HANDLE)
+    {
+        vktrace_LogError("Skipping vkGetSwapchainImagesKHR() due to invalid remapped VkDevice.");
+        return VK_ERROR_VALIDATION_FAILED_EXT;
+    }
+
+    VkSwapchainKHR remappedswapchain;
+    remappedswapchain = m_objMapper.remap_swapchainkhrs(pPacket->swapchain);
+    if (remappedswapchain == VK_NULL_HANDLE && pPacket->swapchain != VK_NULL_HANDLE)
+    {
+        vktrace_LogError("Skipping vkCreateSwapchainKHR() due to invalid remapped VkSwapchainKHR.");
+        return VK_ERROR_VALIDATION_FAILED_EXT;
+    }
+
+    VkImage packetImage[128] = {0};
+    uint32_t numImages = 0;
+    if (pPacket->pSwapchainImages != NULL) {
+        // Need to store the images and then add to map after we get actual image handles back
+        VkImage* pPacketImages = (VkImage*)pPacket->pSwapchainImages;
+        numImages = *(pPacket->pSwapchainImageCount);
+        for (uint32_t i = 0; i < numImages; i++) {
+            packetImage[i] = pPacketImages[i];
+            traceImageToDevice[packetImage[i]] = pPacket->device;
+        }
+    }
+
+    replayResult = m_vkFuncs.real_vkGetSwapchainImagesKHR(remappeddevice, remappedswapchain, pPacket->pSwapchainImageCount, pPacket->pSwapchainImages);
+    if (replayResult == VK_SUCCESS)
+    {
+        if (numImages != 0) {
+            VkImage* pReplayImages = (VkImage*)pPacket->pSwapchainImages;
+            for (uint32_t i = 0; i < numImages; i++) {
+                imageObj local_imageObj;
+                local_imageObj.replayImage = pReplayImages[i];
+                m_objMapper.add_to_images_map(packetImage[i], local_imageObj);
+                replayImageToDevice[pReplayImages[i]] = remappeddevice;
+            }
+        }
+    }
+    return replayResult;
+}
+
+VkResult vkReplay::manually_replay_vkQueuePresentKHR(packet_vkQueuePresentKHR* pPacket)
+{
+    VkResult replayResult = VK_SUCCESS;
+    VkQueue remappedQueue = m_objMapper.remap_queues(pPacket->queue);
+    if (remappedQueue == VK_NULL_HANDLE)
+    {
+        vktrace_LogError("Skipping vkQueuePresentKHR() due to invalid remapped VkQueue.");
+        return VK_ERROR_VALIDATION_FAILED_EXT;
+    }
+
+    VkSemaphore localSemaphores[5];
+    VkSwapchainKHR localSwapchains[5];
+    VkResult localResults[5];
+    VkSemaphore *pRemappedWaitSems = localSemaphores;
+    VkSwapchainKHR *pRemappedSwapchains = localSwapchains;
+    VkResult *pResults = localResults;
+    VkPresentInfoKHR present;
+    uint32_t i;
+
+    if (pPacket->pPresentInfo->swapchainCount > 5) {
+        pRemappedSwapchains = VKTRACE_NEW_ARRAY(VkSwapchainKHR, pPacket->pPresentInfo->swapchainCount);
+    }
+
+    if (pPacket->pPresentInfo->swapchainCount > 5 && pPacket->pPresentInfo->pResults != NULL) {
+        pResults = VKTRACE_NEW_ARRAY(VkResult, pPacket->pPresentInfo->swapchainCount);
+    }
+
+    if (pPacket->pPresentInfo->waitSemaphoreCount > 5) {
+        pRemappedWaitSems = VKTRACE_NEW_ARRAY(VkSemaphore, pPacket->pPresentInfo->waitSemaphoreCount);
+    }
+
+    if (pRemappedSwapchains == NULL || pRemappedWaitSems == NULL || pResults == NULL)
+    {
+        replayResult = VK_ERROR_OUT_OF_HOST_MEMORY;
+    }
+
+    if (replayResult == VK_SUCCESS) {
+        for (i=0; i<pPacket->pPresentInfo->swapchainCount; i++) {
+            pRemappedSwapchains[i] = m_objMapper.remap_swapchainkhrs(pPacket->pPresentInfo->pSwapchains[i]);
+            if (pRemappedSwapchains[i] == VK_NULL_HANDLE)
+            {
+                vktrace_LogError("Skipping vkQueuePresentKHR() due to invalid remapped VkSwapchainKHR.");
+                if (pRemappedWaitSems != NULL && pRemappedWaitSems != localSemaphores) {
+                    VKTRACE_DELETE(pRemappedWaitSems);
+                }
+                if (pResults != NULL && pResults != localResults) {
+                    VKTRACE_DELETE(pResults);
+                }
+                if (pRemappedSwapchains != NULL && pRemappedSwapchains != localSwapchains) {
+                    VKTRACE_DELETE(pRemappedSwapchains);
+                }
+                return VK_ERROR_VALIDATION_FAILED_EXT;
+            }
+        }
+        present.sType = pPacket->pPresentInfo->sType;
+        present.pNext = pPacket->pPresentInfo->pNext;
+        present.swapchainCount = pPacket->pPresentInfo->swapchainCount;
+        present.pSwapchains = pRemappedSwapchains;
+        present.pImageIndices = pPacket->pPresentInfo->pImageIndices;
+        present.waitSemaphoreCount = pPacket->pPresentInfo->waitSemaphoreCount;
+        present.pWaitSemaphores = NULL;
+        if (present.waitSemaphoreCount != 0) {
+            present.pWaitSemaphores = pRemappedWaitSems;
+            for (i = 0; i < pPacket->pPresentInfo->waitSemaphoreCount; i++) {
+                (*(pRemappedWaitSems + i)) = m_objMapper.remap_semaphores((*(pPacket->pPresentInfo->pWaitSemaphores + i)));
+                if (*(pRemappedWaitSems + i) == VK_NULL_HANDLE)
+                {
+                    vktrace_LogError("Skipping vkQueuePresentKHR() due to invalid remapped wait VkSemaphore.");
+                    if (pRemappedWaitSems != NULL && pRemappedWaitSems != localSemaphores) {
+                        VKTRACE_DELETE(pRemappedWaitSems);
+                    }
+                    if (pResults != NULL && pResults != localResults) {
+                        VKTRACE_DELETE(pResults);
+                    }
+                    if (pRemappedSwapchains != NULL && pRemappedSwapchains != localSwapchains) {
+                        VKTRACE_DELETE(pRemappedSwapchains);
+                    }
+                    return VK_ERROR_VALIDATION_FAILED_EXT;
+                }
+            }
+        }
+        present.pResults = NULL;
+    }
+
+    if (replayResult == VK_SUCCESS) {
+        // If the application requested per-swapchain results, set up to get the results from the replay.
+        if (pPacket->pPresentInfo->pResults != NULL) {
+            present.pResults = pResults;
+        }
+
+        replayResult = m_vkFuncs.real_vkQueuePresentKHR(remappedQueue, &present);
+
+        m_frameNumber++;
+
+        // Compare the results from the trace file with those just received from the replay.  Report any differences.
+        if (present.pResults != NULL) {
+            for (i=0; i<pPacket->pPresentInfo->swapchainCount; i++) {
+                if (present.pResults[i] != pPacket->pPresentInfo->pResults[i]) {
+                    vktrace_LogError("Return value %s from API call (VkQueuePresentKHR) does not match return value from trace file %s for swapchain %d.",
+                                     string_VkResult(present.pResults[i]), string_VkResult(pPacket->pPresentInfo->pResults[i]), i);
+                }
+            }
+        }
+    }
+
+    if (pRemappedWaitSems != NULL && pRemappedWaitSems != localSemaphores) {
+        VKTRACE_DELETE(pRemappedWaitSems);
+    }
+    if (pResults != NULL && pResults != localResults) {
+        VKTRACE_DELETE(pResults);
+    }
+    if (pRemappedSwapchains != NULL && pRemappedSwapchains != localSwapchains) {
+        VKTRACE_DELETE(pRemappedSwapchains);
+    }
+
+    return replayResult;
+}
+
+VkResult vkReplay::manually_replay_vkCreateXcbSurfaceKHR(packet_vkCreateXcbSurfaceKHR* pPacket)
+{
+    VkResult replayResult;
+    VkSurfaceKHR local_pSurface;
+    VkInstance remappedInstance = m_objMapper.remap_instances(pPacket->instance);
+    if (remappedInstance == VK_NULL_HANDLE)
+    {
+        vktrace_LogError("Skipping vkCreateXcbSurfaceKHR() due to invalid remapped VkInstance.");
+        return VK_ERROR_VALIDATION_FAILED_EXT;
+    }
+
+#if defined PLATFORM_LINUX
+    VkIcdSurfaceXcb *pSurf = (VkIcdSurfaceXcb *) m_display->get_surface();
+    VkXcbSurfaceCreateInfoKHR createInfo;
+    createInfo.sType = pPacket->pCreateInfo->sType;
+    createInfo.pNext = pPacket->pCreateInfo->pNext;
+    createInfo.flags = pPacket->pCreateInfo->flags;
+    createInfo.connection = pSurf->connection;
+    createInfo.window = pSurf->window;
+    replayResult = m_vkFuncs.real_vkCreateXcbSurfaceKHR(remappedInstance, &createInfo, pPacket->pAllocator, &local_pSurface);
+#elif defined WIN32
+    VkIcdSurfaceWin32 *pSurf = (VkIcdSurfaceWin32 *) m_display->get_surface();
+    VkWin32SurfaceCreateInfoKHR createInfo;
+    createInfo.sType = pPacket->pCreateInfo->sType;
+    createInfo.pNext = pPacket->pCreateInfo->pNext;
+    createInfo.flags = pPacket->pCreateInfo->flags;
+    createInfo.hinstance = pSurf->hinstance;
+    createInfo.hwnd = pSurf->hwnd;
+    replayResult = m_vkFuncs.real_vkCreateWin32SurfaceKHR(remappedInstance, &createInfo, pPacket->pAllocator, &local_pSurface);
+#else
+    vktrace_LogError("manually_replay_vkCreateXcbSurfaceKHR not implemented on this vkreplay platform");
+    replayResult = VK_FEATURE_NOT_PRESENT;
+#endif
+
+    if (replayResult == VK_SUCCESS) {
+        m_objMapper.add_to_surfacekhrs_map(*(pPacket->pSurface), local_pSurface);
+    }
+    return replayResult;
+}
+
+VkResult vkReplay::manually_replay_vkCreateXlibSurfaceKHR(packet_vkCreateXlibSurfaceKHR* pPacket)
+{
+    VkResult replayResult;
+    VkSurfaceKHR local_pSurface;
+    VkInstance remappedinstance = m_objMapper.remap_instances(pPacket->instance);
+
+    if (pPacket->instance != VK_NULL_HANDLE && remappedinstance == VK_NULL_HANDLE) {
+        return VK_ERROR_VALIDATION_FAILED_EXT;
+    }
+
+#if defined PLATFORM_LINUX && defined VK_USE_PLATFORM_XLIB_KHR
+    VkIcdSurfaceXlib *pSurf = (VkIcdSurfaceXlib *) m_display->get_surface();
+    VkXlibSurfaceCreateInfoKHR createInfo;
+    createInfo.sType = pPacket->pCreateInfo->sType;
+    createInfo.pNext = pPacket->pCreateInfo->pNext;
+    createInfo.flags = pPacket->pCreateInfo->flags;
+    createInfo.dpy = pSurf->dpy;
+    createInfo.window = pSurf->window;
+    replayResult = m_vkFuncs.real_vkCreateXlibSurfaceKHR(remappedinstance, &createInfo, pPacket->pAllocator, &local_pSurface);
+#elif defined PLATFORM_LINUX && defined VK_USE_PLATFORM_XCB_KHR
+    VkIcdSurfaceXcb *pSurf = (VkIcdSurfaceXcb *) m_display->get_surface();
+    VkXcbSurfaceCreateInfoKHR createInfo;
+    createInfo.sType = pPacket->pCreateInfo->sType;
+    createInfo.pNext = pPacket->pCreateInfo->pNext;
+    createInfo.flags = pPacket->pCreateInfo->flags;
+    createInfo.connection = pSurf->connection;
+    createInfo.window = pSurf->window;
+    replayResult = m_vkFuncs.real_vkCreateXcbSurfaceKHR(remappedinstance, &createInfo, pPacket->pAllocator, &local_pSurface);
+#elif defined PLATFORM_LINUX
+#error manually_replay_vkCreateXlibSurfaceKHR on PLATFORM_LINUX requires one of VK_USE_PLATFORM_XLIB_KHR or VK_USE_PLATFORM_XCB_KHR
+#elif defined WIN32
+    VkIcdSurfaceWin32 *pSurf = (VkIcdSurfaceWin32 *) m_display->get_surface();
+    VkWin32SurfaceCreateInfoKHR createInfo;
+    createInfo.sType = pPacket->pCreateInfo->sType;
+    createInfo.pNext = pPacket->pCreateInfo->pNext;
+    createInfo.flags = pPacket->pCreateInfo->flags;
+    createInfo.hinstance = pSurf->hinstance;
+    createInfo.hwnd = pSurf->hwnd;
+    replayResult = m_vkFuncs.real_vkCreateWin32SurfaceKHR(remappedinstance, &createInfo, pPacket->pAllocator, &local_pSurface);
+#else
+    vktrace_LogError("manually_replay_vkCreateXlibSurfaceKHR not implemented on this playback platform");
+    replayResult = VK_FEATURE_NOT_PRESENT;
+#endif
+    if (replayResult == VK_SUCCESS) {
+        m_objMapper.add_to_surfacekhrs_map(*(pPacket->pSurface), local_pSurface);
+    }
+    return replayResult;
+}
+
+VkResult vkReplay::manually_replay_vkCreateWin32SurfaceKHR(packet_vkCreateWin32SurfaceKHR* pPacket)
+{
+
+    VkResult replayResult;
+    VkSurfaceKHR local_pSurface;
+    VkInstance remappedInstance = m_objMapper.remap_instances(pPacket->instance);
+    if (remappedInstance == VK_NULL_HANDLE)
+    {
+        vktrace_LogError("Skipping vkCreateWin32SurfaceKHR() due to invalid remapped VkInstance.");
+        return VK_ERROR_VALIDATION_FAILED_EXT;
+    }
+
+#if defined WIN32
+    VkIcdSurfaceWin32 *pSurf = (VkIcdSurfaceWin32 *) m_display->get_surface();
+    VkWin32SurfaceCreateInfoKHR createInfo;
+    createInfo.sType = pPacket->pCreateInfo->sType;
+    createInfo.pNext = pPacket->pCreateInfo->pNext;
+    createInfo.flags = pPacket->pCreateInfo->flags;
+    createInfo.hinstance = pSurf->hinstance;
+    createInfo.hwnd = pSurf->hwnd;
+    replayResult = m_vkFuncs.real_vkCreateWin32SurfaceKHR(remappedInstance, &createInfo, pPacket->pAllocator, &local_pSurface);
+#elif defined PLATFORM_LINUX
+    VkIcdSurfaceXcb *pSurf = (VkIcdSurfaceXcb *) m_display->get_surface();
+    VkXcbSurfaceCreateInfoKHR createInfo;
+    createInfo.sType = pPacket->pCreateInfo->sType;
+    createInfo.pNext = pPacket->pCreateInfo->pNext;
+    createInfo.flags = pPacket->pCreateInfo->flags;
+    createInfo.connection = pSurf->connection;
+    createInfo.window = pSurf->window;
+    replayResult = m_vkFuncs.real_vkCreateXcbSurfaceKHR(remappedInstance, &createInfo, pPacket->pAllocator, &local_pSurface);
+#else
+    vktrace_LogError("manually_replay_vkCreateWin32SurfaceKHR not implemented on this playback platform");
+    replayResult = VK_FEATURE_NOT_PRESENT;
+#endif
+    if (replayResult == VK_SUCCESS) {
+        m_objMapper.add_to_surfacekhrs_map(*(pPacket->pSurface), local_pSurface);
+    }
+    return replayResult;
+}
+
+VkResult  vkReplay::manually_replay_vkCreateDebugReportCallbackEXT(packet_vkCreateDebugReportCallbackEXT* pPacket)
+{
+    VkResult replayResult = VK_ERROR_VALIDATION_FAILED_EXT;
+    VkDebugReportCallbackEXT local_msgCallback;
+    VkInstance remappedInstance = m_objMapper.remap_instances(pPacket->instance);
+    if (remappedInstance == VK_NULL_HANDLE)
+    {
+        vktrace_LogError("Skipping vkCreateDebugReportCallbackEXT() due to invalid remapped VkInstance.");
+        return VK_ERROR_VALIDATION_FAILED_EXT;
+    }
+
+    if (!g_fpDbgMsgCallback || !m_vkFuncs.real_vkCreateDebugReportCallbackEXT) {
+        // just eat this call as we don't have local call back function defined
+        return VK_SUCCESS;
+    } else
+    {
+        VkDebugReportCallbackCreateInfoEXT dbgCreateInfo;
+        memset(&dbgCreateInfo, 0, sizeof(dbgCreateInfo));
+        dbgCreateInfo.sType = VK_STRUCTURE_TYPE_DEBUG_REPORT_CREATE_INFO_EXT;
+        dbgCreateInfo.flags = pPacket->pCreateInfo->flags;
+        dbgCreateInfo.pfnCallback = g_fpDbgMsgCallback;
+        dbgCreateInfo.pUserData = NULL;
+        replayResult = m_vkFuncs.real_vkCreateDebugReportCallbackEXT(remappedInstance, &dbgCreateInfo, NULL, &local_msgCallback);
+        if (replayResult == VK_SUCCESS)
+        {
+                m_objMapper.add_to_debugreportcallbackexts_map(*(pPacket->pCallback), local_msgCallback);
+        }
+    }
+    return replayResult;
+}
+
+void vkReplay::manually_replay_vkDestroyDebugReportCallbackEXT(packet_vkDestroyDebugReportCallbackEXT* pPacket)
+{
+    VkInstance remappedInstance = m_objMapper.remap_instances(pPacket->instance);
+    if (remappedInstance == VK_NULL_HANDLE)
+    {
+        vktrace_LogError("Skipping vkDestroyDebugReportCallbackEXT() due to invalid remapped VkInstance.");
+        return;
+    }
+
+    VkDebugReportCallbackEXT remappedMsgCallback;
+    remappedMsgCallback = m_objMapper.remap_debugreportcallbackexts(pPacket->callback);
+    if (remappedMsgCallback == VK_NULL_HANDLE)
+    {
+        vktrace_LogError("Skipping vkDestroyDebugReportCallbackEXT() due to invalid remapped VkDebugReportCallbackEXT.");
+        return;
+    }
+
+    if (!g_fpDbgMsgCallback)
+    {
+        // just eat this call as we don't have local call back function defined
+        return;
+    } else
+    {
+        m_vkFuncs.real_vkDestroyDebugReportCallbackEXT(remappedInstance, remappedMsgCallback, NULL);
+    }
+}
+
+VkResult vkReplay::manually_replay_vkAllocateCommandBuffers(packet_vkAllocateCommandBuffers* pPacket)
+{
+    VkResult replayResult = VK_ERROR_VALIDATION_FAILED_EXT;
+    VkDevice remappedDevice = m_objMapper.remap_devices(pPacket->device);
+    if (remappedDevice == VK_NULL_HANDLE)
+    {
+        vktrace_LogError("Skipping vkAllocateCommandBuffers() due to invalid remapped VkDevice.");
+        return VK_ERROR_VALIDATION_FAILED_EXT;
+    }
+
+    VkCommandBuffer *local_pCommandBuffers = new VkCommandBuffer[pPacket->pAllocateInfo->commandBufferCount];
+    VkCommandPool local_CommandPool;
+    local_CommandPool = pPacket->pAllocateInfo->commandPool;
+    ((VkCommandBufferAllocateInfo *) pPacket->pAllocateInfo)->commandPool = m_objMapper.remap_commandpools(pPacket->pAllocateInfo->commandPool);
+    if (pPacket->pAllocateInfo->commandPool == VK_NULL_HANDLE)
+    {
+        vktrace_LogError("Skipping vkAllocateCommandBuffers() due to invalid remapped VkCommandPool.");
+        return VK_ERROR_VALIDATION_FAILED_EXT;
+    }
+
+    replayResult = m_vkFuncs.real_vkAllocateCommandBuffers(remappedDevice, pPacket->pAllocateInfo, local_pCommandBuffers);
+    ((VkCommandBufferAllocateInfo *) pPacket->pAllocateInfo)->commandPool = local_CommandPool;
+
+    if (replayResult == VK_SUCCESS)
+    {
+        for (uint32_t i = 0; i < pPacket->pAllocateInfo->commandBufferCount; i++) {
+            m_objMapper.add_to_commandbuffers_map(pPacket->pCommandBuffers[i], local_pCommandBuffers[i]);
+        }
+    }
+    delete local_pCommandBuffers;
+    return replayResult;
+}
+
+VkBool32 vkReplay::manually_replay_vkGetPhysicalDeviceXcbPresentationSupportKHR(packet_vkGetPhysicalDeviceXcbPresentationSupportKHR* pPacket)
+{
+    VkPhysicalDevice remappedphysicalDevice = m_objMapper.remap_physicaldevices(pPacket->physicalDevice);
+    if (remappedphysicalDevice == VK_NULL_HANDLE)
+    {
+        vktrace_LogError("Error detected in vkGetPhysicalDeviceXcbPresentationSupportKHR() due to invalid remapped VkPhysicalDevice.");
+        return VK_FALSE;
+    }
+
+#if defined PLATFORM_LINUX
+    VkIcdSurfaceXcb *pSurf = (VkIcdSurfaceXcb *) m_display->get_surface();
+    m_display->get_window_handle();
+    return (m_vkFuncs.real_vkGetPhysicalDeviceXcbPresentationSupportKHR(remappedphysicalDevice, pPacket->queueFamilyIndex, pSurf->connection, m_display->get_screen_handle()->root_visual));
+#elif defined WIN32
+    return (m_vkFuncs.real_vkGetPhysicalDeviceWin32PresentationSupportKHR(remappedphysicalDevice, pPacket->queueFamilyIndex));
+#else
+    vktrace_LogError("manually_replay_vkGetPhysicalDeviceXcbPresentationSupportKHR not implemented on this playback platform");
+    return VK_FALSE;
+#endif
+}
+
+VkBool32 vkReplay::manually_replay_vkGetPhysicalDeviceXlibPresentationSupportKHR(packet_vkGetPhysicalDeviceXlibPresentationSupportKHR* pPacket)
+{
+    VkPhysicalDevice remappedphysicalDevice = m_objMapper.remap_physicaldevices(pPacket->physicalDevice);
+    if (remappedphysicalDevice == VK_NULL_HANDLE)
+    {
+        vktrace_LogError("Error detected in vkGetPhysicalDeviceXcbPresentationSupportKHR() due to invalid remapped VkPhysicalDevice.");
+        return VK_FALSE;
+    }
+
+#if defined PLATFORM_LINUX && defined VK_USE_PLATFORM_XLIB_KHR
+    VkIcdSurfaceXlib *pSurf = (VkIcdSurfaceXlib *) m_display->get_surface();
+    m_display->get_window_handle();
+    return (m_vkFuncs.real_vkGetPhysicalDeviceXlibPresentationSupportKHR(remappedphysicalDevice, pPacket->queueFamilyIndex, pSurf->dpy, m_display->get_screen_handle()->root_visual));
+#elif defined PLATFORM_LINUX && defined VK_USE_PLATFORM_XCB_KHR
+    VkIcdSurfaceXcb *pSurf = (VkIcdSurfaceXcb *) m_display->get_surface();
+    m_display->get_window_handle();
+    return (m_vkFuncs.real_vkGetPhysicalDeviceXcbPresentationSupportKHR(remappedphysicalDevice, pPacket->queueFamilyIndex, pSurf->connection, m_display->get_screen_handle()->root_visual));
+#elif defined PLATFORM_LINUX
+#error manually_replay_vkGetPhysicalDeviceXlibPresentationSupportKHR on PLATFORM_LINUX requires one of VK_USE_PLATFORM_XLIB_KHR or VK_USE_PLATFORM_XCB_KHR
+#elif defined WIN32
+    return (m_vkFuncs.real_vkGetPhysicalDeviceWin32PresentationSupportKHR(remappedphysicalDevice, pPacket->queueFamilyIndex));
+#else
+    vktrace_LogError("manually_replay_vkGetPhysicalDeviceXlibPresentationSupportKHR not implemented on this playback platform");
+    return VK_FALSE;
+#endif
+}
+
+VkBool32 vkReplay::manually_replay_vkGetPhysicalDeviceWin32PresentationSupportKHR(packet_vkGetPhysicalDeviceWin32PresentationSupportKHR* pPacket)
+{
+    VkPhysicalDevice remappedphysicalDevice = m_objMapper.remap_physicaldevices(pPacket->physicalDevice);
+    if (pPacket->physicalDevice != VK_NULL_HANDLE && remappedphysicalDevice == VK_NULL_HANDLE)
+    {
+        return VK_FALSE;
+    }
+
+#if defined WIN32
+    return (m_vkFuncs.real_vkGetPhysicalDeviceWin32PresentationSupportKHR(remappedphysicalDevice, pPacket->queueFamilyIndex));
+#elif defined PLATFORM_LINUX
+    VkIcdSurfaceXcb *pSurf = (VkIcdSurfaceXcb *) m_display->get_surface();
+    m_display->get_window_handle();
+    return (m_vkFuncs.real_vkGetPhysicalDeviceXcbPresentationSupportKHR(remappedphysicalDevice, pPacket->queueFamilyIndex, pSurf->connection, m_display->get_screen_handle()->root_visual));
+
+#else
+    vktrace_LogError("manually_replay_vkGetPhysicalDeviceWin32PresentationSupportKHR not implemented on this playback platform");
+    return VK_FALSE;
+#endif
+}
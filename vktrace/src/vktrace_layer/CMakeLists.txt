--- conflicted
+++ resolved
@@ -53,15 +53,12 @@
 
 set (HDR_LIST
     vktrace_lib_helpers.h
-<<<<<<< HEAD
     vktrace_lib_trim.h
     vktrace_lib_trim_generate.h
-=======
     vktrace_lib_pagestatusarray.h
     vktrace_lib_pageguardmappedmemory.h
     vktrace_lib_pageguardcapture.h
     vktrace_lib_pageguard.h
->>>>>>> 669962a2
     vktrace_vk_exts.h
     vk_dispatch_table_helper.h
     codegen/vktrace_vk_vk.h

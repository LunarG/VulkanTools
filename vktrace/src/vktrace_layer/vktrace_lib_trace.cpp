/*
 *
 * Copyright (C) 2015-2016 Valve Corporation
 * Copyright (C) 2015-2016 LunarG, Inc.
 * All Rights Reserved.
 *
 * Licensed under the Apache License, Version 2.0 (the "License");
 * you may not use this file except in compliance with the License.
 * You may obtain a copy of the License at
 *
 *     http://www.apache.org/licenses/LICENSE-2.0
 *
 * Unless required by applicable law or agreed to in writing, software
 * distributed under the License is distributed on an "AS IS" BASIS,
 * WITHOUT WARRANTIES OR CONDITIONS OF ANY KIND, either express or implied.
 * See the License for the specific language governing permissions and
 * limitations under the License.
 *
 * Author: Jon Ashburn <jon@lunarg.com>
 * Author: Tobin Ehlis <tobin@lunarg.com>
 * Author: Peter Lohrmann <peterl@valvesoftware.com>
 * Author: Mark Lobodzinski <mark@lunarg.com>
 */
#include <stdbool.h>
#include <unordered_map>
#include <vector>
#include <list>
#include "vktrace_vk_vk.h"
#include "vulkan/vulkan.h"
#include "vulkan/vk_layer.h"
#include "vktrace_platform.h"
#include "vk_dispatch_table_helper.h"
#include "vktrace_common.h"
#include "vktrace_lib_helpers.h"
#include "vktrace_lib_trim.h"

#include "vktrace_interconnect.h"
#include "vktrace_filelike.h"
#include "vktrace_trace_packet_utils.h"
#include "vktrace_vk_exts.h"
#include <stdio.h>

#include "vktrace_pageguard_memorycopy.h"
#include "vktrace_lib_pagestatusarray.h"
#include "vktrace_lib_pageguardmappedmemory.h"
#include "vktrace_lib_pageguardcapture.h"
#include "vktrace_lib_pageguard.h"

// declared as extern in vktrace_lib_helpers.h
VKTRACE_CRITICAL_SECTION g_memInfoLock;
VKMemInfo g_memInfo = {0, NULL, NULL, 0};

std::unordered_map<void *, layer_device_data *> g_deviceDataMap;
std::unordered_map<void *, layer_instance_data *> g_instanceDataMap;

layer_instance_data *mid(void *object)
{
    dispatch_key key = get_dispatch_key(object);
    std::unordered_map<void *, layer_instance_data *>::const_iterator got;
    got = g_instanceDataMap.find(key);
    assert(got != g_instanceDataMap.end());
    return got->second;
}

layer_device_data *mdd(void* object)
{
    dispatch_key key = get_dispatch_key(object);
    std::unordered_map<void *, layer_device_data *>::const_iterator got;
    got = g_deviceDataMap.find(key);
    assert(got != g_deviceDataMap.end());
    return got->second;
}

static layer_instance_data *initInstanceData(
                                    VkInstance instance,
                                    const PFN_vkGetInstanceProcAddr gpa,
                                    std::unordered_map<void *, layer_instance_data *> &map)
{
    layer_instance_data *pTable;
    assert(instance);
    dispatch_key key = get_dispatch_key(instance);

    std::unordered_map<void *, layer_instance_data *>::const_iterator it = map.find(key);
    if (it == map.end())
    {
        pTable =  new layer_instance_data();
        map[key] = pTable;
    } else
    {
        return it->second;
    }

    // TODO: Convert to new init method
    layer_init_instance_dispatch_table(instance, &pTable->instTable, gpa);

    return pTable;
}

static layer_device_data *initDeviceData(
        VkDevice device,
        const PFN_vkGetDeviceProcAddr gpa,
        std::unordered_map<void *, layer_device_data *> &map)
{
    layer_device_data *pTable;
    dispatch_key key = get_dispatch_key(device);

    std::unordered_map<void *, layer_device_data *>::const_iterator it = map.find(key);
    if (it == map.end())
    {
        pTable =  new layer_device_data();
        map[key] = pTable;
    } else
    {
        return it->second;
    }

    layer_init_device_dispatch_table(device, &pTable->devTable, gpa);

    return pTable;
}

/*
 * This function will return the pNext pointer of any
 * CreateInfo extensions that are not loader extensions.
 * This is used to skip past the loader extensions prepended
 * to the list during CreateInstance and CreateDevice.
 */
void *strip_create_extensions(const void *pNext)
{
    VkLayerInstanceCreateInfo *create_info = (VkLayerInstanceCreateInfo *) pNext;

    while (create_info && (create_info->sType == VK_STRUCTURE_TYPE_LOADER_INSTANCE_CREATE_INFO ||
           create_info->sType == VK_STRUCTURE_TYPE_LOADER_DEVICE_CREATE_INFO)) {
        create_info = (VkLayerInstanceCreateInfo *) create_info->pNext;
    }

    return create_info;
}

#if defined (PLATFORM_LINUX)

// When quering dirty pages from /proc/self/pagemap, there is a
// small window between the reading of this file and when the dirty bits
// are cleared in which some other thread might modify mapped memory.
// We trap these memory writes by setting mapped memory pages to read-only and
// setting the signal handler for SIGSEGV. The signal handler creates a list
// of the addresses that caused a SIGSEGV. We keep the list in sighAddrList.
// We used the semaphore sighAddrListSem to protect access to this list.

static std::list<void *> sighAddrList;
static vktrace_sem_id sighAddrListSem = NULL;

static void segvHandler(int sig, siginfo_t *si, void *ununsed)
{
    size_t pageSize = getpagesize();

    // Note: we use sem_wait and mprotect inside a signal handler.
    // This is not POSIX compliant, but works on Linux.

    vktrace_sem_wait(sighAddrListSem);

    if (!sighAddrList.empty() && sighAddrList.front() == si->si_addr)
    {
        // SIGSEGV was generated on the same address twice in a row.
        // This could happen if an attempt is made to execute an
        // instruction at an address without execute permission, i.e. a
        // bad function pointer. This could also happen if two threads
        // attempt to write to the same mapped address at the same
        // time. This is a race condition that an app should avoid,
        // so we'll consider it a fatal error.
        VKTRACE_FATAL_ERROR("SIGSEGV repeated on identical addresses.");
    }

    // Add the addr that caused the segv to sighAddrList.
    // It may not be in a mapped page we are tracking. If it
    // isn't, we'll detect it later and generate an error then.
    sighAddrList.emplace_front(si->si_addr);

    vktrace_sem_post(sighAddrListSem);

    // Change protection of this page to allow the write to proceed
    if (0 != mprotect((void *)((uint64_t)si->si_addr & ~(pageSize-1)), pageSize, PROT_READ|PROT_WRITE))
        // If we're calling VKTRACE_FATAL_ERROR here, there's a bug in the trace layer.
        // Calling VKTRACE_FATAL_ERROR involves potentially doing a malloc, writing to the
        // trace file, and writing to stdout -- operations that may not work from a
        // signal handler.  But we're about to exit anyway.
        VKTRACE_FATAL_ERROR("mprotect sys call failed.");
}


// This function is called when we need to update our list of mapped memory
// that is dirty.  On Linux, we use the /proc/self/pagemap to detect which pages
// changed. But we also use mprotect with a signal handler for the rare case
// in which mapped memory is written to between when we read the dirty bits
// from /proc/self/pagemap dirty and clear the dirty bits.

void getMappedDirtyPagesLinux(void)
{
    LPPageGuardMappedMemory pMappedMem;
    PBYTE addr, alignedAddrStart, alignedAddrEnd;
    uint64_t nPages;
    VkDeviceMemory mappedMemory;
    off_t pmOffset;
    int64_t index;
    size_t pageSize = getpagesize();
    size_t readLen;
    VKAllocInfo *pEntry;
    struct sigaction sigAction;
    static int pmFd = -1;
    static std::vector<uint64_t> pageEntries;
    
    // If pageguard isn't enabled, we don't need to do anythhing
    if (!getPageGuardEnableFlag())
        return;

    vktrace_enter_critical_section(&g_memInfoLock);

    // Open pagefile, initialize sighAddrList semaphore, and set the SIGSEGV signal handler
    if (pmFd == -1)
    {
        pmFd = open("/proc/self/pagemap", O_RDONLY);
        if (pmFd < 0)
            VKTRACE_FATAL_ERROR("Failed to open pagemap file.");

        if (!vktrace_sem_create(&sighAddrListSem, 1))
            VKTRACE_FATAL_ERROR("Failed to create sighAddrListSem.");

        sigAction.sa_sigaction = segvHandler;
        sigfillset(&sigAction.sa_mask);
        sigAction.sa_flags = SA_SIGINFO;
        if (0 != sigaction(SIGSEGV, &sigAction, NULL))
            VKTRACE_FATAL_ERROR("sigaction sys call failed.");
    }

    // Iterate through all mapped memory allocations.
    // Check dirty bits of each page in each mapped memory allocation.
    for (std::unordered_map< VkDeviceMemory, PageGuardMappedMemory >::iterator it = getPageGuardControlInstance().getMapMemory().begin();
         it != getPageGuardControlInstance().getMapMemory().end();
         it++)
    {
        pMappedMem = &(it->second);
        mappedMemory = pMappedMem->getMappedMemory();
        pEntry=find_mem_info_entry(mappedMemory);
        addr=pEntry->pData;
        if (!addr)
            continue;
        alignedAddrStart = (PBYTE)((uint64_t)addr & ~(pageSize-1));
        alignedAddrEnd = (PBYTE)(((uint64_t)addr + pEntry->rangeSize + pageSize - 1) & ~(pageSize-1));
        nPages = (alignedAddrEnd - alignedAddrStart ) / pageSize;

        // Make pages in this memory allocation non-writable so we get a SIGSEGV
        // if some other thread writes to this memory while we are examining
        // and clearing its dirty bit.
        if (0 != mprotect(alignedAddrStart, (size_t)(alignedAddrEnd - alignedAddrStart), PROT_READ))
            VKTRACE_FATAL_ERROR("mprotect sys call failed.");

        // Read all the pagemap entries for this mapped memory allocation
        if (pageEntries.size() < nPages)
            pageEntries.resize(nPages);
        pmOffset = (off_t)((uint64_t)alignedAddrStart/(uint64_t)pageSize) * 8;
        lseek(pmFd, pmOffset, SEEK_SET);
        readLen = read(pmFd, &pageEntries[0], 8*nPages);
        assert(readLen==8*nPages);
        if (readLen != 8*nPages)
            VKTRACE_FATAL_ERROR("Failed to read from pagemap file.");

        // Examine the dirty bits in each pagemap entry
        addr = alignedAddrStart;
        for (uint64_t i=0; i<nPages; i++)
        {
            if ((pageEntries[i]&((uint64_t)1<<55)) != 0)
            {
                index = pMappedMem->getIndexOfChangedBlockByAddr(addr);
                if (index >= 0)
                    pMappedMem->setMappedBlockChanged(index, true, BLOCK_FLAG_ARRAY_CHANGED);
            }
            addr += pageSize;
        }
    }

    // Clear all dirty bits for this process
#if !defined(ANDROID)
    getPageGuardControlInstance().pageRefsDirtyClear();
#endif

    // Re-enable write permission for all mapped memory
    for (std::unordered_map< VkDeviceMemory, PageGuardMappedMemory >::iterator it = getPageGuardControlInstance().getMapMemory().begin();
         it != getPageGuardControlInstance().getMapMemory().end();
         it++)
    {
        pMappedMem = &(it->second);
        mappedMemory = pMappedMem->getMappedMemory();
        pEntry=find_mem_info_entry(mappedMemory);
        addr=pEntry->pData;
        if (!addr)
            continue;
        alignedAddrStart = (PBYTE)((uint64_t)addr & ~(pageSize-1));
        alignedAddrEnd = (PBYTE)(((uint64_t)addr + pEntry->rangeSize + pageSize - 1) & ~(pageSize-1));
        if (0 != mprotect(alignedAddrStart, (size_t)(alignedAddrEnd - alignedAddrStart), PROT_READ|PROT_WRITE))
            VKTRACE_FATAL_ERROR("mprotect sys call failed.");
    }

    // Loop through addresses that caused a segv and mark those pages dirty
    vktrace_sem_wait(sighAddrListSem);
    while (!sighAddrList.empty())
    {
        addr = (PBYTE)sighAddrList.front();
        for (std::unordered_map< VkDeviceMemory, PageGuardMappedMemory >::iterator it = getPageGuardControlInstance().getMapMemory().begin();
             it != getPageGuardControlInstance().getMapMemory().end();
             it++)
        {
            pMappedMem = &(it->second);
            index = pMappedMem->getIndexOfChangedBlockByAddr(addr);
            if (index >= 0)
                pMappedMem->setMappedBlockChanged(index, true, BLOCK_FLAG_ARRAY_CHANGED);
            else
                VKTRACE_FATAL_ERROR("Received signal SIGSEGV on non-mapped memory.");
        }
        sighAddrList.pop_front();
    }
    vktrace_sem_post(sighAddrListSem);
    vktrace_leave_critical_section(&g_memInfoLock);
}
#endif

VKTRACER_EXPORT VKAPI_ATTR VkResult VKAPI_CALL __HOOKED_vkAllocateMemory(
    VkDevice device,
    const VkMemoryAllocateInfo* pAllocateInfo,
    const VkAllocationCallbacks* pAllocator,
    VkDeviceMemory* pMemory)
{
    VkResult result;
    vktrace_trace_packet_header* pHeader;
    packet_vkAllocateMemory* pPacket = NULL;
    CREATE_TRACE_PACKET(vkAllocateMemory, get_struct_chain_size((void*)pAllocateInfo) + sizeof(VkAllocationCallbacks) + sizeof(VkDeviceMemory));
    result = mdd(device)->devTable.AllocateMemory(device, pAllocateInfo, pAllocator, pMemory);
    vktrace_set_packet_entrypoint_end_time(pHeader);
    pPacket = interpret_body_as_vkAllocateMemory(pHeader);
    pPacket->device = device;
    vktrace_add_buffer_to_trace_packet(pHeader, (void**)&(pPacket->pAllocateInfo), sizeof(VkMemoryAllocateInfo), pAllocateInfo);
    add_alloc_memory_to_trace_packet(pHeader, (void**)&(pPacket->pAllocateInfo->pNext), pAllocateInfo->pNext);
    vktrace_add_buffer_to_trace_packet(pHeader, (void**)&(pPacket->pAllocator), sizeof(VkAllocationCallbacks), NULL);
    vktrace_add_buffer_to_trace_packet(pHeader, (void**)&(pPacket->pMemory), sizeof(VkDeviceMemory), pMemory);
    pPacket->result = result;
    vktrace_finalize_buffer_address(pHeader, (void**)&(pPacket->pAllocateInfo));
    vktrace_finalize_buffer_address(pHeader, (void**)&(pPacket->pAllocator));
    vktrace_finalize_buffer_address(pHeader, (void**)&(pPacket->pMemory));
    if (!g_trimEnabled)
    {
        // trim not enabled, send packet as usual
        FINISH_TRACE_PACKET();
    }
    else
    {
        vktrace_finalize_trace_packet(pHeader);
        trim::ObjectInfo* pInfo = trim::add_DeviceMemory_object(*pMemory);
        pInfo->belongsToDevice = device;
        pInfo->ObjectInfo.DeviceMemory.pCreatePacket = trim::copy_packet(pHeader);
        pInfo->ObjectInfo.DeviceMemory.memoryTypeIndex = pAllocateInfo->memoryTypeIndex;
        pInfo->ObjectInfo.DeviceMemory.propertyFlags = trim::LookUpMemoryProperties(device, pAllocateInfo->memoryTypeIndex);
        pInfo->ObjectInfo.DeviceMemory.size = pAllocateInfo->allocationSize;
        if (pAllocator != NULL)
        {
            pInfo->ObjectInfo.DeviceMemory.pAllocator = pAllocator;
            trim::add_Allocator(pAllocator);
        }
        if (g_trimIsInTrim)
        {
            trim::add_recorded_packet(pHeader);
        }
        else
        {
            vktrace_delete_trace_packet(&pHeader);
        }
    }

    // begin custom code
    add_new_handle_to_mem_info(*pMemory, pAllocateInfo->allocationSize, NULL);
    // end custom code
    return result;
}



VKTRACER_EXPORT VKAPI_ATTR VkResult VKAPI_CALL __HOOKED_vkMapMemory(
    VkDevice device,
    VkDeviceMemory memory,
    VkDeviceSize offset,
    VkDeviceSize size,
    VkFlags flags,
    void** ppData)
{
    VkResult result;
    vktrace_trace_packet_header* pHeader;
    packet_vkMapMemory* pPacket = NULL;
    VKAllocInfo *entry;
    CREATE_TRACE_PACKET(vkMapMemory, sizeof(void*));
    result = mdd(device)->devTable.MapMemory(device, memory, offset, size, flags, ppData);
    vktrace_set_packet_entrypoint_end_time(pHeader);
    entry = find_mem_info_entry(memory);

    // For vktrace usage, clamp the memory size to the total size if VK_WHOLE_SIZE is specified.
    if (size == VK_WHOLE_SIZE) {
        size = entry->totalSize;
    }

#ifdef USE_PAGEGUARD_SPEEDUP
    pageguardEnter();
    getPageGuardControlInstance().vkMapMemoryPageGuardHandle(device, memory, offset, size, flags, ppData);
    pageguardExit();
#endif
    pPacket = interpret_body_as_vkMapMemory(pHeader);
    pPacket->device = device;
    pPacket->memory = memory;
    pPacket->offset = offset;
    pPacket->size = size;
    pPacket->flags = flags;
    if (ppData != NULL)
    {
        vktrace_add_buffer_to_trace_packet(pHeader, (void**)&(pPacket->ppData), sizeof(void*), *ppData);
        vktrace_finalize_buffer_address(pHeader, (void**)&(pPacket->ppData));
        add_data_to_mem_info(memory, size, offset, *ppData);
    }
    pPacket->result = result;
    if (!g_trimEnabled)
    {
        // trim not enabled, send packet as usual
        FINISH_TRACE_PACKET();
    }
    else
    {
        vktrace_finalize_trace_packet(pHeader);
        trim::ObjectInfo* pInfo = trim::get_DeviceMemory_objectInfo(memory);
        if (pInfo != NULL)
        {
            pInfo->ObjectInfo.DeviceMemory.mappedOffset = offset;
            pInfo->ObjectInfo.DeviceMemory.mappedSize = size;
            pInfo->ObjectInfo.DeviceMemory.mappedAddress = *ppData;
        }
        if (g_trimIsInTrim)
        {
            trim::add_recorded_packet(pHeader);
        }
        else
        {
            vktrace_delete_trace_packet(&pHeader);
        }
    }
    return result;
}

VKTRACER_EXPORT VKAPI_ATTR void VKAPI_CALL __HOOKED_vkUnmapMemory(
    VkDevice device,
    VkDeviceMemory memory)
{
    vktrace_trace_packet_header* pHeader;
    packet_vkUnmapMemory* pPacket;
    VKAllocInfo *entry;
    size_t siz = 0;
#ifdef USE_PAGEGUARD_SPEEDUP
    void *PageGuardMappedData=NULL;
    pageguardEnter();
#if defined (PLATFORM_LINUX)
    getMappedDirtyPagesLinux();
#endif
    getPageGuardControlInstance().vkUnmapMemoryPageGuardHandle(device, memory, &PageGuardMappedData, &vkFlushMappedMemoryRangesWithoutAPICall);
#endif
    uint64_t trace_begin_time = vktrace_get_time();

    // insert into packet the data that was written by CPU between the vkMapMemory call and here
    // Note must do this prior to the real vkUnMap() or else may get a FAULT
    vktrace_enter_critical_section(&g_memInfoLock);
    entry = find_mem_info_entry(memory);
    if (entry && entry->pData != NULL)
    {
        if (!entry->didFlush)
        {
            // no FlushMapped Memory
            siz = (size_t)entry->rangeSize;
        }
    }
    CREATE_TRACE_PACKET(vkUnmapMemory, siz);
    pHeader->vktrace_begin_time = trace_begin_time;
    pPacket = interpret_body_as_vkUnmapMemory(pHeader);
    if (siz)
    {
        assert(entry->handle == memory);
        vktrace_add_buffer_to_trace_packet(pHeader, (void**)&(pPacket->pData), siz, entry->pData);
        vktrace_finalize_buffer_address(pHeader, (void**)&(pPacket->pData));
    }
    entry->pData = NULL;
    vktrace_leave_critical_section(&g_memInfoLock);
    pHeader->entrypoint_begin_time = vktrace_get_time();
    mdd(device)->devTable.UnmapMemory(device, memory);
    vktrace_set_packet_entrypoint_end_time(pHeader);
    pPacket->device = device;
    pPacket->memory = memory;
    if (!g_trimEnabled)
    {
        // trim not enabled, send packet as usual
        FINISH_TRACE_PACKET();
    }
    else
    {
        vktrace_finalize_trace_packet(pHeader);
        trim::ObjectInfo* pInfo = trim::get_DeviceMemory_objectInfo(memory);
        if (pInfo != NULL)
        {
            pInfo->ObjectInfo.DeviceMemory.mappedOffset = 0;
            pInfo->ObjectInfo.DeviceMemory.mappedSize = 0;
            pInfo->ObjectInfo.DeviceMemory.mappedAddress = NULL;
        }
        if (g_trimIsInTrim)
        {
            trim::add_recorded_packet(pHeader);
        }
        else
        {
            vktrace_delete_trace_packet(&pHeader);
        }
    }
#ifdef USE_PAGEGUARD_SPEEDUP
    if (PageGuardMappedData != nullptr)
    {
        pageguardFreeMemory(PageGuardMappedData);
    }
    pageguardExit();
#endif
}

VKTRACER_EXPORT VKAPI_ATTR void VKAPI_CALL __HOOKED_vkFreeMemory(
    VkDevice device,
    VkDeviceMemory memory,
    const VkAllocationCallbacks* pAllocator)
{
    vktrace_trace_packet_header* pHeader;
    packet_vkFreeMemory* pPacket = NULL;
    CREATE_TRACE_PACKET(vkFreeMemory, sizeof(VkAllocationCallbacks));
    mdd(device)->devTable.FreeMemory(device, memory, pAllocator);
    vktrace_set_packet_entrypoint_end_time(pHeader);
    pPacket = interpret_body_as_vkFreeMemory(pHeader);
    pPacket->device = device;
    pPacket->memory = memory;
    vktrace_add_buffer_to_trace_packet(pHeader, (void**)&(pPacket->pAllocator), sizeof(VkAllocationCallbacks), NULL);
    vktrace_finalize_buffer_address(pHeader, (void**)&(pPacket->pAllocator));
    if (!g_trimEnabled)
    {
        // trim not enabled, send packet as usual
        FINISH_TRACE_PACKET();
    }
    else
    {
        vktrace_finalize_trace_packet(pHeader);
        trim::remove_DeviceMemory_object(memory);
        if (g_trimIsInTrim)
        {
            trim::add_recorded_packet(pHeader);
        }
        else
        {
            vktrace_delete_trace_packet(&pHeader);
        }
    }

    // begin custom code
    rm_handle_from_mem_info(memory);
    // end custom code
}

VKTRACER_EXPORT VKAPI_ATTR VkResult VKAPI_CALL __HOOKED_vkInvalidateMappedMemoryRanges(
    VkDevice device,
    uint32_t memoryRangeCount,
    const VkMappedMemoryRange* pMemoryRanges)
{
    vktrace_trace_packet_header* pHeader;
    VkResult result;
    size_t rangesSize = 0;
    size_t dataSize = 0;
    uint32_t iter;
    packet_vkInvalidateMappedMemoryRanges* pPacket = NULL;
    uint64_t trace_begin_time = vktrace_get_time();

#ifdef USE_PAGEGUARD_SPEEDUP
    pageguardEnter();
    resetAllReadFlagAndPageGuard();
#endif

    // find out how much memory is in the ranges
    for (iter = 0; iter < memoryRangeCount; iter++)
    {
        VkMappedMemoryRange* pRange = (VkMappedMemoryRange*)&pMemoryRanges[iter];
        rangesSize += vk_size_vkmappedmemoryrange(pRange);
        dataSize += (size_t)pRange->size;
    }

    CREATE_TRACE_PACKET(vkInvalidateMappedMemoryRanges, rangesSize + sizeof(void*)*memoryRangeCount + dataSize);
    pHeader->vktrace_begin_time = trace_begin_time;
    pPacket = interpret_body_as_vkInvalidateMappedMemoryRanges(pHeader);

    vktrace_add_buffer_to_trace_packet(pHeader, (void**) &(pPacket->pMemoryRanges), rangesSize, pMemoryRanges);
    vktrace_finalize_buffer_address(pHeader, (void**)&(pPacket->pMemoryRanges));

    // insert into packet the data that was written by CPU between the vkMapMemory call and here
    // create a temporary local ppData array and add it to the packet (to reserve the space for the array)
    void** ppTmpData = (void **) malloc(memoryRangeCount * sizeof(void*));
    vktrace_add_buffer_to_trace_packet(pHeader, (void**) &(pPacket->ppData), sizeof(void*)*memoryRangeCount, ppTmpData);
    free(ppTmpData);

    // now the actual memory
    vktrace_enter_critical_section(&g_memInfoLock);
    for (iter = 0; iter < memoryRangeCount; iter++)
    {
        VkMappedMemoryRange* pRange = (VkMappedMemoryRange*)&pMemoryRanges[iter];
        VKAllocInfo* pEntry = find_mem_info_entry(pRange->memory);

        if (pEntry != NULL)
        {
            assert(pEntry->handle == pRange->memory);
            assert(pEntry->totalSize >= (pRange->size + pRange->offset));
            assert(pEntry->totalSize >= pRange->size);
            assert(pRange->offset >= pEntry->rangeOffset && (pRange->offset + pRange->size) <= (pEntry->rangeOffset + pEntry->rangeSize));
            vktrace_add_buffer_to_trace_packet(pHeader, (void**) &(pPacket->ppData[iter]), pRange->size, pEntry->pData + pRange->offset);
            vktrace_finalize_buffer_address(pHeader, (void**)&(pPacket->ppData[iter]));
            pEntry->didFlush = TRUE;//Do we need didInvalidate?
        }
        else
        {
             vktrace_LogError("Failed to copy app memory into trace packet (idx = %u) on vkInvalidateMappedMemoryRanges", pHeader->global_packet_index);
        }
    }
    vktrace_leave_critical_section(&g_memInfoLock);

    // now finalize the ppData array since it is done being updated
    vktrace_finalize_buffer_address(pHeader, (void**)&(pPacket->ppData));

    pHeader->entrypoint_begin_time = vktrace_get_time();
    result = mdd(device)->devTable.InvalidateMappedMemoryRanges(device, memoryRangeCount, pMemoryRanges);
    vktrace_set_packet_entrypoint_end_time(pHeader);
    pPacket->device = device;
    pPacket->memoryRangeCount = memoryRangeCount;
    pPacket->result = result;
<<<<<<< HEAD
    if (g_trimEnabled)
    {
        FINISH_TRACE_PACKET();
    }
    else
    {
        vktrace_finalize_trace_packet(pHeader);
        if (g_trimIsInTrim)
        {
            trim::add_recorded_packet(pHeader);
        }
        else
        {
            vktrace_delete_trace_packet(&pHeader);
        }
    }
=======
    FINISH_TRACE_PACKET();
#ifdef USE_PAGEGUARD_SPEEDUP
    pageguardExit();
#endif
>>>>>>> 85d2da64
    return result;
}


VKTRACER_EXPORT VKAPI_ATTR VkResult VKAPI_CALL __HOOKED_vkFlushMappedMemoryRanges(
    VkDevice device,
    uint32_t memoryRangeCount,
    const VkMappedMemoryRange* pMemoryRanges)
{
    VkResult result;
    vktrace_trace_packet_header* pHeader;
    size_t rangesSize = 0;
    size_t dataSize = 0;
    uint32_t iter;
    packet_vkFlushMappedMemoryRanges* pPacket = NULL;
#ifdef USE_PAGEGUARD_SPEEDUP
    pageguardEnter();
#if defined (PLATFORM_LINUX)
    getMappedDirtyPagesLinux();
#endif
    PBYTE *ppPackageData = new PBYTE[memoryRangeCount];
    getPageGuardControlInstance().vkFlushMappedMemoryRangesPageGuardHandle(device, memoryRangeCount, pMemoryRanges, ppPackageData);//the packet is not needed if no any change on data of all ranges
#endif

    uint64_t trace_begin_time = vktrace_get_time();

    // find out how much memory is in the ranges
    for (iter = 0; iter < memoryRangeCount; iter++)
    {
        VkMappedMemoryRange* pRange = (VkMappedMemoryRange*)&pMemoryRanges[iter];
        rangesSize += vk_size_vkmappedmemoryrange(pRange);
        dataSize += ROUNDUP_TO_4(((size_t)pRange->size));
    }
#ifdef USE_PAGEGUARD_SPEEDUP
    dataSize = ROUNDUP_TO_4(getPageGuardControlInstance().getALLChangedPackageSizeInMappedMemory(device, memoryRangeCount, pMemoryRanges, ppPackageData));
#endif

    CREATE_TRACE_PACKET(vkFlushMappedMemoryRanges, rangesSize + sizeof(void*)*memoryRangeCount + dataSize);
    pHeader->vktrace_begin_time = trace_begin_time;
    pPacket = interpret_body_as_vkFlushMappedMemoryRanges(pHeader);

    vktrace_add_buffer_to_trace_packet(pHeader, (void**)&(pPacket->pMemoryRanges), rangesSize, pMemoryRanges);
    vktrace_finalize_buffer_address(pHeader, (void**)&(pPacket->pMemoryRanges));

    // insert into packet the data that was written by CPU between the vkMapMemory call and here
    // create a temporary local ppData array and add it to the packet (to reserve the space for the array)
    void** ppTmpData = (void **)malloc(memoryRangeCount * sizeof(void*));
    vktrace_add_buffer_to_trace_packet(pHeader, (void**)&(pPacket->ppData), sizeof(void*)*memoryRangeCount, ppTmpData);
    free(ppTmpData);

    // now the actual memory
    vktrace_enter_critical_section(&g_memInfoLock);
    for (iter = 0; iter < memoryRangeCount; iter++)
    {
        VkMappedMemoryRange* pRange = (VkMappedMemoryRange*)&pMemoryRanges[iter];
        VKAllocInfo* pEntry = find_mem_info_entry(pRange->memory);

        if (pEntry != NULL)
        {
            assert(pEntry->handle == pRange->memory);
            assert(pEntry->totalSize >= (pRange->size + pRange->offset));
            assert(pEntry->totalSize >= pRange->size);
            assert(pRange->offset >= pEntry->rangeOffset && (pRange->offset + pRange->size) <= (pEntry->rangeOffset + pEntry->rangeSize));
#ifdef USE_PAGEGUARD_SPEEDUP
            LPPageGuardMappedMemory pOPTMemoryTemp = getPageGuardControlInstance().findMappedMemoryObject(device, pRange);
            VkDeviceSize OPTPackageSizeTemp = 0;
            if (pOPTMemoryTemp)
            {
                PBYTE pOPTDataTemp = pOPTMemoryTemp->getChangedDataPackage(&OPTPackageSizeTemp);
                vktrace_add_buffer_to_trace_packet(pHeader, (void**)&(pPacket->ppData[iter]), ROUNDUP_TO_4(OPTPackageSizeTemp), pOPTDataTemp);
                pOPTMemoryTemp->clearChangedDataPackage();
                pOPTMemoryTemp->resetMemoryObjectAllChangedFlagAndPageGuard();
            }
            else
            {
                PBYTE pOPTDataTemp = getPageGuardControlInstance().getChangedDataPackageOutOfMap(ppPackageData, iter, &OPTPackageSizeTemp);
                vktrace_add_buffer_to_trace_packet(pHeader, (void**)&(pPacket->ppData[iter]), ROUNDUP_TO_4(OPTPackageSizeTemp), pOPTDataTemp);
                getPageGuardControlInstance().clearChangedDataPackageOutOfMap(ppPackageData, iter);
            }
#else
            vktrace_add_buffer_to_trace_packet(pHeader, (void**)&(pPacket->ppData[iter]), ROUNDUP_TO_4(pRange->size), pEntry->pData + pRange->offset);
#endif
            vktrace_finalize_buffer_address(pHeader, (void**)&(pPacket->ppData[iter]));
            pEntry->didFlush = TRUE;
        }
        else
        {
            vktrace_LogError("Failed to copy app memory into trace packet (idx = %u) on vkFlushedMappedMemoryRanges", pHeader->global_packet_index);
        }
    }
#ifdef USE_PAGEGUARD_SPEEDUP
    delete[] ppPackageData;
#endif
    vktrace_leave_critical_section(&g_memInfoLock);

    // now finalize the ppData array since it is done being updated
    vktrace_finalize_buffer_address(pHeader, (void**)&(pPacket->ppData));

    pHeader->entrypoint_begin_time = vktrace_get_time();
    result = mdd(device)->devTable.FlushMappedMemoryRanges(device, memoryRangeCount, pMemoryRanges);
    vktrace_set_packet_entrypoint_end_time(pHeader);
    pPacket->device = device;
    pPacket->memoryRangeCount = memoryRangeCount;
    pPacket->result = result;
    if (!g_trimEnabled)
    {
        // trim not enabled, send packet as usual
        FINISH_TRACE_PACKET();
    }
    else
    {
        vktrace_finalize_trace_packet(pHeader);
        if (g_trimIsInTrim)
        {
            // Currently tracing the frame, so need to track references & store packet to write post-tracing.
            trim::add_recorded_packet(pHeader);
        }
        else
        {
            vktrace_delete_trace_packet(&pHeader);
        }
    }
#ifdef USE_PAGEGUARD_SPEEDUP
    pageguardExit();
#endif
    return result;
}

VKTRACER_EXPORT VKAPI_ATTR VkResult VKAPI_CALL __HOOKED_vkAllocateCommandBuffers(
    VkDevice device,
    const VkCommandBufferAllocateInfo* pAllocateInfo,
    VkCommandBuffer* pCommandBuffers)
{
    VkResult result;
    vktrace_trace_packet_header* pHeader;
    packet_vkAllocateCommandBuffers* pPacket = NULL;
    CREATE_TRACE_PACKET(vkAllocateCommandBuffers, get_struct_chain_size((void*)pAllocateInfo) + sizeof(VkCommandBuffer) * pAllocateInfo->commandBufferCount);
    result = mdd(device)->devTable.AllocateCommandBuffers(device, pAllocateInfo, pCommandBuffers);
    vktrace_set_packet_entrypoint_end_time(pHeader);
    pPacket = interpret_body_as_vkAllocateCommandBuffers(pHeader);
    pPacket->device = device;
    vktrace_add_buffer_to_trace_packet(pHeader, (void**)&(pPacket->pAllocateInfo), sizeof(VkCommandBufferAllocateInfo), pAllocateInfo);
    vktrace_add_buffer_to_trace_packet(pHeader, (void**)&(pPacket->pCommandBuffers), sizeof(VkCommandBuffer) * pAllocateInfo->commandBufferCount, pCommandBuffers);
    pPacket->result = result;
    vktrace_finalize_buffer_address(pHeader, (void**)&(pPacket->pAllocateInfo));
    vktrace_finalize_buffer_address(pHeader, (void**)&(pPacket->pCommandBuffers));
    if (!g_trimEnabled)
    {
        // trim not enabled, send packet as usual
        FINISH_TRACE_PACKET();
    }
    else
    {
        vktrace_finalize_trace_packet(pHeader);

        trim::ObjectInfo* pPoolInfo = trim::get_CommandPool_objectInfo(pAllocateInfo->commandPool);
        if (pPoolInfo != NULL)
        {
            pPoolInfo->ObjectInfo.CommandPool.numCommandBuffersAllocated[pAllocateInfo->level] += pAllocateInfo->commandBufferCount;
        }
 
        for (uint32_t i = 0; i < pAllocateInfo->commandBufferCount; i++)
        {
            trim::ObjectInfo* pInfo = trim::add_CommandBuffer_object(pCommandBuffers[i]);
            pInfo->belongsToDevice = device;
            pInfo->ObjectInfo.CommandBuffer.commandPool = pAllocateInfo->commandPool;
            pInfo->ObjectInfo.CommandBuffer.level = pAllocateInfo->level;
        }

        if (g_trimIsInTrim)
        {
            trim::add_recorded_packet(pHeader);
        }
        else
        {
            vktrace_delete_trace_packet(&pHeader);
        }
    }
    return result;
}

VKTRACER_EXPORT VKAPI_ATTR VkResult VKAPI_CALL __HOOKED_vkBeginCommandBuffer(
    VkCommandBuffer commandBuffer,
    const VkCommandBufferBeginInfo* pBeginInfo)
{
    VkResult result;
    vktrace_trace_packet_header* pHeader;
    packet_vkBeginCommandBuffer* pPacket = NULL;
    CREATE_TRACE_PACKET(vkBeginCommandBuffer, get_struct_chain_size((void*)pBeginInfo));
    result = mdd(commandBuffer)->devTable.BeginCommandBuffer(commandBuffer, pBeginInfo);
    vktrace_set_packet_entrypoint_end_time(pHeader);
    pPacket = interpret_body_as_vkBeginCommandBuffer(pHeader);
    pPacket->commandBuffer = commandBuffer;
    vktrace_add_buffer_to_trace_packet(pHeader, (void**)&(pPacket->pBeginInfo), sizeof(VkCommandBufferBeginInfo), pBeginInfo);
    vktrace_add_buffer_to_trace_packet(pHeader, (void**)&(pPacket->pBeginInfo->pInheritanceInfo), sizeof(VkCommandBufferInheritanceInfo), pBeginInfo->pInheritanceInfo);
    pPacket->result = result;
    vktrace_finalize_buffer_address(pHeader, (void**)&(pPacket->pBeginInfo->pInheritanceInfo));
    vktrace_finalize_buffer_address(pHeader, (void**)&(pPacket->pBeginInfo));
    if (!g_trimEnabled)
    {
        // trim not enabled, send packet as usual
        FINISH_TRACE_PACKET();
    }
    else
    {
        vktrace_finalize_trace_packet(pHeader);

        trim::remove_CommandBuffer_calls(commandBuffer);
        trim::add_CommandBuffer_call(commandBuffer, trim::copy_packet(pHeader));
        trim::ClearImageTransitions(commandBuffer);
        trim::ClearBufferTransitions(commandBuffer);

        if (g_trimIsInTrim)
        {
            trim::add_recorded_packet(pHeader);
        }
        else
        {
            vktrace_delete_trace_packet(&pHeader);
        }
    }
    return result;
}

VKTRACER_EXPORT VKAPI_ATTR VkResult VKAPI_CALL __HOOKED_vkCreateDescriptorPool(
    VkDevice device,
    const VkDescriptorPoolCreateInfo* pCreateInfo,
    const VkAllocationCallbacks* pAllocator,
    VkDescriptorPool* pDescriptorPool)
{
    VkResult result;
    vktrace_trace_packet_header* pHeader;
    packet_vkCreateDescriptorPool* pPacket = NULL;
    // begin custom code (needs to use get_struct_chain_size)
    CREATE_TRACE_PACKET(vkCreateDescriptorPool, get_struct_chain_size((void*)pCreateInfo) + sizeof(VkAllocationCallbacks) + sizeof(VkDescriptorPool));
    // end custom code
    result = mdd(device)->devTable.CreateDescriptorPool(device, pCreateInfo, pAllocator, pDescriptorPool);
    vktrace_set_packet_entrypoint_end_time(pHeader);
    pPacket = interpret_body_as_vkCreateDescriptorPool(pHeader);
    pPacket->device = device;
    vktrace_add_buffer_to_trace_packet(pHeader, (void**)&(pPacket->pCreateInfo), sizeof(VkDescriptorPoolCreateInfo), pCreateInfo);
    vktrace_add_buffer_to_trace_packet(pHeader, (void**)&(pPacket->pCreateInfo->pPoolSizes), pCreateInfo->poolSizeCount * sizeof(VkDescriptorPoolSize), pCreateInfo->pPoolSizes);
    vktrace_add_buffer_to_trace_packet(pHeader, (void**)&(pPacket->pAllocator), sizeof(VkAllocationCallbacks), NULL);
    vktrace_add_buffer_to_trace_packet(pHeader, (void**)&(pPacket->pDescriptorPool), sizeof(VkDescriptorPool), pDescriptorPool);
    pPacket->result = result;
    vktrace_finalize_buffer_address(pHeader, (void**)&(pPacket->pCreateInfo->pPoolSizes));
    vktrace_finalize_buffer_address(pHeader, (void**)&(pPacket->pCreateInfo));
    vktrace_finalize_buffer_address(pHeader, (void**)&(pPacket->pAllocator));
    vktrace_finalize_buffer_address(pHeader, (void**)&(pPacket->pDescriptorPool));
    if (!g_trimEnabled)
    {
        // trim not enabled, send packet as usual
        FINISH_TRACE_PACKET();
    }
    else
    {
        vktrace_finalize_trace_packet(pHeader);
        trim::ObjectInfo* pInfo = trim::add_DescriptorPool_object(*pDescriptorPool);
        pInfo->belongsToDevice = device;
        pInfo->ObjectInfo.DescriptorPool.pCreatePacket = trim::copy_packet(pHeader);
        pInfo->ObjectInfo.DescriptorPool.createFlags = pCreateInfo->flags;
        pInfo->ObjectInfo.DescriptorPool.maxSets = pCreateInfo->maxSets;
        pInfo->ObjectInfo.DescriptorPool.numSets = 0;

        if (pAllocator != NULL)
        {
            pInfo->ObjectInfo.DescriptorPool.pAllocator = pAllocator;
            trim::add_Allocator(pAllocator);
        }

        if (g_trimIsInTrim)
        {
            trim::add_recorded_packet(pHeader);
        }
        else
        {
            vktrace_delete_trace_packet(&pHeader);
        }
    }
    return result;
}

VkLayerDeviceCreateInfo *get_chain_info(const VkDeviceCreateInfo *pCreateInfo, VkLayerFunction func)
{
    VkLayerDeviceCreateInfo *chain_info = (VkLayerDeviceCreateInfo *) pCreateInfo->pNext;
    while (chain_info && !(chain_info->sType == VK_STRUCTURE_TYPE_LOADER_DEVICE_CREATE_INFO
           && chain_info->function == func)) {
        chain_info = (VkLayerDeviceCreateInfo *) chain_info->pNext;
    }
    assert(chain_info != NULL);
    return chain_info;
}

VKTRACER_EXPORT VKAPI_ATTR VkResult VKAPI_CALL __HOOKED_vkCreateDevice(
    VkPhysicalDevice physicalDevice,
    const VkDeviceCreateInfo* pCreateInfo,
    const VkAllocationCallbacks* pAllocator,
    VkDevice* pDevice)
{
    vktrace_trace_packet_header* pHeader;
    VkResult result;
    packet_vkCreateDevice* pPacket = NULL;
    uint32_t i;

    VkLayerDeviceCreateInfo *chain_info = get_chain_info(pCreateInfo, VK_LAYER_LINK_INFO);

    assert(chain_info->u.pLayerInfo);
    PFN_vkGetInstanceProcAddr fpGetInstanceProcAddr = chain_info->u.pLayerInfo->pfnNextGetInstanceProcAddr;
    assert(fpGetInstanceProcAddr);
    PFN_vkGetDeviceProcAddr fpGetDeviceProcAddr = chain_info->u.pLayerInfo->pfnNextGetDeviceProcAddr;
    assert(fpGetDeviceProcAddr);
    PFN_vkCreateDevice fpCreateDevice = (PFN_vkCreateDevice)fpGetInstanceProcAddr(NULL, "vkCreateDevice");
    if (fpCreateDevice == NULL) {
        return VK_ERROR_INITIALIZATION_FAILED;
    }

    // Advance the link info for the next element on the chain
    chain_info->u.pLayerInfo = chain_info->u.pLayerInfo->pNext;

    result = fpCreateDevice(physicalDevice, pCreateInfo, pAllocator, pDevice);
    if (result != VK_SUCCESS) {
        return result;
    }

    initDeviceData(*pDevice, fpGetDeviceProcAddr, g_deviceDataMap);
    // Setup device dispatch table for extensions
    ext_init_create_device(mdd(*pDevice), *pDevice, fpGetDeviceProcAddr, pCreateInfo->enabledExtensionCount, pCreateInfo->ppEnabledExtensionNames);

    // remove the loader extended createInfo structure
    VkDeviceCreateInfo localCreateInfo;
    memcpy(&localCreateInfo, pCreateInfo, sizeof(localCreateInfo));
    for (i = 0; i < pCreateInfo->enabledExtensionCount; i++) {
        char **ppName = (char **)&localCreateInfo.ppEnabledExtensionNames[i];
        *ppName = (char *)pCreateInfo->ppEnabledExtensionNames[i];
    }
    for (i = 0; i < pCreateInfo->enabledLayerCount; i++) {
        char **ppName = (char **)&localCreateInfo.ppEnabledLayerNames[i];
        *ppName = (char *)pCreateInfo->ppEnabledLayerNames[i];
    }
    localCreateInfo.pNext = strip_create_extensions(pCreateInfo->pNext);

    CREATE_TRACE_PACKET(vkCreateDevice, get_struct_chain_size((void*)&localCreateInfo) + sizeof(VkAllocationCallbacks) + sizeof(VkDevice));
    vktrace_set_packet_entrypoint_end_time(pHeader);
    pPacket = interpret_body_as_vkCreateDevice(pHeader);
    pPacket->physicalDevice = physicalDevice;
    add_VkDeviceCreateInfo_to_packet(pHeader, (VkDeviceCreateInfo**)&(pPacket->pCreateInfo), &localCreateInfo);
    vktrace_add_buffer_to_trace_packet(pHeader, (void**)&(pPacket->pAllocator), sizeof(VkAllocationCallbacks), NULL);
    vktrace_add_buffer_to_trace_packet(pHeader, (void**)&(pPacket->pDevice), sizeof(VkDevice), pDevice);
    pPacket->result = result;
    vktrace_finalize_buffer_address(pHeader, (void**)&(pPacket->pAllocator));
    vktrace_finalize_buffer_address(pHeader, (void**)&(pPacket->pDevice));
    if (!g_trimEnabled)
    {
        // trim not enabled, send packet as usual
        FINISH_TRACE_PACKET();
    }
    else
    {
        vktrace_finalize_trace_packet(pHeader);
        trim::ObjectInfo* pInfo = trim::add_Device_object(*pDevice);
        pInfo->belongsToPhysicalDevice = physicalDevice;
        pInfo->ObjectInfo.Device.pCreatePacket = trim::copy_packet(pHeader);
        if (pAllocator != NULL)
        {
            pInfo->ObjectInfo.Device.pAllocator = pAllocator;
            trim::add_Allocator(pAllocator);
        }

        if (g_trimIsInTrim)
        {
            trim::add_recorded_packet(pHeader);
        }
        else
        {
            vktrace_delete_trace_packet(&pHeader);
        }
    }
    return result;
}

VKTRACER_EXPORT VKAPI_ATTR VkResult VKAPI_CALL __HOOKED_vkCreateFramebuffer(
    VkDevice device,
    const VkFramebufferCreateInfo* pCreateInfo,
    const VkAllocationCallbacks* pAllocator,
    VkFramebuffer* pFramebuffer)
{
    VkResult result;
    vktrace_trace_packet_header* pHeader;
    packet_vkCreateFramebuffer* pPacket = NULL;
    // begin custom code
    uint32_t attachmentCount = (pCreateInfo != NULL && pCreateInfo->pAttachments != NULL) ? pCreateInfo->attachmentCount : 0;
    CREATE_TRACE_PACKET(vkCreateFramebuffer, get_struct_chain_size((void*)pCreateInfo) + sizeof(VkAllocationCallbacks) + sizeof(VkFramebuffer));
    // end custom code
    result = mdd(device)->devTable.CreateFramebuffer(device, pCreateInfo, pAllocator, pFramebuffer);
    vktrace_set_packet_entrypoint_end_time(pHeader);
    pPacket = interpret_body_as_vkCreateFramebuffer(pHeader);
    pPacket->device = device;
    vktrace_add_buffer_to_trace_packet(pHeader, (void**)&(pPacket->pCreateInfo), sizeof(VkFramebufferCreateInfo), pCreateInfo);
    vktrace_add_buffer_to_trace_packet(pHeader, (void**)&(pPacket->pCreateInfo->pAttachments), attachmentCount * sizeof(VkImageView), pCreateInfo->pAttachments);
    vktrace_add_buffer_to_trace_packet(pHeader, (void**)&(pPacket->pAllocator), sizeof(VkAllocationCallbacks), NULL);
    vktrace_add_buffer_to_trace_packet(pHeader, (void**)&(pPacket->pFramebuffer), sizeof(VkFramebuffer), pFramebuffer);
    pPacket->result = result;
    vktrace_finalize_buffer_address(pHeader, (void**)&(pPacket->pCreateInfo->pAttachments));
    vktrace_finalize_buffer_address(pHeader, (void**)&(pPacket->pCreateInfo));
    vktrace_finalize_buffer_address(pHeader, (void**)&(pPacket->pAllocator));
    vktrace_finalize_buffer_address(pHeader, (void**)&(pPacket->pFramebuffer));
    if (!g_trimEnabled)
    {
        // trim not enabled, send packet as usual
        FINISH_TRACE_PACKET();
    }
    else
    {
        vktrace_finalize_trace_packet(pHeader);
        trim::ObjectInfo* pInfo = trim::add_Framebuffer_object(*pFramebuffer);
        pInfo->belongsToDevice = device;
        pInfo->ObjectInfo.Framebuffer.pCreatePacket = trim::copy_packet(pHeader);
        pInfo->ObjectInfo.Framebuffer.attachmentCount = pCreateInfo->attachmentCount;
        pInfo->ObjectInfo.Framebuffer.pAttachments = new VkImageView[pCreateInfo->attachmentCount];
        memcpy(pInfo->ObjectInfo.Framebuffer.pAttachments, pCreateInfo->pAttachments, sizeof(VkImageView) * pCreateInfo->attachmentCount);

        if (pAllocator != NULL)
        {
            pInfo->ObjectInfo.Framebuffer.pAllocator = pAllocator;
            trim::add_Allocator(pAllocator);
        }
        if (g_trimIsInTrim)
        {
            trim::add_recorded_packet(pHeader);
        }
        else
        {
            vktrace_delete_trace_packet(&pHeader);
        }
    }
    return result;
}

VkLayerInstanceCreateInfo *get_chain_info(const VkInstanceCreateInfo *pCreateInfo, VkLayerFunction func)
{
    VkLayerInstanceCreateInfo *chain_info = (VkLayerInstanceCreateInfo *) pCreateInfo->pNext;
    while (chain_info && ((chain_info->sType != VK_STRUCTURE_TYPE_LOADER_INSTANCE_CREATE_INFO)
           || (chain_info->function != func))) {
        chain_info = (VkLayerInstanceCreateInfo *) chain_info->pNext;
    }
    assert(chain_info != NULL);
    return chain_info;
}

#if defined(USE_PAGEGUARD_SPEEDUP) && !defined(PAGEGUARD_MEMCPY_USE_PPL_LIB)
extern "C" BOOL vktrace_pageguard_init_multi_threads_memcpy();
extern "C" void vktrace_pageguard_done_multi_threads_memcpy();
#endif

VKTRACER_EXPORT VKAPI_ATTR VkResult VKAPI_CALL __HOOKED_vkCreateInstance(
    const VkInstanceCreateInfo* pCreateInfo,
    const VkAllocationCallbacks* pAllocator,
    VkInstance* pInstance)
{
    vktrace_trace_packet_header* pHeader;
    VkResult result;
    packet_vkCreateInstance* pPacket = NULL;
    uint64_t startTime;
    uint64_t endTime;
    uint32_t i;
    uint64_t vktraceStartTime = vktrace_get_time();
    SEND_ENTRYPOINT_ID(vkCreateInstance);
    startTime = vktrace_get_time();

#if defined(USE_PAGEGUARD_SPEEDUP) && !defined(PAGEGUARD_MEMCPY_USE_PPL_LIB)
    vktrace_pageguard_init_multi_threads_memcpy();
#endif

    VkLayerInstanceCreateInfo *chain_info = get_chain_info(pCreateInfo, VK_LAYER_LINK_INFO);

    assert(chain_info->u.pLayerInfo);
    PFN_vkGetInstanceProcAddr fpGetInstanceProcAddr = chain_info->u.pLayerInfo->pfnNextGetInstanceProcAddr;
    assert(fpGetInstanceProcAddr);
    PFN_vkCreateInstance fpCreateInstance = (PFN_vkCreateInstance) fpGetInstanceProcAddr(NULL, "vkCreateInstance");
    if (fpCreateInstance == NULL) {
        return VK_ERROR_INITIALIZATION_FAILED;
    }

    // Advance the link info for the next element on the chain
    chain_info->u.pLayerInfo = chain_info->u.pLayerInfo->pNext;

    result = fpCreateInstance(pCreateInfo, pAllocator, pInstance);
    if (result != VK_SUCCESS) {
        return result;
    }
    endTime = vktrace_get_time();

    initInstanceData(*pInstance, fpGetInstanceProcAddr, g_instanceDataMap);
    ext_init_create_instance(mid(*pInstance), *pInstance, pCreateInfo->enabledExtensionCount, pCreateInfo->ppEnabledExtensionNames);

    // remove the loader extended createInfo structure
    VkInstanceCreateInfo localCreateInfo;
    memcpy(&localCreateInfo, pCreateInfo, sizeof(localCreateInfo));

    // Alloc space to copy pointers
    if (localCreateInfo.enabledLayerCount > 0)
        localCreateInfo.ppEnabledLayerNames = (const char* const*) malloc(localCreateInfo.enabledLayerCount * sizeof(char*));
    if (localCreateInfo.enabledExtensionCount > 0)
        localCreateInfo.ppEnabledExtensionNames = (const char* const*) malloc(localCreateInfo.enabledExtensionCount * sizeof(char*));

    for (i = 0; i < pCreateInfo->enabledExtensionCount; i++) {
        char **ppName = (char **) &localCreateInfo.ppEnabledExtensionNames[i];
        *ppName = (char *) pCreateInfo->ppEnabledExtensionNames[i];
    }

    // If app requests vktrace layer, don't record that in the trace
    char **ppName = (char **) &localCreateInfo.ppEnabledLayerNames[0];
    for (i = 0 ; i < pCreateInfo->enabledLayerCount; i++) {
        if (strcmp("VK_LAYER_LUNARG_vktrace", pCreateInfo->ppEnabledLayerNames[i]) == 0) {
            // Decrement the enabled layer count and skip copying the pointer
            localCreateInfo.enabledLayerCount--;
        } else {
            // Copy pointer and increment write pointer for everything else
            *ppName++ = (char *) pCreateInfo->ppEnabledLayerNames[i];
        }
    }

    //localCreateInfo.pNext = strip_create_extensions(pCreateInfo->pNext);
    // The pNext pointer isn't getting marshalled into the trace buffer properly anyway, so
    // set it to NULL so that replay does not trip over it.
    localCreateInfo.pNext = NULL;
    CREATE_TRACE_PACKET(vkCreateInstance, sizeof(VkInstance) + get_struct_chain_size((void*)&localCreateInfo) + sizeof(VkAllocationCallbacks));
    pHeader->vktrace_begin_time = vktraceStartTime;
    pHeader->entrypoint_begin_time = startTime;
    pHeader->entrypoint_end_time = endTime;
    pPacket = interpret_body_as_vkCreateInstance(pHeader);

    add_VkInstanceCreateInfo_to_packet(pHeader, (VkInstanceCreateInfo**)&(pPacket->pCreateInfo), (VkInstanceCreateInfo*)&localCreateInfo);
    vktrace_add_buffer_to_trace_packet(pHeader, (void**)&(pPacket->pAllocator), sizeof(VkAllocationCallbacks), NULL);
    vktrace_add_buffer_to_trace_packet(pHeader, (void**)&(pPacket->pInstance), sizeof(VkInstance), pInstance);
    pPacket->result = result;
    vktrace_finalize_buffer_address(pHeader, (void**)&(pPacket->pAllocator));
    vktrace_finalize_buffer_address(pHeader, (void**)&(pPacket->pInstance));
    if (!g_trimEnabled)
    {
        // trim not enabled, send packet as usual
        FINISH_TRACE_PACKET();
    }
    else
    {
        vktrace_finalize_trace_packet(pHeader);
        trim::ObjectInfo* pInfo = trim::add_Instance_object(*pInstance);
        pInfo->ObjectInfo.Instance.pCreatePacket = trim::copy_packet(pHeader);
        if (pAllocator != NULL)
        {
            pInfo->ObjectInfo.Instance.pAllocator = pAllocator;
            trim::add_Allocator(pAllocator);
        }

        if (g_trimIsInTrim)
        {
            trim::add_recorded_packet(pHeader);
        }
        else
        {
            vktrace_delete_trace_packet(&pHeader);
        }
    }

    if (localCreateInfo.enabledLayerCount > 0)
        free((void *)localCreateInfo.ppEnabledLayerNames);
    if (localCreateInfo.enabledExtensionCount > 0)
        free((void *)localCreateInfo.ppEnabledExtensionNames);

    return result;
}

VKTRACER_EXPORT VKAPI_ATTR void VKAPI_CALL __HOOKED_vkDestroyInstance(
    VkInstance instance,
    const VkAllocationCallbacks* pAllocator)
{
    vktrace_trace_packet_header* pHeader;
    packet_vkDestroyInstance* pPacket = NULL;
    dispatch_key key = get_dispatch_key(instance);
    CREATE_TRACE_PACKET(vkDestroyInstance, sizeof(VkAllocationCallbacks));
    mid(instance)->instTable.DestroyInstance(instance, pAllocator);
    vktrace_set_packet_entrypoint_end_time(pHeader);
    pPacket = interpret_body_as_vkDestroyInstance(pHeader);
    pPacket->instance = instance;
    vktrace_add_buffer_to_trace_packet(pHeader, (void**)&(pPacket->pAllocator), sizeof(VkAllocationCallbacks), NULL);
    vktrace_finalize_buffer_address(pHeader, (void**)&(pPacket->pAllocator));
    if (!g_trimEnabled)
    {
        // trim not enabled, send packet as usual
        FINISH_TRACE_PACKET();
    }
    else
    {
        vktrace_finalize_trace_packet(pHeader);
        trim::remove_Instance_object(instance);
        if (g_trimIsInTrim)
        {
            trim::add_recorded_packet(pHeader);
        }
        else
        {
            vktrace_delete_trace_packet(&pHeader);
        }
    }
    g_instanceDataMap.erase(key);
#if defined(USE_PAGEGUARD_SPEEDUP) && !defined(PAGEGUARD_MEMCPY_USE_PPL_LIB)
	vktrace_pageguard_done_multi_threads_memcpy();
#endif
}


VKTRACER_EXPORT VKAPI_ATTR VkResult VKAPI_CALL __HOOKED_vkCreateRenderPass(
    VkDevice device,
    const VkRenderPassCreateInfo* pCreateInfo,
    const VkAllocationCallbacks* pAllocator,
    VkRenderPass* pRenderPass)
{
    VkResult result;
    vktrace_trace_packet_header* pHeader;
    packet_vkCreateRenderPass* pPacket = NULL;
    // begin custom code (get_struct_chain_size)
    uint32_t attachmentCount = (pCreateInfo != NULL && (pCreateInfo->pAttachments != NULL)) ? pCreateInfo->attachmentCount : 0;
    uint32_t dependencyCount = (pCreateInfo != NULL && (pCreateInfo->pDependencies != NULL)) ? pCreateInfo->dependencyCount : 0;
    uint32_t subpassCount = (pCreateInfo != NULL && (pCreateInfo->pSubpasses != NULL)) ? pCreateInfo->subpassCount : 0;
    CREATE_TRACE_PACKET(vkCreateRenderPass, get_struct_chain_size((void*)pCreateInfo) + sizeof(VkAllocationCallbacks) + sizeof(VkRenderPass));
    // end custom code
    result = mdd(device)->devTable.CreateRenderPass(device, pCreateInfo, pAllocator, pRenderPass);
    vktrace_set_packet_entrypoint_end_time(pHeader);
    pPacket = interpret_body_as_vkCreateRenderPass(pHeader);
    pPacket->device = device;
    vktrace_add_buffer_to_trace_packet(pHeader, (void**)&(pPacket->pCreateInfo), sizeof(VkRenderPassCreateInfo), pCreateInfo);
    vktrace_add_buffer_to_trace_packet(pHeader, (void**)&(pPacket->pCreateInfo->pAttachments), attachmentCount * sizeof(VkAttachmentDescription), pCreateInfo->pAttachments);
    vktrace_add_buffer_to_trace_packet(pHeader, (void**)&(pPacket->pCreateInfo->pDependencies), dependencyCount * sizeof(VkSubpassDependency), pCreateInfo->pDependencies);
    vktrace_add_buffer_to_trace_packet(pHeader, (void**)&(pPacket->pCreateInfo->pSubpasses), subpassCount * sizeof(VkSubpassDescription), pCreateInfo->pSubpasses);
    uint32_t i;
    for (i = 0; i < pPacket->pCreateInfo->subpassCount; i++) {
        VkSubpassDescription *pSubpass = (VkSubpassDescription *)&pPacket->pCreateInfo->pSubpasses[i];
        const VkSubpassDescription *pSp = &pCreateInfo->pSubpasses[i];
        vktrace_add_buffer_to_trace_packet(pHeader, (void**)&(pSubpass->pInputAttachments), pSubpass->inputAttachmentCount * sizeof(VkAttachmentReference), pSp->pInputAttachments);
        vktrace_finalize_buffer_address(pHeader, (void**)&(pSubpass->pInputAttachments));
        vktrace_add_buffer_to_trace_packet(pHeader, (void**)&(pSubpass->pColorAttachments), pSubpass->colorAttachmentCount * sizeof(VkAttachmentReference), pSp->pColorAttachments);
        vktrace_finalize_buffer_address(pHeader, (void**)&(pSubpass->pColorAttachments));
        vktrace_add_buffer_to_trace_packet(pHeader, (void**)&(pSubpass->pResolveAttachments), pSubpass->colorAttachmentCount * sizeof(VkAttachmentReference), pSp->pResolveAttachments);
        vktrace_finalize_buffer_address(pHeader, (void**)&(pSubpass->pResolveAttachments));
        vktrace_add_buffer_to_trace_packet(pHeader, (void**)&(pSubpass->pDepthStencilAttachment), 1 * sizeof(VkAttachmentReference), pSp->pDepthStencilAttachment);
        vktrace_finalize_buffer_address(pHeader, (void**)&(pSubpass->pDepthStencilAttachment));
        vktrace_add_buffer_to_trace_packet(pHeader, (void**)&(pSubpass->pPreserveAttachments), pSubpass->preserveAttachmentCount * sizeof(VkAttachmentReference), pSp->pPreserveAttachments);
        vktrace_finalize_buffer_address(pHeader, (void**)&(pSubpass->pPreserveAttachments));
    }
    vktrace_add_buffer_to_trace_packet(pHeader, (void**)&(pPacket->pAllocator), sizeof(VkAllocationCallbacks), NULL);
    vktrace_add_buffer_to_trace_packet(pHeader, (void**)&(pPacket->pRenderPass), sizeof(VkRenderPass), pRenderPass);
    pPacket->result = result;
    vktrace_finalize_buffer_address(pHeader, (void**)&(pPacket->pCreateInfo->pAttachments));
    vktrace_finalize_buffer_address(pHeader, (void**)&(pPacket->pCreateInfo->pDependencies));
    vktrace_finalize_buffer_address(pHeader, (void**)&(pPacket->pCreateInfo->pSubpasses));
    vktrace_finalize_buffer_address(pHeader, (void**)&(pPacket->pCreateInfo));
    vktrace_finalize_buffer_address(pHeader, (void**)&(pPacket->pAllocator));
    vktrace_finalize_buffer_address(pHeader, (void**)&(pPacket->pRenderPass));
    if (!g_trimEnabled)
    {
        // trim not enabled, send packet as usual
        FINISH_TRACE_PACKET();
    }
    else
    {
        vktrace_finalize_trace_packet(pHeader);
        trim::ObjectInfo* pInfo = trim::add_RenderPass_object(*pRenderPass);
        trim::add_RenderPassCreateInfo(*pRenderPass, pCreateInfo);
        if (pInfo != NULL)
        {
            pInfo->belongsToDevice = device;
            pInfo->ObjectInfo.RenderPass.pCreatePacket = trim::copy_packet(pHeader);
            
            if (pCreateInfo->attachmentCount > 0)
            {
                pInfo->ObjectInfo.RenderPass.attachmentCount = pCreateInfo->attachmentCount;
                pInfo->ObjectInfo.RenderPass.pAttachments = new trim::ImageTransition[pCreateInfo->attachmentCount];
                for (uint32_t i = 0; i < pCreateInfo->attachmentCount; i++)
                {
                    pInfo->ObjectInfo.RenderPass.pAttachments[i].initialLayout = pCreateInfo->pAttachments[i].initialLayout;
                    pInfo->ObjectInfo.RenderPass.pAttachments[i].finalLayout = pCreateInfo->pAttachments[i].finalLayout;

                    // We don't know which object it is at this time, but we'll find out in VkBindDescriptorSets().
                    pInfo->ObjectInfo.RenderPass.pAttachments[i].image = VK_NULL_HANDLE;
                }
            }
            if (pAllocator != NULL) {
                pInfo->ObjectInfo.RenderPass.pAllocator = pAllocator;
            }
        }

        if (pAllocator != NULL)
        {
            trim::add_Allocator(pAllocator);
        }
        if (g_trimIsInTrim)
        {
            trim::add_recorded_packet(pHeader);
        }
        else
        {
            vktrace_delete_trace_packet(&pHeader);
        }
    }
    return result;
}

VKTRACER_EXPORT VKAPI_ATTR VkResult VKAPI_CALL __HOOKED_vkEnumerateDeviceExtensionProperties(
    VkPhysicalDevice physicalDevice,
    const char* pLayerName,
    uint32_t* pPropertyCount,
    VkExtensionProperties* pProperties)
{
    VkResult result;
    vktrace_trace_packet_header* pHeader;
    packet_vkEnumerateDeviceExtensionProperties* pPacket = NULL;
    uint64_t startTime;
    uint64_t endTime;
    uint64_t vktraceStartTime = vktrace_get_time();
    startTime = vktrace_get_time();
    // Only call down chain if querying ICD rather than layer device extensions
    if (pLayerName == NULL)
        result = mid(physicalDevice)->instTable.EnumerateDeviceExtensionProperties(physicalDevice, NULL, pPropertyCount, pProperties);
    else
    {
        *pPropertyCount = 0;
        return VK_SUCCESS;
    }
    endTime = vktrace_get_time();
    CREATE_TRACE_PACKET(vkEnumerateDeviceExtensionProperties, ((pLayerName != NULL) ? ROUNDUP_TO_4(strlen(pLayerName) + 1) : 0) + sizeof(uint32_t) + (*pPropertyCount * sizeof(VkExtensionProperties)));
    pHeader->vktrace_begin_time = vktraceStartTime;
    pHeader->entrypoint_begin_time = startTime;
    pHeader->entrypoint_end_time = endTime;
    pPacket = interpret_body_as_vkEnumerateDeviceExtensionProperties(pHeader);
    pPacket->physicalDevice = physicalDevice;
    vktrace_add_buffer_to_trace_packet(pHeader, (void**)&(pPacket->pLayerName), ((pLayerName != NULL) ? ROUNDUP_TO_4(strlen(pLayerName) + 1) : 0), pLayerName);
    vktrace_add_buffer_to_trace_packet(pHeader, (void**)&(pPacket->pPropertyCount), sizeof(uint32_t), pPropertyCount);
    vktrace_add_buffer_to_trace_packet(pHeader, (void**)&(pPacket->pProperties), *pPropertyCount * sizeof(VkExtensionProperties), pProperties);
    pPacket->result = result;
    vktrace_finalize_buffer_address(pHeader, (void**)&(pPacket->pLayerName));
    vktrace_finalize_buffer_address(pHeader, (void**)&(pPacket->pPropertyCount));
    vktrace_finalize_buffer_address(pHeader, (void**)&(pPacket->pProperties));
    if (!g_trimEnabled)
    {
        // trim not enabled, send packet as usual
        FINISH_TRACE_PACKET();
    }
    else
    {
        vktrace_finalize_trace_packet(pHeader);
        if (g_trimIsInTrim)
        {
            trim::add_recorded_packet(pHeader);
        }
        else
        {
            vktrace_delete_trace_packet(&pHeader);
        }
    }
    return result;
}

VKTRACER_EXPORT VKAPI_ATTR VkResult VKAPI_CALL __HOOKED_vkEnumerateDeviceLayerProperties(
    VkPhysicalDevice physicalDevice,
    uint32_t* pPropertyCount,
    VkLayerProperties* pProperties)
{
    VkResult result;
    vktrace_trace_packet_header* pHeader;
    packet_vkEnumerateDeviceLayerProperties* pPacket = NULL;
    uint64_t startTime;
    uint64_t endTime;
    uint64_t vktraceStartTime = vktrace_get_time();
    startTime = vktrace_get_time();
    result = mid(physicalDevice)->instTable.EnumerateDeviceLayerProperties(physicalDevice, pPropertyCount, pProperties);
    endTime = vktrace_get_time();
    CREATE_TRACE_PACKET(vkEnumerateDeviceLayerProperties, sizeof(uint32_t) + (*pPropertyCount * sizeof(VkLayerProperties)));
    pHeader->vktrace_begin_time = vktraceStartTime;
    pHeader->entrypoint_begin_time = startTime;
    pHeader->entrypoint_end_time = endTime;
    pPacket = interpret_body_as_vkEnumerateDeviceLayerProperties(pHeader);
    pPacket->physicalDevice = physicalDevice;
    vktrace_add_buffer_to_trace_packet(pHeader, (void**)&(pPacket->pPropertyCount), sizeof(uint32_t), pPropertyCount);
    vktrace_add_buffer_to_trace_packet(pHeader, (void**)&(pPacket->pProperties), *pPropertyCount * sizeof(VkLayerProperties), pProperties);
    pPacket->result = result;
    vktrace_finalize_buffer_address(pHeader, (void**)&(pPacket->pPropertyCount));
    vktrace_finalize_buffer_address(pHeader, (void**)&(pPacket->pProperties));
    if (!g_trimEnabled)
    {
        // trim not enabled, send packet as usual
        FINISH_TRACE_PACKET();
    }
    else
    {
        vktrace_finalize_trace_packet(pHeader);
        if (g_trimIsInTrim)
        {
            trim::add_recorded_packet(pHeader);
        }
        else
        {
            vktrace_delete_trace_packet(&pHeader);
        }
    }
    return result;
}
// TODO : This should be pretty easy to fit into codegen. Don't need to make the call prior to creating packet
//  Just need to account for "count" number of queue properties
VKTRACER_EXPORT VKAPI_ATTR void VKAPI_CALL __HOOKED_vkGetPhysicalDeviceQueueFamilyProperties(
    VkPhysicalDevice physicalDevice,
    uint32_t* pQueueFamilyPropertyCount,
    VkQueueFamilyProperties* pQueueFamilyProperties)
{
    vktrace_trace_packet_header* pHeader;
    packet_vkGetPhysicalDeviceQueueFamilyProperties* pPacket = NULL;
    uint64_t startTime;
    uint64_t endTime;
    uint64_t vktraceStartTime = vktrace_get_time();
    startTime = vktrace_get_time();
    mid(physicalDevice)->instTable.GetPhysicalDeviceQueueFamilyProperties(physicalDevice, pQueueFamilyPropertyCount, pQueueFamilyProperties);
    endTime = vktrace_get_time();
    CREATE_TRACE_PACKET(vkGetPhysicalDeviceQueueFamilyProperties, sizeof(uint32_t) + *pQueueFamilyPropertyCount * sizeof(VkQueueFamilyProperties));
    pHeader->vktrace_begin_time = vktraceStartTime;
    pHeader->entrypoint_begin_time = startTime;
    pHeader->entrypoint_end_time = endTime;
    pPacket = interpret_body_as_vkGetPhysicalDeviceQueueFamilyProperties(pHeader);
    pPacket->physicalDevice = physicalDevice;
    vktrace_add_buffer_to_trace_packet(pHeader, (void**)&(pPacket->pQueueFamilyPropertyCount), sizeof(uint32_t), pQueueFamilyPropertyCount);
    vktrace_add_buffer_to_trace_packet(pHeader, (void**)&(pPacket->pQueueFamilyProperties), *pQueueFamilyPropertyCount * sizeof(VkQueueFamilyProperties), pQueueFamilyProperties);
    vktrace_finalize_buffer_address(pHeader, (void**)&(pPacket->pQueueFamilyPropertyCount));
    vktrace_finalize_buffer_address(pHeader, (void**)&(pPacket->pQueueFamilyProperties));
    if (!g_trimEnabled)
    {
        // trim not enabled, send packet as usual
        FINISH_TRACE_PACKET();
    }
    else
    {
        vktrace_finalize_trace_packet(pHeader);

        trim::ObjectInfo* pInfo = trim::get_PhysicalDevice_objectInfo(physicalDevice);
        if (pInfo != NULL)
        {
            if (pQueueFamilyProperties == nullptr)
            {
                pInfo->ObjectInfo.PhysicalDevice.pGetPhysicalDeviceQueueFamilyPropertiesCountPacket = trim::copy_packet(pHeader);
            }
            else
            {
                pInfo->ObjectInfo.PhysicalDevice.pGetPhysicalDeviceQueueFamilyPropertiesPacket = trim::copy_packet(pHeader);
            }
        }

        if (g_trimIsInTrim)
        {
            trim::add_recorded_packet(pHeader);
        }
        else
        {
            vktrace_delete_trace_packet(&pHeader);
        }
    }
}

VKTRACER_EXPORT VKAPI_ATTR VkResult VKAPI_CALL __HOOKED_vkEnumeratePhysicalDevices(
    VkInstance instance,
    uint32_t* pPhysicalDeviceCount,
    VkPhysicalDevice* pPhysicalDevices)
{
    VkResult result;
    vktrace_trace_packet_header* pHeader;
    packet_vkEnumeratePhysicalDevices* pPacket = NULL;
    uint64_t startTime;
    uint64_t endTime;
    uint64_t vktraceStartTime = vktrace_get_time();
    //TODO make sure can handle being called twice with pPD == 0
    SEND_ENTRYPOINT_ID(vkEnumeratePhysicalDevices);
    startTime = vktrace_get_time();
    result = mid(instance)->instTable.EnumeratePhysicalDevices(instance, pPhysicalDeviceCount, pPhysicalDevices);
    endTime = vktrace_get_time();
    CREATE_TRACE_PACKET(vkEnumeratePhysicalDevices, sizeof(uint32_t) + ((pPhysicalDevices && pPhysicalDeviceCount) ? *pPhysicalDeviceCount * sizeof(VkPhysicalDevice) : 0));
    pHeader->vktrace_begin_time = vktraceStartTime;
    pHeader->entrypoint_begin_time = startTime;
    pHeader->entrypoint_end_time = endTime;
    pPacket = interpret_body_as_vkEnumeratePhysicalDevices(pHeader);
    pPacket->instance = instance;
    vktrace_add_buffer_to_trace_packet(pHeader, (void**)&(pPacket->pPhysicalDeviceCount), sizeof(uint32_t), pPhysicalDeviceCount);
    vktrace_add_buffer_to_trace_packet(pHeader, (void**)&(pPacket->pPhysicalDevices), *pPhysicalDeviceCount*sizeof(VkPhysicalDevice), pPhysicalDevices);
    pPacket->result = result;
    vktrace_finalize_buffer_address(pHeader, (void**)&(pPacket->pPhysicalDeviceCount));
    vktrace_finalize_buffer_address(pHeader, (void**)&(pPacket->pPhysicalDevices));
    if (!g_trimEnabled)
    {
        // trim not enabled, send packet as usual
        FINISH_TRACE_PACKET();
    }
    else
    {
        vktrace_finalize_trace_packet(pHeader);
        if (result == VK_SUCCESS )
        {
            trim::ObjectInfo* pInfo = trim::get_Instance_objectInfo(instance);
            if (pInfo != NULL && pPhysicalDeviceCount != NULL && pPhysicalDevices == NULL) 
            { 
                pInfo->ObjectInfo.Instance.pEnumeratePhysicalDevicesCountPacket = trim::copy_packet(pHeader); 
            }

            if (pPhysicalDevices != NULL && pPhysicalDeviceCount != NULL)
            {
                if (pInfo != NULL)
                {
                    pInfo->ObjectInfo.Instance.pEnumeratePhysicalDevicesPacket = trim::copy_packet(pHeader);
                }

                for (uint32_t iter = 0; iter < *pPhysicalDeviceCount; iter++)
                {
                    trim::ObjectInfo* pPDInfo = trim::add_PhysicalDevice_object(pPhysicalDevices[iter]);
                    pPDInfo->belongsToInstance = instance;
                    // Get the memory properties of the device
                    mid(instance)->instTable.GetPhysicalDeviceMemoryProperties(pPhysicalDevices[iter], &pPDInfo->ObjectInfo.PhysicalDevice.physicalDeviceMemoryProperties);
                }
            }
        }
        if (g_trimIsInTrim)
        {
            trim::add_recorded_packet(pHeader);
        }
        else
        {
            vktrace_delete_trace_packet(&pHeader);
        }
    }
    return result;
}

VKTRACER_EXPORT VKAPI_ATTR VkResult VKAPI_CALL __HOOKED_vkGetQueryPoolResults(
    VkDevice device,
    VkQueryPool queryPool,
    uint32_t firstQuery,
    uint32_t queryCount,
    size_t dataSize,
    void* pData,
    VkDeviceSize stride,
    VkQueryResultFlags flags)
{
    VkResult result;
    vktrace_trace_packet_header* pHeader;
    packet_vkGetQueryPoolResults* pPacket = NULL;
    uint64_t startTime;
    uint64_t endTime;
    uint64_t vktraceStartTime = vktrace_get_time();
    startTime = vktrace_get_time();
    result = mdd(device)->devTable.GetQueryPoolResults(device, queryPool, firstQuery, queryCount, dataSize, pData, stride, flags);
    endTime = vktrace_get_time();
    CREATE_TRACE_PACKET(vkGetQueryPoolResults, dataSize);
    pHeader->vktrace_begin_time = vktraceStartTime;
    pHeader->entrypoint_begin_time = startTime;
    pHeader->entrypoint_end_time = endTime;
    pPacket = interpret_body_as_vkGetQueryPoolResults(pHeader);
    pPacket->device = device;
    pPacket->queryPool = queryPool;
    pPacket->firstQuery = firstQuery;
    pPacket->queryCount = queryCount;
    pPacket->dataSize = dataSize;
    pPacket->stride = stride;
    pPacket->flags = flags;
    vktrace_add_buffer_to_trace_packet(pHeader, (void**)&(pPacket->pData), dataSize, pData);
    pPacket->result = result;
    vktrace_finalize_buffer_address(pHeader, (void**)&(pPacket->pData));
    if (!g_trimEnabled)
    {
        FINISH_TRACE_PACKET();
    }
    else
    {
        vktrace_finalize_trace_packet(pHeader);
        if (g_trimIsInTrim)
        {
            trim::add_recorded_packet(pHeader);
        }
        else
        {
            vktrace_delete_trace_packet(&pHeader);
        }
    }

    return result;
}

VKTRACER_EXPORT VKAPI_ATTR VkResult VKAPI_CALL __HOOKED_vkAllocateDescriptorSets(
    VkDevice device,
    const VkDescriptorSetAllocateInfo* pAllocateInfo,
    VkDescriptorSet* pDescriptorSets)
{
    VkResult result;
    vktrace_trace_packet_header* pHeader;
    packet_vkAllocateDescriptorSets* pPacket = NULL;
    uint64_t startTime;
    uint64_t endTime;
    uint64_t vktraceStartTime = vktrace_get_time();
    SEND_ENTRYPOINT_ID(vkAllocateDescriptorSets);
    startTime = vktrace_get_time();
    result = mdd(device)->devTable.AllocateDescriptorSets(device, pAllocateInfo, pDescriptorSets);
    endTime = vktrace_get_time();
    CREATE_TRACE_PACKET(vkAllocateDescriptorSets, vk_size_vkdescriptorsetallocateinfo(pAllocateInfo) + (pAllocateInfo->descriptorSetCount * sizeof(VkDescriptorSet)));
    pHeader->vktrace_begin_time = vktraceStartTime;
    pHeader->entrypoint_begin_time = startTime;
    pHeader->entrypoint_end_time = endTime;
    pPacket = interpret_body_as_vkAllocateDescriptorSets(pHeader);
    pPacket->device = device;
    vktrace_add_buffer_to_trace_packet(pHeader, (void**)&(pPacket->pAllocateInfo), sizeof(VkDescriptorSetAllocateInfo), pAllocateInfo);
    vktrace_add_buffer_to_trace_packet(pHeader, (void**)&(pPacket->pAllocateInfo->pSetLayouts), pPacket->pAllocateInfo->descriptorSetCount * sizeof(VkDescriptorSetLayout), pAllocateInfo->pSetLayouts);
    vktrace_add_buffer_to_trace_packet(pHeader, (void**)&(pPacket->pDescriptorSets), pPacket->pAllocateInfo->descriptorSetCount * sizeof(VkDescriptorSet), pDescriptorSets);
    pPacket->result = result;
    vktrace_finalize_buffer_address(pHeader, (void**)&(pPacket->pAllocateInfo->pSetLayouts));
    vktrace_finalize_buffer_address(pHeader, (void**)&(pPacket->pDescriptorSets));
    vktrace_finalize_buffer_address(pHeader, (void**)&(pPacket->pAllocateInfo));
    if (!g_trimEnabled)
    {
        FINISH_TRACE_PACKET();
    }
    else
    {
        vktrace_finalize_trace_packet(pHeader);
        trim::ObjectInfo* pPoolInfo = trim::get_DescriptorPool_objectInfo(pAllocateInfo->descriptorPool);
        if (pPoolInfo != NULL) {
            pPoolInfo->ObjectInfo.DescriptorPool.numSets += pAllocateInfo->descriptorSetCount;
        }

        for (uint32_t i = 0; i < pAllocateInfo->descriptorSetCount; i++)
        {
            trim::ObjectInfo* pSetInfo = trim::add_DescriptorSet_object(pDescriptorSets[i]);
            pSetInfo->belongsToDevice = device;
            pSetInfo->ObjectInfo.DescriptorSet.descriptorPool = pAllocateInfo->descriptorPool;
            pSetInfo->ObjectInfo.DescriptorSet.layout = pAllocateInfo->pSetLayouts[i];

            // need to allocate for a potential write & copy to update the descriptor; one for each binding based on the layout
            trim::ObjectInfo* pLayoutInfo = trim::get_DescriptorSetLayout_objectInfo(pAllocateInfo->pSetLayouts[i]);
            if (pLayoutInfo != NULL)
            {
                uint32_t numImages = pLayoutInfo->ObjectInfo.DescriptorSetLayout.numImages;
                uint32_t numBuffers = pLayoutInfo->ObjectInfo.DescriptorSetLayout.numBuffers;
                uint32_t numTexelBufferViews = pLayoutInfo->ObjectInfo.DescriptorSetLayout.numTexelBufferViews;
                uint32_t numBindings = numImages + numBuffers + numTexelBufferViews;

                pSetInfo->ObjectInfo.DescriptorSet.numBindings = numBindings;
                pSetInfo->ObjectInfo.DescriptorSet.writeDescriptorCount = 0;
                pSetInfo->ObjectInfo.DescriptorSet.copyDescriptorCount = 0;
                pSetInfo->ObjectInfo.DescriptorSet.pWriteDescriptorSets = new VkWriteDescriptorSet[numBindings];
                pSetInfo->ObjectInfo.DescriptorSet.pCopyDescriptorSets = new VkCopyDescriptorSet[numBindings];

                // setup these WriteDescriptorSets to be specific to each binding of the associated layout
                for (uint32_t b = 0; b < pLayoutInfo->ObjectInfo.DescriptorSetLayout.bindingCount; b++)
                {
                    pSetInfo->ObjectInfo.DescriptorSet.pWriteDescriptorSets[b].pNext = NULL;
                    pSetInfo->ObjectInfo.DescriptorSet.pWriteDescriptorSets[b].sType = VK_STRUCTURE_TYPE_WRITE_DESCRIPTOR_SET;
                    pSetInfo->ObjectInfo.DescriptorSet.pWriteDescriptorSets[b].dstArrayElement = 0; // defaulting to 0, no way to know for sure at this time
                    pSetInfo->ObjectInfo.DescriptorSet.pWriteDescriptorSets[b].dstSet = pDescriptorSets[i];
                    pSetInfo->ObjectInfo.DescriptorSet.pWriteDescriptorSets[b].dstBinding = pLayoutInfo->ObjectInfo.DescriptorSetLayout.pBindings[b].binding;
                    pSetInfo->ObjectInfo.DescriptorSet.pWriteDescriptorSets[b].descriptorCount = pLayoutInfo->ObjectInfo.DescriptorSetLayout.pBindings[b].descriptorCount;
                    pSetInfo->ObjectInfo.DescriptorSet.pWriteDescriptorSets[b].descriptorType = pLayoutInfo->ObjectInfo.DescriptorSetLayout.pBindings[b].descriptorType;

                    switch (pSetInfo->ObjectInfo.DescriptorSet.pWriteDescriptorSets[b].descriptorType)
                    {
                    case VK_DESCRIPTOR_TYPE_SAMPLER:
                    case VK_DESCRIPTOR_TYPE_COMBINED_IMAGE_SAMPLER:
                    case VK_DESCRIPTOR_TYPE_SAMPLED_IMAGE:
                    case VK_DESCRIPTOR_TYPE_STORAGE_IMAGE:
                    case VK_DESCRIPTOR_TYPE_INPUT_ATTACHMENT:
                    {
                        pSetInfo->ObjectInfo.DescriptorSet.pWriteDescriptorSets[b].pImageInfo = new VkDescriptorImageInfo[pSetInfo->ObjectInfo.DescriptorSet.pWriteDescriptorSets[b].descriptorCount];
                        pSetInfo->ObjectInfo.DescriptorSet.pWriteDescriptorSets[b].pBufferInfo = NULL;
                        pSetInfo->ObjectInfo.DescriptorSet.pWriteDescriptorSets[b].pTexelBufferView = NULL;
                    }
                    break;
                    case VK_DESCRIPTOR_TYPE_UNIFORM_BUFFER:
                    case VK_DESCRIPTOR_TYPE_STORAGE_BUFFER:
                    case VK_DESCRIPTOR_TYPE_UNIFORM_BUFFER_DYNAMIC:
                    case VK_DESCRIPTOR_TYPE_STORAGE_BUFFER_DYNAMIC:
                    {
                        pSetInfo->ObjectInfo.DescriptorSet.pWriteDescriptorSets[b].pImageInfo = NULL;
                        pSetInfo->ObjectInfo.DescriptorSet.pWriteDescriptorSets[b].pBufferInfo = new VkDescriptorBufferInfo[pSetInfo->ObjectInfo.DescriptorSet.pWriteDescriptorSets[b].descriptorCount];
                        pSetInfo->ObjectInfo.DescriptorSet.pWriteDescriptorSets[b].pTexelBufferView = NULL;
                    }
                    break;
                    case VK_DESCRIPTOR_TYPE_UNIFORM_TEXEL_BUFFER:
                    case VK_DESCRIPTOR_TYPE_STORAGE_TEXEL_BUFFER:
                    {
                        pSetInfo->ObjectInfo.DescriptorSet.pWriteDescriptorSets[b].pImageInfo = NULL;
                        pSetInfo->ObjectInfo.DescriptorSet.pWriteDescriptorSets[b].pBufferInfo = NULL;
                        pSetInfo->ObjectInfo.DescriptorSet.pWriteDescriptorSets[b].pTexelBufferView = new VkBufferView[pSetInfo->ObjectInfo.DescriptorSet.pWriteDescriptorSets[b].descriptorCount];
                    }
                    break;
                    default:
                        break;
                    }
                }

                // setup the CopyDescriptorSets similar to above
                for (uint32_t b = 0; b < pLayoutInfo->ObjectInfo.DescriptorSetLayout.bindingCount; b++)
                {
                    pSetInfo->ObjectInfo.DescriptorSet.pCopyDescriptorSets[b].pNext = NULL;
                    pSetInfo->ObjectInfo.DescriptorSet.pCopyDescriptorSets[b].sType = VK_STRUCTURE_TYPE_COPY_DESCRIPTOR_SET;
                    pSetInfo->ObjectInfo.DescriptorSet.pCopyDescriptorSets[b].descriptorCount = pLayoutInfo->ObjectInfo.DescriptorSetLayout.pBindings[b].descriptorCount;
                    pSetInfo->ObjectInfo.DescriptorSet.pCopyDescriptorSets[b].dstArrayElement = 0; // defaulting to 0, no way to know for sure at this time
                    pSetInfo->ObjectInfo.DescriptorSet.pCopyDescriptorSets[b].dstSet = pDescriptorSets[i];
                    pSetInfo->ObjectInfo.DescriptorSet.pCopyDescriptorSets[b].dstBinding = pLayoutInfo->ObjectInfo.DescriptorSetLayout.pBindings[b].binding;
                    pSetInfo->ObjectInfo.DescriptorSet.pCopyDescriptorSets[b].srcArrayElement = 0; // defaulting to 0, no way to know for sure at this time
                    pSetInfo->ObjectInfo.DescriptorSet.pCopyDescriptorSets[b].srcSet = 0;          // defaulting to 0, no way to know for sure at this time
                    pSetInfo->ObjectInfo.DescriptorSet.pCopyDescriptorSets[b].srcBinding = 0;      // defaulting to 0, no way to know for sure at this time
                }
            }
        }
        if (g_trimIsInTrim)
        {
            trim::add_recorded_packet(pHeader);
        }
        else
        {
            vktrace_delete_trace_packet(&pHeader);
        }
    }
    return result;
}

// Manually written because it needs to use get_struct_chain_size and allocate some extra pointers (why?)
// Also since it needs to app the array of pointers and sub-buffers (see comments in function)
VKTRACER_EXPORT VKAPI_ATTR void VKAPI_CALL __HOOKED_vkUpdateDescriptorSets(
    VkDevice device,
    uint32_t descriptorWriteCount,
    const VkWriteDescriptorSet* pDescriptorWrites,
    uint32_t descriptorCopyCount,
    const VkCopyDescriptorSet* pDescriptorCopies )
{
    vktrace_trace_packet_header* pHeader;
    packet_vkUpdateDescriptorSets* pPacket = NULL;
    // begin custom code
    size_t arrayByteCount = 0;
    size_t i;

    for (i = 0; i < descriptorWriteCount; i++)
    {
        arrayByteCount += get_struct_chain_size(&pDescriptorWrites[i]);
    }

    for (i = 0; i < descriptorCopyCount; i++)
    {
        arrayByteCount += get_struct_chain_size(&pDescriptorCopies[i]);
    }

    CREATE_TRACE_PACKET(vkUpdateDescriptorSets, arrayByteCount);
    // end custom code

    mdd(device)->devTable.UpdateDescriptorSets(device, descriptorWriteCount, pDescriptorWrites, descriptorCopyCount, pDescriptorCopies);
    vktrace_set_packet_entrypoint_end_time(pHeader);
    pPacket = interpret_body_as_vkUpdateDescriptorSets(pHeader);
    pPacket->device = device;
    pPacket->descriptorWriteCount = descriptorWriteCount;
    // begin custom code
    vktrace_add_buffer_to_trace_packet(pHeader, (void**)&(pPacket->pDescriptorWrites), descriptorWriteCount * sizeof(VkWriteDescriptorSet), pDescriptorWrites);
    for (i = 0; i < descriptorWriteCount; i++)
    {
        switch (pPacket->pDescriptorWrites[i].descriptorType) {
        case VK_DESCRIPTOR_TYPE_SAMPLER:
        case VK_DESCRIPTOR_TYPE_COMBINED_IMAGE_SAMPLER:
        case VK_DESCRIPTOR_TYPE_SAMPLED_IMAGE:
        case VK_DESCRIPTOR_TYPE_STORAGE_IMAGE:
        case VK_DESCRIPTOR_TYPE_INPUT_ATTACHMENT:
        {
            vktrace_add_buffer_to_trace_packet(pHeader, (void**)&(pPacket->pDescriptorWrites[i].pImageInfo),
                pDescriptorWrites[i].descriptorCount * sizeof(VkDescriptorImageInfo),
                pDescriptorWrites[i].pImageInfo);
            vktrace_finalize_buffer_address(pHeader, (void**)&(pPacket->pDescriptorWrites[i].pImageInfo));
        }
        break;
        case VK_DESCRIPTOR_TYPE_UNIFORM_TEXEL_BUFFER:
        case VK_DESCRIPTOR_TYPE_STORAGE_TEXEL_BUFFER:
        {
            vktrace_add_buffer_to_trace_packet(pHeader, (void**)&(pPacket->pDescriptorWrites[i].pTexelBufferView),
                pDescriptorWrites[i].descriptorCount * sizeof(VkBufferView),
                pDescriptorWrites[i].pTexelBufferView);
            vktrace_finalize_buffer_address(pHeader, (void**)&(pPacket->pDescriptorWrites[i].pTexelBufferView));
        }
        break;
        case VK_DESCRIPTOR_TYPE_UNIFORM_BUFFER:
        case VK_DESCRIPTOR_TYPE_STORAGE_BUFFER:
        case VK_DESCRIPTOR_TYPE_UNIFORM_BUFFER_DYNAMIC:
        case VK_DESCRIPTOR_TYPE_STORAGE_BUFFER_DYNAMIC:
        {
            vktrace_add_buffer_to_trace_packet(pHeader, (void**)&(pPacket->pDescriptorWrites[i].pBufferInfo),
                pDescriptorWrites[i].descriptorCount * sizeof(VkDescriptorBufferInfo),
                pDescriptorWrites[i].pBufferInfo);
            vktrace_finalize_buffer_address(pHeader, (void**)&(pPacket->pDescriptorWrites[i].pBufferInfo));
        }
        break;
        default:
            break;
        }
    }
    vktrace_finalize_buffer_address(pHeader, (void**)&(pPacket->pDescriptorWrites));

    pPacket->descriptorCopyCount = descriptorCopyCount;
    vktrace_add_buffer_to_trace_packet(pHeader, (void**)&(pPacket->pDescriptorCopies), descriptorCopyCount * sizeof(VkCopyDescriptorSet), pDescriptorCopies);
    vktrace_finalize_buffer_address(pHeader, (void**)&(pPacket->pDescriptorCopies));
    // end custom code

    if (!g_trimEnabled)
    {
        // trim not enabled, send packet as usual
        FINISH_TRACE_PACKET();
    }
    else
    {
        vktrace_finalize_trace_packet(pHeader);
        for (uint32_t i = 0; i < descriptorWriteCount; i++)
        {
            trim::ObjectInfo* pInfo = trim::get_DescriptorSet_objectInfo(pDescriptorWrites[i].dstSet);
            if (pInfo != NULL)
            {
                // find existing writeDescriptorSet info to update.
                VkWriteDescriptorSet* pWriteDescriptorSet = NULL;
                for (uint32_t w = 0; w < pInfo->ObjectInfo.DescriptorSet.numBindings; w++)
                {
                    if (pInfo->ObjectInfo.DescriptorSet.pWriteDescriptorSets[w].dstBinding == pDescriptorWrites[i].dstBinding &&
                        pInfo->ObjectInfo.DescriptorSet.pWriteDescriptorSets[w].descriptorType == pDescriptorWrites[i].descriptorType)
                    {
                        pWriteDescriptorSet = &pInfo->ObjectInfo.DescriptorSet.pWriteDescriptorSets[w];
                        pInfo->ObjectInfo.DescriptorSet.writeDescriptorCount++;

                        pWriteDescriptorSet->dstArrayElement = pDescriptorWrites[i].dstArrayElement;
                        if (pDescriptorWrites[i].pImageInfo != nullptr)
                        {
                            memcpy(const_cast<VkDescriptorImageInfo*>(pWriteDescriptorSet->pImageInfo), pDescriptorWrites[i].pImageInfo, sizeof(VkDescriptorImageInfo) * pWriteDescriptorSet->descriptorCount);
                            pWriteDescriptorSet->pBufferInfo = nullptr;
                            pWriteDescriptorSet->pTexelBufferView = nullptr;
                        }
                        if (pDescriptorWrites[i].pBufferInfo != nullptr)
                        {
                            memcpy(const_cast<VkDescriptorBufferInfo*>(pWriteDescriptorSet->pBufferInfo), pDescriptorWrites[i].pBufferInfo, sizeof(VkDescriptorBufferInfo) * pWriteDescriptorSet->descriptorCount);
                            pWriteDescriptorSet->pImageInfo = nullptr;
                            pWriteDescriptorSet->pTexelBufferView = nullptr;
                        }
                        if (pDescriptorWrites[i].pTexelBufferView != nullptr)
                        {
                            memcpy(const_cast<VkBufferView*>(pWriteDescriptorSet->pTexelBufferView), pDescriptorWrites[i].pTexelBufferView, sizeof(VkBufferView) * pWriteDescriptorSet->descriptorCount);
                            pWriteDescriptorSet->pImageInfo = nullptr;
                            pWriteDescriptorSet->pBufferInfo = nullptr;
                        }
                        break;
                    }
                }
            }
        }

        for (uint32_t i = 0; i < descriptorCopyCount; i++)
        {
            trim::ObjectInfo* pInfo = trim::get_DescriptorSet_objectInfo(pDescriptorCopies[i].dstSet);
            if (pInfo != NULL)
            {
                // find existing CopyDescriptorSet info to update, or allocate space for a new one.
                VkCopyDescriptorSet* pCopyDescriptorSet = NULL;
                for (uint32_t c = 0; c < pInfo->ObjectInfo.DescriptorSet.numBindings; c++)
                {
                    if (pInfo->ObjectInfo.DescriptorSet.pCopyDescriptorSets[c].dstSet == pDescriptorCopies[i].dstSet &&
                        pInfo->ObjectInfo.DescriptorSet.pCopyDescriptorSets[c].dstBinding == pDescriptorCopies[i].dstBinding)
                    {
                        pCopyDescriptorSet = &pInfo->ObjectInfo.DescriptorSet.pCopyDescriptorSets[c];
                        pInfo->ObjectInfo.DescriptorSet.copyDescriptorCount++;

                        pCopyDescriptorSet->dstArrayElement = pDescriptorCopies[i].dstArrayElement;
                        pCopyDescriptorSet->srcArrayElement = pDescriptorCopies[i].srcArrayElement;
                        pCopyDescriptorSet->srcBinding = pDescriptorCopies[i].srcBinding;
                        pCopyDescriptorSet->srcSet = pDescriptorCopies[i].srcSet;
                        break;
                    }
                }
                assert(pCopyDescriptorSet != NULL);
            }
        }

        if (g_trimIsInTrim)
        {
            trim::add_recorded_packet(pHeader);
        }
        else
        {
            vktrace_delete_trace_packet(&pHeader);
        }
    }
}

VKTRACER_EXPORT VKAPI_ATTR VkResult VKAPI_CALL __HOOKED_vkQueueSubmit(
    VkQueue queue,
    uint32_t submitCount,
    const VkSubmitInfo* pSubmits,
    VkFence fence)
{
#ifdef USE_PAGEGUARD_SPEEDUP
    pageguardEnter();
#if defined (PLATFORM_LINUX)
    getMappedDirtyPagesLinux();
#endif
    flushAllChangedMappedMemory(&vkFlushMappedMemoryRangesWithoutAPICall);
    resetAllReadFlagAndPageGuard();
    pageguardExit();
#endif
    VkResult result;
    vktrace_trace_packet_header* pHeader;
    packet_vkQueueSubmit* pPacket = NULL;
    size_t arrayByteCount = 0;
    uint32_t i = 0;
    for (i = 0; i < submitCount; ++i) {
        arrayByteCount += vk_size_vksubmitinfo(&pSubmits[i]);
    }
    CREATE_TRACE_PACKET(vkQueueSubmit, arrayByteCount);
    result = mdd(queue)->devTable.QueueSubmit(queue, submitCount, pSubmits, fence);
    vktrace_set_packet_entrypoint_end_time(pHeader);
    pPacket = interpret_body_as_vkQueueSubmit(pHeader);
    pPacket->queue = queue;
    pPacket->submitCount = submitCount;
    pPacket->fence = fence;
    pPacket->result = result;
    vktrace_add_buffer_to_trace_packet(pHeader, (void**)&(pPacket->pSubmits), submitCount*sizeof(VkSubmitInfo), pSubmits);
    for (i = 0; i < submitCount; ++i) {
        vktrace_add_buffer_to_trace_packet(pHeader, (void**)&(pPacket->pSubmits[i].pCommandBuffers), pPacket->pSubmits[i].commandBufferCount * sizeof(VkCommandBuffer), pSubmits[i].pCommandBuffers);
        vktrace_finalize_buffer_address(pHeader, (void**)&(pPacket->pSubmits[i].pCommandBuffers));
        vktrace_add_buffer_to_trace_packet(pHeader, (void**)&(pPacket->pSubmits[i].pWaitSemaphores), pPacket->pSubmits[i].waitSemaphoreCount * sizeof(VkSemaphore), pSubmits[i].pWaitSemaphores);
        vktrace_finalize_buffer_address(pHeader, (void**)&(pPacket->pSubmits[i].pWaitSemaphores));
        vktrace_add_buffer_to_trace_packet(pHeader, (void**)&(pPacket->pSubmits[i].pSignalSemaphores), pPacket->pSubmits[i].signalSemaphoreCount * sizeof(VkSemaphore), pSubmits[i].pSignalSemaphores);
        vktrace_finalize_buffer_address(pHeader, (void**)&(pPacket->pSubmits[i].pSignalSemaphores));
        vktrace_add_buffer_to_trace_packet(pHeader, (void**)&(pPacket->pSubmits[i].pWaitDstStageMask), sizeof(VkPipelineStageFlags), pSubmits[i].pWaitDstStageMask);
        vktrace_finalize_buffer_address(pHeader, (void**)&(pPacket->pSubmits[i].pWaitDstStageMask));
    }
    vktrace_finalize_buffer_address(pHeader, (void**)&(pPacket->pSubmits));
    if (!g_trimEnabled)
    {
        // trim not enabled, send packet as usual
        FINISH_TRACE_PACKET();
    }
    else
    {
        // when we're not trimming, we just need to track the queue
        vktrace_finalize_trace_packet(pHeader);

        if (result == VK_SUCCESS)
        {
            trim::ObjectInfo* pFenceInfo = trim::get_Fence_objectInfo(fence);
            if (pFenceInfo != NULL)
            {
                pFenceInfo->ObjectInfo.Fence.signaled = true;
            }

            if (pSubmits != NULL)
            {
                for (uint32_t i = 0; i < submitCount; i++)
                {
                    // Update attachment objects based on RenderPass transitions
                    for (uint32_t c = 0; c < pSubmits[i].commandBufferCount; c++)
                    {
                        trim::ObjectInfo* pCBInfo = trim::get_CommandBuffer_objectInfo(pSubmits[i].pCommandBuffers[c]);

                        // apply image transitions
                        std::list<trim::ImageTransition> imageTransitions = trim::GetImageTransitions(pSubmits[i].pCommandBuffers[c]);
                        for (std::list<trim::ImageTransition>::iterator transition = imageTransitions.begin(); transition != imageTransitions.end(); transition++)
                        {
                            trim::ObjectInfo* pImage = trim::get_Image_objectInfo(transition->image);
                            if (pImage != nullptr)
                            {
                                pImage->ObjectInfo.Image.mostRecentLayout = transition->finalLayout;
                                pImage->ObjectInfo.Image.accessFlags = transition->dstAccessMask;
                            }
                        }

                        // apply buffer transitions
                        std::list<trim::BufferTransition> bufferTransitions = trim::GetBufferTransitions(pSubmits[i].pCommandBuffers[c]);
                        for (std::list<trim::BufferTransition>::iterator transition = bufferTransitions.begin(); transition != bufferTransitions.end(); transition++)
                        {
                            trim::ObjectInfo* pBuffer = trim::get_Buffer_objectInfo(transition->buffer);
                            if (pBuffer != nullptr)
                            {
                                pBuffer->ObjectInfo.Buffer.accessFlags = transition->dstAccessMask;
                            }
                        }
                    }

                    if (pSubmits[i].pWaitSemaphores != NULL)
                    {
                        for (uint32_t w = 0; w < pSubmits[i].waitSemaphoreCount; w++)
                        {
                            trim::ObjectInfo* pInfo = trim::get_Semaphore_objectInfo(pSubmits[i].pWaitSemaphores[w]);
                            if (pInfo != NULL)
                            {
                                pInfo->ObjectInfo.Semaphore.signaledOnQueue = VK_NULL_HANDLE;
                            }
                        }
                    }

                    if (pSubmits[i].pSignalSemaphores != NULL)
                    {
                        for (uint32_t s = 0; s < pSubmits[i].signalSemaphoreCount; s++)
                        {
                            trim::ObjectInfo* pInfo = trim::get_Semaphore_objectInfo(pSubmits[i].pSignalSemaphores[s]);
                            if (pInfo != NULL)
                            {
                                pInfo->ObjectInfo.Semaphore.signaledOnQueue = queue;
                            }
                        }
                    }
                }
            }
        }

        if (g_trimIsInTrim)
        {
            trim::add_recorded_packet(pHeader);

            if (pSubmits != NULL && pSubmits->pCommandBuffers != NULL)
            {
                for (uint32_t s = 0; s < submitCount; s++)
                {
                    for (uint32_t i = 0; i < pSubmits[s].commandBufferCount; i++)
                    {
                        trim::mark_CommandBuffer_reference(pSubmits[s].pCommandBuffers[i]);
                    }
                }
            }
        }
        else
        {
            vktrace_delete_trace_packet(&pHeader);
        }
    }
    return result;
}

VKTRACER_EXPORT VKAPI_ATTR VkResult VKAPI_CALL __HOOKED_vkQueueBindSparse(
    VkQueue queue,
    uint32_t bindInfoCount,
    const VkBindSparseInfo* pBindInfo,
    VkFence fence)
{
    vktrace_trace_packet_header* pHeader;
    VkResult result;
    packet_vkQueueBindSparse* pPacket = NULL;
    size_t arrayByteCount = 0;
    uint32_t i = 0;

    for (i = 0; i<bindInfoCount; ++i) {
        arrayByteCount += vk_size_vkbindsparseinfo(&pBindInfo[i]);
    }

    CREATE_TRACE_PACKET(vkQueueBindSparse, arrayByteCount + 2 * sizeof(VkDeviceMemory));
    result = mdd(queue)->devTable.QueueBindSparse(queue, bindInfoCount, pBindInfo, fence);
    vktrace_set_packet_entrypoint_end_time(pHeader);
    pPacket = interpret_body_as_vkQueueBindSparse(pHeader);
    pPacket->queue = queue;
    pPacket->bindInfoCount = bindInfoCount;
    pPacket->fence = fence;
    pPacket->result = result;
    vktrace_add_buffer_to_trace_packet(pHeader, (void**)&(pPacket->pBindInfo), bindInfoCount * sizeof(VkBindSparseInfo), pBindInfo);

    for (i = 0; i<bindInfoCount; ++i) {
        vktrace_add_buffer_to_trace_packet(pHeader, (void**)&(pPacket->pBindInfo[i].pBufferBinds), pPacket->pBindInfo[i].bufferBindCount * sizeof(VkSparseBufferMemoryBindInfo), pBindInfo[i].pBufferBinds);
	    for (uint32_t j = 0; j < pPacket->pBindInfo[i].bufferBindCount; j++) {
            VkSparseBufferMemoryBindInfo *pSparseBufferMemoryBindInfo = (VkSparseBufferMemoryBindInfo *)&pPacket->pBindInfo[i].pBufferBinds[j];
            const VkSparseBufferMemoryBindInfo *pSparseBufMemBndInf = &pBindInfo[i].pBufferBinds[j];
            vktrace_add_buffer_to_trace_packet(pHeader, (void**)&(pSparseBufferMemoryBindInfo->pBinds), pSparseBufferMemoryBindInfo->bindCount * sizeof(VkSparseMemoryBind), pSparseBufMemBndInf->pBinds);
            vktrace_finalize_buffer_address(pHeader, (void**)&(pSparseBufferMemoryBindInfo->pBinds));
        }
        vktrace_finalize_buffer_address(pHeader, (void**)&(pPacket->pBindInfo[i].pBufferBinds));

        vktrace_add_buffer_to_trace_packet(pHeader, (void**)&(pPacket->pBindInfo[i].pImageBinds), pPacket->pBindInfo[i].imageBindCount * sizeof(VkSparseImageMemoryBindInfo), pBindInfo[i].pImageOpaqueBinds);
        for (uint32_t j = 0; j < pPacket->pBindInfo[i].imageBindCount; j++) {
            VkSparseImageMemoryBindInfo *pSparseImageMemoryBindInfo = (VkSparseImageMemoryBindInfo *)&pPacket->pBindInfo[i].pImageBinds[j];
            const VkSparseImageMemoryBindInfo *pSparseImgMemBndInf = &pBindInfo[i].pImageBinds[j];
            vktrace_add_buffer_to_trace_packet(pHeader, (void**)&(pSparseImageMemoryBindInfo->pBinds), pSparseImageMemoryBindInfo->bindCount * sizeof(VkSparseImageMemoryBind), pSparseImgMemBndInf->pBinds);
            vktrace_finalize_buffer_address(pHeader, (void**)&(pSparseImageMemoryBindInfo->pBinds));
        }
        vktrace_finalize_buffer_address(pHeader, (void**)&(pPacket->pBindInfo[i].pImageBinds));

        vktrace_add_buffer_to_trace_packet(pHeader, (void**)&(pPacket->pBindInfo[i].pImageOpaqueBinds), pPacket->pBindInfo[i].imageOpaqueBindCount * sizeof(VkSparseImageOpaqueMemoryBindInfo), pBindInfo[i].pImageOpaqueBinds);
        for (uint32_t j = 0; j < pPacket->pBindInfo[i].imageOpaqueBindCount; j++) {
            VkSparseImageOpaqueMemoryBindInfo *pSparseImageOpaqueMemoryBindInfo = (VkSparseImageOpaqueMemoryBindInfo *)&pPacket->pBindInfo[i].pImageOpaqueBinds[j];
            const VkSparseImageOpaqueMemoryBindInfo *pSparseImgOpqMemBndInf = &pBindInfo[i].pImageOpaqueBinds[j];
            vktrace_add_buffer_to_trace_packet(pHeader, (void**)&(pSparseImageOpaqueMemoryBindInfo->pBinds), pSparseImageOpaqueMemoryBindInfo->bindCount * sizeof(VkSparseMemoryBind), pSparseImgOpqMemBndInf->pBinds);
            vktrace_finalize_buffer_address(pHeader, (void**)&(pSparseImageOpaqueMemoryBindInfo->pBinds));
        }
        vktrace_finalize_buffer_address(pHeader, (void**)&(pPacket->pBindInfo[i].pImageOpaqueBinds));

        vktrace_add_buffer_to_trace_packet(pHeader, (void**)&(pPacket->pBindInfo[i].pWaitSemaphores), pPacket->pBindInfo[i].waitSemaphoreCount * sizeof(VkSemaphore), pBindInfo[i].pWaitSemaphores);
        vktrace_finalize_buffer_address(pHeader, (void**)&(pPacket->pBindInfo[i].pWaitSemaphores));

        vktrace_add_buffer_to_trace_packet(pHeader, (void**)&(pPacket->pBindInfo[i].pSignalSemaphores), pPacket->pBindInfo[i].signalSemaphoreCount * sizeof(VkSemaphore), pBindInfo[i].pSignalSemaphores);
        vktrace_finalize_buffer_address(pHeader, (void**)&(pPacket->pBindInfo[i].pSignalSemaphores));
    }
    vktrace_finalize_buffer_address(pHeader, (void**)&(pPacket->pBindInfo));
    if (!g_trimEnabled)
    {
        // trim not enabled, send packet as usual
        FINISH_TRACE_PACKET();
    }
    else
    {
        vktrace_finalize_trace_packet(pHeader);

        if (g_trimIsInTrim)
        {
            trim::add_recorded_packet(pHeader);
        }
        else
        {
            vktrace_delete_trace_packet(&pHeader);
        }
    }
    return result;
}

VKTRACER_EXPORT VKAPI_ATTR void VKAPI_CALL __HOOKED_vkCmdWaitEvents(
    VkCommandBuffer                             commandBuffer,
    uint32_t                                    eventCount,
    const VkEvent*                              pEvents,
    VkPipelineStageFlags                        srcStageMask,
    VkPipelineStageFlags                        dstStageMask,
    uint32_t                                    memoryBarrierCount,
    const VkMemoryBarrier*                      pMemoryBarriers,
    uint32_t                                    bufferMemoryBarrierCount,
    const VkBufferMemoryBarrier*                pBufferMemoryBarriers,
    uint32_t                                    imageMemoryBarrierCount,
    const VkImageMemoryBarrier*                 pImageMemoryBarriers)
{
    vktrace_trace_packet_header* pHeader;
    packet_vkCmdWaitEvents* pPacket = NULL;
    size_t customSize;
    customSize = (eventCount * sizeof(VkEvent)) + (memoryBarrierCount * sizeof(VkMemoryBarrier)) +
        (bufferMemoryBarrierCount * sizeof(VkBufferMemoryBarrier)) +
        (imageMemoryBarrierCount * sizeof(VkImageMemoryBarrier));
    CREATE_TRACE_PACKET(vkCmdWaitEvents, customSize);
    mdd(commandBuffer)->devTable.CmdWaitEvents(commandBuffer, eventCount, pEvents, srcStageMask, dstStageMask,
        memoryBarrierCount, pMemoryBarriers,
        bufferMemoryBarrierCount, pBufferMemoryBarriers,
        imageMemoryBarrierCount, pImageMemoryBarriers);
    vktrace_set_packet_entrypoint_end_time(pHeader);
    pPacket = interpret_body_as_vkCmdWaitEvents(pHeader);
    pPacket->commandBuffer = commandBuffer;
    pPacket->eventCount = eventCount;
    pPacket->srcStageMask = srcStageMask;
    pPacket->dstStageMask = dstStageMask;
    pPacket->memoryBarrierCount = memoryBarrierCount;
    pPacket->bufferMemoryBarrierCount = bufferMemoryBarrierCount;
    pPacket->imageMemoryBarrierCount = imageMemoryBarrierCount;
    vktrace_add_buffer_to_trace_packet(pHeader, (void**)&(pPacket->pEvents), eventCount * sizeof(VkEvent), pEvents);
    vktrace_finalize_buffer_address(pHeader, (void**)&(pPacket->pEvents));
    vktrace_add_buffer_to_trace_packet(pHeader, (void**)&(pPacket->pMemoryBarriers), memoryBarrierCount * sizeof(VkMemoryBarrier), pMemoryBarriers);
    vktrace_add_buffer_to_trace_packet(pHeader, (void**)&(pPacket->pBufferMemoryBarriers), bufferMemoryBarrierCount * sizeof(VkBufferMemoryBarrier), pBufferMemoryBarriers);
    vktrace_add_buffer_to_trace_packet(pHeader, (void**)&(pPacket->pImageMemoryBarriers), imageMemoryBarrierCount * sizeof(VkImageMemoryBarrier), pImageMemoryBarriers);

    vktrace_finalize_buffer_address(pHeader, (void**)&(pPacket->pMemoryBarriers));
    vktrace_finalize_buffer_address(pHeader, (void**)&(pPacket->pBufferMemoryBarriers));
    vktrace_finalize_buffer_address(pHeader, (void**)&(pPacket->pImageMemoryBarriers));
    if (!g_trimEnabled)
    {
        // trim not enabled, send packet as usual
        FINISH_TRACE_PACKET();
    }
    else
    {
        vktrace_finalize_trace_packet(pHeader);
        for (uint32_t i = 0; i < imageMemoryBarrierCount; i++)
        {
            trim::ObjectInfo* pImageInfo = trim::get_Image_objectInfo(pImageMemoryBarriers[i].image);
            assert(pImageInfo != nullptr);
            if (pImageInfo != nullptr)
            {
                pImageInfo->ObjectInfo.Image.mostRecentLayout = pImageMemoryBarriers[i].newLayout;
            }
        }

        trim::add_CommandBuffer_call(commandBuffer, trim::copy_packet(pHeader));

        if (g_trimIsInTrim)
        {
            trim::add_recorded_packet(pHeader);
        }
        else
        {
            vktrace_delete_trace_packet(&pHeader);
        }
    }
}

VKTRACER_EXPORT VKAPI_ATTR void VKAPI_CALL __HOOKED_vkCmdPipelineBarrier(
    VkCommandBuffer                             commandBuffer,
    VkPipelineStageFlags                        srcStageMask,
    VkPipelineStageFlags                        dstStageMask,
    VkDependencyFlags                           dependencyFlags,
    uint32_t                                    memoryBarrierCount,
    const VkMemoryBarrier*                      pMemoryBarriers,
    uint32_t                                    bufferMemoryBarrierCount,
    const VkBufferMemoryBarrier*                pBufferMemoryBarriers,
    uint32_t                                    imageMemoryBarrierCount,
    const VkImageMemoryBarrier*                 pImageMemoryBarriers)
{
    vktrace_trace_packet_header* pHeader;
    packet_vkCmdPipelineBarrier* pPacket = NULL;
    size_t customSize;
    customSize = (memoryBarrierCount * sizeof(VkMemoryBarrier)) +
        (bufferMemoryBarrierCount * sizeof(VkBufferMemoryBarrier)) +
        (imageMemoryBarrierCount * sizeof(VkImageMemoryBarrier));
    CREATE_TRACE_PACKET(vkCmdPipelineBarrier, customSize);
    mdd(commandBuffer)->devTable.CmdPipelineBarrier(commandBuffer, srcStageMask, dstStageMask, dependencyFlags, memoryBarrierCount, pMemoryBarriers, bufferMemoryBarrierCount, pBufferMemoryBarriers, imageMemoryBarrierCount, pImageMemoryBarriers);
    vktrace_set_packet_entrypoint_end_time(pHeader);
    pPacket = interpret_body_as_vkCmdPipelineBarrier(pHeader);
    pPacket->commandBuffer = commandBuffer;
    pPacket->srcStageMask = srcStageMask;
    pPacket->dstStageMask = dstStageMask;
    pPacket->dependencyFlags = dependencyFlags;
    pPacket->memoryBarrierCount = memoryBarrierCount;
    pPacket->bufferMemoryBarrierCount = bufferMemoryBarrierCount;
    pPacket->imageMemoryBarrierCount = imageMemoryBarrierCount;
    vktrace_add_buffer_to_trace_packet(pHeader, (void**)&(pPacket->pMemoryBarriers), memoryBarrierCount * sizeof(VkMemoryBarrier), pMemoryBarriers);
    vktrace_add_buffer_to_trace_packet(pHeader, (void**)&(pPacket->pBufferMemoryBarriers), bufferMemoryBarrierCount * sizeof(VkBufferMemoryBarrier), pBufferMemoryBarriers);
    vktrace_add_buffer_to_trace_packet(pHeader, (void**)&(pPacket->pImageMemoryBarriers), imageMemoryBarrierCount * sizeof(VkImageMemoryBarrier), pImageMemoryBarriers);

    vktrace_finalize_buffer_address(pHeader, (void**)&(pPacket->pMemoryBarriers));
    vktrace_finalize_buffer_address(pHeader, (void**)&(pPacket->pBufferMemoryBarriers));
    vktrace_finalize_buffer_address(pHeader, (void**)&(pPacket->pImageMemoryBarriers));
    if (!g_trimEnabled)
    {
        FINISH_TRACE_PACKET();
    }
    else
    {
        vktrace_finalize_trace_packet(pHeader);
        for (uint32_t i = 0; i < imageMemoryBarrierCount; i++)
        {
            trim::ObjectInfo* pImageInfo = trim::get_Image_objectInfo(pImageMemoryBarriers[i].image);
            assert(pImageInfo != nullptr);
            if (pImageInfo != nullptr)
            {
                trim::ImageTransition transition;
                transition.image = pImageMemoryBarriers[i].image;
                transition.initialLayout = pImageMemoryBarriers[i].oldLayout;
                transition.finalLayout = pImageMemoryBarriers[i].newLayout;
                transition.srcAccessMask = pImageMemoryBarriers[i].srcAccessMask;
                transition.dstAccessMask = pImageMemoryBarriers[i].dstAccessMask;

                trim::AddImageTransition(commandBuffer, transition);
            }
        }

        for (uint32_t i = 0; i < bufferMemoryBarrierCount; i++)
        {
            trim::ObjectInfo* pBufferInfo = trim::get_Buffer_objectInfo(pBufferMemoryBarriers[i].buffer);
            assert(pBufferInfo != nullptr);
            if (pBufferInfo != nullptr)
            {
                trim::BufferTransition transition;
                transition.buffer = pBufferMemoryBarriers[i].buffer;
                transition.srcAccessMask = pBufferMemoryBarriers[i].srcAccessMask;
                transition.dstAccessMask = pBufferMemoryBarriers[i].dstAccessMask;

                trim::AddBufferTransition(commandBuffer, transition);
            }
        }

        trim::add_CommandBuffer_call(commandBuffer, trim::copy_packet(pHeader));
        if (g_trimIsInTrim)
        {
            trim::add_recorded_packet(pHeader);
        }
        else
        {
            vktrace_delete_trace_packet(&pHeader);
        }
    }
}

VKTRACER_EXPORT VKAPI_ATTR void VKAPI_CALL __HOOKED_vkCmdPushConstants(
    VkCommandBuffer commandBuffer,
    VkPipelineLayout layout,
    VkShaderStageFlags stageFlags,
    uint32_t offset,
    uint32_t size,
    const void* pValues)
{
    vktrace_trace_packet_header* pHeader;
    packet_vkCmdPushConstants* pPacket = NULL;
    CREATE_TRACE_PACKET(vkCmdPushConstants, size);
    mdd(commandBuffer)->devTable.CmdPushConstants(commandBuffer, layout, stageFlags, offset, size, pValues);
    vktrace_set_packet_entrypoint_end_time(pHeader);
    pPacket = interpret_body_as_vkCmdPushConstants(pHeader);
    pPacket->commandBuffer = commandBuffer;
    pPacket->layout = layout;
    pPacket->stageFlags = stageFlags;
    pPacket->offset = offset;
    pPacket->size = size;
    vktrace_add_buffer_to_trace_packet(pHeader, (void**)&(pPacket->pValues), size, pValues);
    vktrace_finalize_buffer_address(pHeader, (void**)&(pPacket->pValues));
    if (!g_trimEnabled)
    {
        // trim not enabled, send packet as usual
        FINISH_TRACE_PACKET();
    }
    else
    {
        vktrace_finalize_trace_packet(pHeader);
        trim::add_CommandBuffer_call(commandBuffer, trim::copy_packet(pHeader));
        if (g_trimIsInTrim)
        {
            trim::add_recorded_packet(pHeader);
        }
        else
        {
            vktrace_delete_trace_packet(&pHeader);
        }
    }
}

VKTRACER_EXPORT VKAPI_ATTR VkResult VKAPI_CALL __HOOKED_vkGetPipelineCacheData(
    VkDevice device,
    VkPipelineCache pipelineCache,
    size_t* pDataSize,
    void* pData)
{
    vktrace_trace_packet_header* pHeader;
    VkResult result;
    packet_vkGetPipelineCacheData* pPacket = NULL;
    uint64_t startTime;
    uint64_t endTime;
    uint64_t vktraceStartTime = vktrace_get_time();
    startTime = vktrace_get_time();
    result = mdd(device)->devTable.GetPipelineCacheData(device, pipelineCache, pDataSize, pData);
    endTime = vktrace_get_time();
    assert(pDataSize);
    CREATE_TRACE_PACKET(vkGetPipelineCacheData, sizeof(size_t) + ROUNDUP_TO_4(*pDataSize));
    pHeader->vktrace_begin_time = vktraceStartTime;
    pHeader->entrypoint_begin_time = startTime;
    pHeader->entrypoint_end_time = endTime;
    vktrace_set_packet_entrypoint_end_time(pHeader);
    pPacket = interpret_body_as_vkGetPipelineCacheData(pHeader);
    pPacket->device = device;
    pPacket->pipelineCache = pipelineCache;
    vktrace_add_buffer_to_trace_packet(pHeader, (void**)&(pPacket->pDataSize), sizeof(size_t), pDataSize);
    vktrace_add_buffer_to_trace_packet(pHeader, (void**)&(pPacket->pData), ROUNDUP_TO_4(*pDataSize), pData);
    pPacket->result = result;
    vktrace_finalize_buffer_address(pHeader, (void**)&(pPacket->pDataSize));
    vktrace_finalize_buffer_address(pHeader, (void**)&(pPacket->pData));
    if (!g_trimEnabled)
    {
        FINISH_TRACE_PACKET();
    }
    else
    {
        vktrace_finalize_trace_packet(pHeader);

        if (g_trimIsInTrim)
        {
            trim::add_recorded_packet(pHeader);
        }
        else
        {
            vktrace_delete_trace_packet(&pHeader);
        }
    }
    return result;
}

VKTRACER_EXPORT VKAPI_ATTR VkResult VKAPI_CALL __HOOKED_vkCreateGraphicsPipelines(
    VkDevice device,
    VkPipelineCache pipelineCache,
    uint32_t createInfoCount,
    const VkGraphicsPipelineCreateInfo* pCreateInfos,
    const VkAllocationCallbacks* pAllocator,
    VkPipeline* pPipelines)
{
    VkResult result;
    vktrace_trace_packet_header* pHeader;
    packet_vkCreateGraphicsPipelines* pPacket = NULL;
    size_t total_size = 0;
    uint32_t i;
    for (i = 0; i < createInfoCount; i++) {
        total_size += get_struct_chain_size((void*)&pCreateInfos[i]);
    }
    CREATE_TRACE_PACKET(vkCreateGraphicsPipelines, total_size + sizeof(VkAllocationCallbacks) + createInfoCount*sizeof(VkPipeline));
    result = mdd(device)->devTable.CreateGraphicsPipelines(device, pipelineCache, createInfoCount, pCreateInfos, pAllocator, pPipelines);
    vktrace_set_packet_entrypoint_end_time(pHeader);
    pPacket = interpret_body_as_vkCreateGraphicsPipelines(pHeader);
    pPacket->device = device;
    pPacket->pipelineCache = pipelineCache;
    pPacket->createInfoCount = createInfoCount;
    vktrace_add_buffer_to_trace_packet(pHeader, (void**)&(pPacket->pCreateInfos), createInfoCount*sizeof(VkGraphicsPipelineCreateInfo), pCreateInfos);
    add_VkGraphicsPipelineCreateInfos_to_trace_packet(pHeader, (VkGraphicsPipelineCreateInfo*)pPacket->pCreateInfos, pCreateInfos, createInfoCount);
    vktrace_add_buffer_to_trace_packet(pHeader, (void**)&(pPacket->pAllocator), sizeof(VkAllocationCallbacks), NULL);
    vktrace_add_buffer_to_trace_packet(pHeader, (void**)&(pPacket->pPipelines), createInfoCount*sizeof(VkPipeline), pPipelines);
    pPacket->result = result;
    vktrace_finalize_buffer_address(pHeader, (void**)&(pPacket->pCreateInfos));
    vktrace_finalize_buffer_address(pHeader, (void**)&(pPacket->pAllocator));
    vktrace_finalize_buffer_address(pHeader, (void**)&(pPacket->pPipelines));
    if (!g_trimEnabled)
    {
        FINISH_TRACE_PACKET();
    }
    else
    {
        vktrace_finalize_trace_packet(pHeader);

        for (uint32_t i = 0; i < createInfoCount; i++)
        {
            trim::ObjectInfo* pInfo = trim::add_Pipeline_object(pPipelines[i]);
            pInfo->belongsToDevice = device;
            pInfo->ObjectInfo.Pipeline.isGraphicsPipeline = true;
            pInfo->ObjectInfo.Pipeline.pipelineCache = pipelineCache;
            pInfo->ObjectInfo.Pipeline.renderPassVersion = trim::get_RenderPassVersion(pCreateInfos[i].renderPass);

            trim::StateTracker::copy_VkGraphicsPipelineCreateInfo(&pInfo->ObjectInfo.Pipeline.graphicsPipelineCreateInfo, pCreateInfos[i]);
            if (pAllocator != NULL) {
                pInfo->ObjectInfo.Pipeline.pAllocator = pAllocator;
                trim::add_Allocator(pAllocator);
            }
        }

        if (g_trimIsInTrim)
        {
            trim::add_recorded_packet(pHeader);
        }
        else
        {
            vktrace_delete_trace_packet(&pHeader);
        }
    }
    return result;
}

uint64_t getVkComputePipelineCreateInfosAdditionalSize(uint32_t createInfoCount, const VkComputePipelineCreateInfo* pCreateInfos)
{
    uint64_t uiRet = 0;
    VkPipelineShaderStageCreateInfo* packetShader;
    for (uint32_t i = 0; i < createInfoCount; i++)
    {
        uiRet += sizeof(VkPipelineShaderStageCreateInfo);
        packetShader = (VkPipelineShaderStageCreateInfo*)&pCreateInfos[i].stage;
        uiRet += strlen(packetShader->pName) + 1;
        uiRet += sizeof(VkSpecializationInfo);
        if (packetShader->pSpecializationInfo != NULL)
        {
            uiRet += sizeof(VkSpecializationMapEntry) * packetShader->pSpecializationInfo->mapEntryCount;
            uiRet += packetShader->pSpecializationInfo->dataSize;
        }
    }
    return uiRet;
}

VKTRACER_EXPORT VKAPI_ATTR VkResult VKAPI_CALL __HOOKED_vkCreateComputePipelines(
    VkDevice device,
    VkPipelineCache pipelineCache,
    uint32_t createInfoCount,
    const VkComputePipelineCreateInfo* pCreateInfos,
    const VkAllocationCallbacks* pAllocator,
    VkPipeline* pPipelines)
{
    VkResult result;
    vktrace_trace_packet_header* pHeader;
    packet_vkCreateComputePipelines* pPacket = NULL;
    CREATE_TRACE_PACKET(vkCreateComputePipelines, createInfoCount*sizeof(VkComputePipelineCreateInfo) + getVkComputePipelineCreateInfosAdditionalSize( createInfoCount, pCreateInfos) + sizeof(VkAllocationCallbacks) + createInfoCount*sizeof(VkPipeline));

    result = mdd(device)->devTable.CreateComputePipelines(device, pipelineCache, createInfoCount, pCreateInfos, pAllocator, pPipelines);
    vktrace_set_packet_entrypoint_end_time(pHeader);
    pPacket = interpret_body_as_vkCreateComputePipelines(pHeader);
    pPacket->device = device;
    pPacket->pipelineCache = pipelineCache;
    pPacket->createInfoCount = createInfoCount;
    vktrace_add_buffer_to_trace_packet(pHeader, (void**)&(pPacket->pCreateInfos), createInfoCount*sizeof(VkComputePipelineCreateInfo), pCreateInfos);
    add_VkComputePipelineCreateInfos_to_trace_packet(pHeader, (VkComputePipelineCreateInfo*)pPacket->pCreateInfos, pCreateInfos, createInfoCount);
    vktrace_add_buffer_to_trace_packet(pHeader, (void**)&(pPacket->pAllocator), sizeof(VkAllocationCallbacks), NULL);
    vktrace_add_buffer_to_trace_packet(pHeader, (void**)&(pPacket->pPipelines), createInfoCount*sizeof(VkPipeline), pPipelines);
    pPacket->result = result;
    vktrace_finalize_buffer_address(pHeader, (void**)&(pPacket->pCreateInfos));
    vktrace_finalize_buffer_address(pHeader, (void**)&(pPacket->pAllocator));
    vktrace_finalize_buffer_address(pHeader, (void**)&(pPacket->pPipelines));
    if (!g_trimEnabled)
    {
        // trim not enabled, send packet as usual
        FINISH_TRACE_PACKET();
    }
    else
    {
        vktrace_finalize_trace_packet(pHeader);

        for (uint32_t i = 0; i < createInfoCount; i++)
        {
            trim::ObjectInfo* pInfo = trim::add_Pipeline_object(pPipelines[i]);
            pInfo->belongsToDevice = device;
            pInfo->ObjectInfo.Pipeline.isGraphicsPipeline = false;
            pInfo->ObjectInfo.Pipeline.pipelineCache = pipelineCache;

            trim::StateTracker::copy_VkComputePipelineCreateInfo(&pInfo->ObjectInfo.Pipeline.computePipelineCreateInfo, pCreateInfos[i]);
            if (pAllocator != NULL) {
                pInfo->ObjectInfo.Pipeline.pAllocator = pAllocator;
                trim::add_Allocator(pAllocator);
            }
        }
        if (g_trimIsInTrim)
        {
            trim::add_recorded_packet(pHeader);
        }
        else
        {
            vktrace_delete_trace_packet(&pHeader);
        }
    }
    return result;
}

VKTRACER_EXPORT VKAPI_ATTR VkResult VKAPI_CALL __HOOKED_vkCreatePipelineCache(
    VkDevice device,
    const VkPipelineCacheCreateInfo* pCreateInfo,
    const VkAllocationCallbacks* pAllocator,
    VkPipelineCache* pPipelineCache)
{
    VkResult result;
    vktrace_trace_packet_header* pHeader;
    packet_vkCreatePipelineCache* pPacket = NULL;
    // Need to round up the size when we create the packet because pCreateInfo->initialDataSize may not be a mult of 4
    CREATE_TRACE_PACKET(vkCreatePipelineCache, ROUNDUP_TO_4(get_struct_chain_size((void*)pCreateInfo) + sizeof(VkAllocationCallbacks) + sizeof(VkPipelineCache)));
    result = mdd(device)->devTable.CreatePipelineCache(device, pCreateInfo, pAllocator, pPipelineCache);
    vktrace_set_packet_entrypoint_end_time(pHeader);
    pPacket = interpret_body_as_vkCreatePipelineCache(pHeader);
    pPacket->device = device;
    vktrace_add_buffer_to_trace_packet(pHeader, (void**)&(pPacket->pCreateInfo), sizeof(VkPipelineCacheCreateInfo), pCreateInfo);
    vktrace_add_buffer_to_trace_packet(pHeader, (void**)&(pPacket->pCreateInfo->pInitialData), ROUNDUP_TO_4(pPacket->pCreateInfo->initialDataSize), pCreateInfo->pInitialData);
    vktrace_add_buffer_to_trace_packet(pHeader, (void**)&(pPacket->pAllocator), sizeof(VkAllocationCallbacks), NULL);
    vktrace_add_buffer_to_trace_packet(pHeader, (void**)&(pPacket->pPipelineCache), sizeof(VkPipelineCache), pPipelineCache);
    pPacket->result = result;
    vktrace_finalize_buffer_address(pHeader, (void**)&(pPacket->pCreateInfo->pInitialData));
    vktrace_finalize_buffer_address(pHeader, (void**)&(pPacket->pCreateInfo));
    vktrace_finalize_buffer_address(pHeader, (void**)&(pPacket->pAllocator));
    vktrace_finalize_buffer_address(pHeader, (void**)&(pPacket->pPipelineCache));
    if (!g_trimEnabled)
    {
        FINISH_TRACE_PACKET();
    }
    else
    {
        vktrace_finalize_trace_packet(pHeader);
        trim::ObjectInfo* pInfo = trim::add_PipelineCache_object(*pPipelineCache);
        pInfo->belongsToDevice = device;
        pInfo->ObjectInfo.PipelineCache.pCreatePacket = trim::copy_packet(pHeader);
        if (pAllocator != NULL) {
            pInfo->ObjectInfo.PipelineCache.pAllocator = pAllocator;
            trim::add_Allocator(pAllocator);
        }
        if (g_trimIsInTrim)
        {
            trim::add_recorded_packet(pHeader);
        }
        else
        {
            vktrace_delete_trace_packet(&pHeader);
        }
    }
    return result;
}

VKTRACER_EXPORT VKAPI_ATTR void VKAPI_CALL __HOOKED_vkCmdBeginRenderPass(
    VkCommandBuffer commandBuffer,
    const VkRenderPassBeginInfo* pRenderPassBegin,
    VkSubpassContents contents)
{
    vktrace_trace_packet_header* pHeader;
    packet_vkCmdBeginRenderPass* pPacket = NULL;
    size_t clearValueSize = sizeof(VkClearValue) * pRenderPassBegin->clearValueCount;
    CREATE_TRACE_PACKET(vkCmdBeginRenderPass, sizeof(VkRenderPassBeginInfo) + clearValueSize);
    mdd(commandBuffer)->devTable.CmdBeginRenderPass(commandBuffer, pRenderPassBegin, contents);
    vktrace_set_packet_entrypoint_end_time(pHeader);
    pPacket = interpret_body_as_vkCmdBeginRenderPass(pHeader);
    pPacket->commandBuffer = commandBuffer;
    pPacket->contents = contents;
    vktrace_add_buffer_to_trace_packet(pHeader, (void**)&(pPacket->pRenderPassBegin), sizeof(VkRenderPassBeginInfo), pRenderPassBegin);
    vktrace_add_buffer_to_trace_packet(pHeader, (void**)&(pPacket->pRenderPassBegin->pClearValues), clearValueSize, pRenderPassBegin->pClearValues);
    vktrace_finalize_buffer_address(pHeader, (void**)&(pPacket->pRenderPassBegin->pClearValues));
    vktrace_finalize_buffer_address(pHeader, (void**)&(pPacket->pRenderPassBegin));
    if (!g_trimEnabled)
    {
        FINISH_TRACE_PACKET();
    }
    else
    {
        vktrace_finalize_trace_packet(pHeader);

        trim::add_CommandBuffer_call(commandBuffer, trim::copy_packet(pHeader));
        trim::ObjectInfo* pCommandBuffer = trim::get_CommandBuffer_objectInfo(commandBuffer);
        if (pCommandBuffer != nullptr)
        {
            pCommandBuffer->ObjectInfo.CommandBuffer.activeRenderPass = pRenderPassBegin->renderPass;

            trim::ObjectInfo* pFramebuffer = trim::get_Framebuffer_objectInfo(pRenderPassBegin->framebuffer);
            trim::ObjectInfo* pRenderPass = trim::get_RenderPass_objectInfo(pRenderPassBegin->renderPass);
            assert(pRenderPass != nullptr && pFramebuffer != nullptr);
            if (pRenderPass != nullptr && pFramebuffer != nullptr)
            {
                assert(pRenderPass->ObjectInfo.RenderPass.attachmentCount == pFramebuffer->ObjectInfo.Framebuffer.attachmentCount);
                for (uint32_t i = 0; i < pRenderPass->ObjectInfo.RenderPass.attachmentCount && i < pFramebuffer->ObjectInfo.Framebuffer.attachmentCount; i++)
                {
                    trim::ObjectInfo* pImageView = trim::get_ImageView_objectInfo(pFramebuffer->ObjectInfo.Framebuffer.pAttachments[i]);
                    assert(pImageView != nullptr);
                    if (pImageView != nullptr)
                    {
                        pRenderPass->ObjectInfo.RenderPass.pAttachments[i].image = pImageView->ObjectInfo.ImageView.image;
                    }
                }
            }
        }

        if (g_trimIsInTrim)
        {
            trim::add_recorded_packet(pHeader);
        }
        else
        {
            vktrace_delete_trace_packet(&pHeader);
        }
    }
}

VKTRACER_EXPORT VKAPI_ATTR VkResult VKAPI_CALL __HOOKED_vkFreeDescriptorSets(
    VkDevice device,
    VkDescriptorPool descriptorPool,
    uint32_t descriptorSetCount,
    const VkDescriptorSet* pDescriptorSets)
{
    VkResult result;
    vktrace_trace_packet_header* pHeader;
    packet_vkFreeDescriptorSets* pPacket = NULL;
    CREATE_TRACE_PACKET(vkFreeDescriptorSets, descriptorSetCount*sizeof(VkDescriptorSet));
    result = mdd(device)->devTable.FreeDescriptorSets(device, descriptorPool, descriptorSetCount, pDescriptorSets);
    vktrace_set_packet_entrypoint_end_time(pHeader);
    pPacket = interpret_body_as_vkFreeDescriptorSets(pHeader);
    pPacket->device = device;
    pPacket->descriptorPool = descriptorPool;
    pPacket->descriptorSetCount = descriptorSetCount;
    vktrace_add_buffer_to_trace_packet(pHeader, (void**)&(pPacket->pDescriptorSets), descriptorSetCount*sizeof(VkDescriptorSet), pDescriptorSets);
    pPacket->result = result;
    vktrace_finalize_buffer_address(pHeader, (void**)&(pPacket->pDescriptorSets));
    if (!g_trimEnabled)
    {
        FINISH_TRACE_PACKET();
    }
    else
    {
        vktrace_finalize_trace_packet(pHeader);
        trim::ObjectInfo* pPoolInfo = trim::get_DescriptorPool_objectInfo(descriptorPool);
        if (pPoolInfo != NULL &&
            (pPoolInfo->ObjectInfo.DescriptorPool.createFlags & VK_DESCRIPTOR_POOL_CREATE_FREE_DESCRIPTOR_SET_BIT) != 0)
        {
            pPoolInfo->ObjectInfo.DescriptorPool.numSets -= descriptorSetCount;

            for (uint32_t i = 0; i < descriptorSetCount; i++)
            {
                // Clean up memory
                trim::remove_DescriptorSet_object(pDescriptorSets[i]);
            }
        }
        if (g_trimIsInTrim)
        {
            trim::add_recorded_packet(pHeader);
        }
        else
        {
            vktrace_delete_trace_packet(&pHeader);
        }
    }
    return result;
}

VKTRACER_EXPORT VKAPI_ATTR VkResult VKAPI_CALL __HOOKED_vkGetPhysicalDeviceSurfaceCapabilitiesKHR(
    VkPhysicalDevice physicalDevice,
    VkSurfaceKHR surface,
    VkSurfaceCapabilitiesKHR* pSurfaceCapabilities)
{
    VkResult result;
    vktrace_trace_packet_header* pHeader;
    packet_vkGetPhysicalDeviceSurfaceCapabilitiesKHR* pPacket = NULL;
    CREATE_TRACE_PACKET(vkGetPhysicalDeviceSurfaceCapabilitiesKHR, sizeof(VkSurfaceCapabilitiesKHR));
    result = mid(physicalDevice)->instTable.GetPhysicalDeviceSurfaceCapabilitiesKHR(physicalDevice, surface, pSurfaceCapabilities);
    pPacket = interpret_body_as_vkGetPhysicalDeviceSurfaceCapabilitiesKHR(pHeader);
    pPacket->physicalDevice = physicalDevice;
    pPacket->surface = surface;
    vktrace_add_buffer_to_trace_packet(pHeader, (void**)&(pPacket->pSurfaceCapabilities), sizeof(VkSurfaceCapabilitiesKHR), pSurfaceCapabilities);
    pPacket->result = result;
    vktrace_finalize_buffer_address(pHeader, (void**)&(pPacket->pSurfaceCapabilities));
    if (!g_trimEnabled)
    {
        FINISH_TRACE_PACKET();
    }
    else
    {
        vktrace_finalize_trace_packet(pHeader);
        if (result == VK_SUCCESS && g_trimIsPreTrim)
        {
            trim::ObjectInfo* pInfo = trim::get_PhysicalDevice_objectInfo(physicalDevice);
            if (pInfo != NULL)
            {
                pInfo->ObjectInfo.PhysicalDevice.pGetPhysicalDeviceSurfaceCapabilitiesKHRPacket = trim::copy_packet(pHeader);
            }
        }

        if (g_trimIsInTrim)
        {
            trim::add_recorded_packet(pHeader);
        }
        else
        {
            vktrace_delete_trace_packet(&pHeader);
        }
    }
    return result;
}

VKTRACER_EXPORT VKAPI_ATTR VkResult VKAPI_CALL __HOOKED_vkGetPhysicalDeviceSurfaceFormatsKHR(
    VkPhysicalDevice physicalDevice,
    VkSurfaceKHR surface,
    uint32_t* pSurfaceFormatCount,
    VkSurfaceFormatKHR* pSurfaceFormats)
{
    VkResult result;
    vktrace_trace_packet_header* pHeader;
    size_t _dataSize;
    packet_vkGetPhysicalDeviceSurfaceFormatsKHR* pPacket = NULL;
    uint64_t startTime;
    uint64_t endTime;
    uint64_t vktraceStartTime = vktrace_get_time();
    startTime = vktrace_get_time();
    result = mid(physicalDevice)->instTable.GetPhysicalDeviceSurfaceFormatsKHR(physicalDevice, surface, pSurfaceFormatCount, pSurfaceFormats);
    endTime = vktrace_get_time();
    _dataSize = (pSurfaceFormatCount == NULL || pSurfaceFormats == NULL) ? 0 : (*pSurfaceFormatCount *sizeof(VkSurfaceFormatKHR));
    CREATE_TRACE_PACKET(vkGetPhysicalDeviceSurfaceFormatsKHR, sizeof(uint32_t) + _dataSize);
    pHeader->vktrace_begin_time = vktraceStartTime;
    pHeader->entrypoint_begin_time = startTime;
    pHeader->entrypoint_end_time = endTime;
    pPacket = interpret_body_as_vkGetPhysicalDeviceSurfaceFormatsKHR(pHeader);
    pPacket->physicalDevice = physicalDevice;
    pPacket->surface = surface;
    vktrace_add_buffer_to_trace_packet(pHeader, (void**)&(pPacket->pSurfaceFormatCount), sizeof(uint32_t), pSurfaceFormatCount);
    vktrace_add_buffer_to_trace_packet(pHeader, (void**)&(pPacket->pSurfaceFormats), _dataSize, pSurfaceFormats);
    pPacket->result = result;
    vktrace_finalize_buffer_address(pHeader, (void**)&(pPacket->pSurfaceFormatCount));
    vktrace_finalize_buffer_address(pHeader, (void**)&(pPacket->pSurfaceFormats));
    if (!g_trimEnabled)
    {
        FINISH_TRACE_PACKET();
    }
    else
    {
        vktrace_finalize_trace_packet(pHeader);

        if (g_trimIsInTrim)
        {
            trim::add_recorded_packet(pHeader);
        }
        else
        {
            vktrace_delete_trace_packet(&pHeader);
        }
    }
    return result;
}

VKTRACER_EXPORT VKAPI_ATTR VkResult VKAPI_CALL __HOOKED_vkGetPhysicalDeviceSurfacePresentModesKHR(
    VkPhysicalDevice physicalDevice,
    VkSurfaceKHR surface,
    uint32_t* pPresentModeCount,
    VkPresentModeKHR* pPresentModes)
{
    VkResult result;
    vktrace_trace_packet_header* pHeader;
    size_t _dataSize;
    packet_vkGetPhysicalDeviceSurfacePresentModesKHR* pPacket = NULL;
    uint64_t startTime;
    uint64_t endTime;
    uint64_t vktraceStartTime = vktrace_get_time();
    startTime = vktrace_get_time();
    result = mid(physicalDevice)->instTable.GetPhysicalDeviceSurfacePresentModesKHR(physicalDevice, surface, pPresentModeCount, pPresentModes);
    endTime = vktrace_get_time();
    _dataSize = (pPresentModeCount == NULL || pPresentModes == NULL) ? 0 : (*pPresentModeCount *sizeof(VkPresentModeKHR));
    CREATE_TRACE_PACKET(vkGetPhysicalDeviceSurfacePresentModesKHR, sizeof(uint32_t) + _dataSize);
    pHeader->vktrace_begin_time = vktraceStartTime;
    pHeader->entrypoint_begin_time = startTime;
    pHeader->entrypoint_end_time = endTime;
    pPacket = interpret_body_as_vkGetPhysicalDeviceSurfacePresentModesKHR(pHeader);
    pPacket->physicalDevice = physicalDevice;
    pPacket->surface = surface;
    vktrace_add_buffer_to_trace_packet(pHeader, (void**)&(pPacket->pPresentModeCount), sizeof(uint32_t), pPresentModeCount);
    vktrace_add_buffer_to_trace_packet(pHeader, (void**)&(pPacket->pPresentModes), _dataSize, pPresentModes);
    pPacket->result = result;
    vktrace_finalize_buffer_address(pHeader, (void**)&(pPacket->pPresentModeCount));
    vktrace_finalize_buffer_address(pHeader, (void**)&(pPacket->pPresentModes));
    if (!g_trimEnabled)
    {
        FINISH_TRACE_PACKET();
    }
    else
    {
        vktrace_finalize_trace_packet(pHeader);

        if (g_trimIsInTrim)
        {
            trim::add_recorded_packet(pHeader);
        }
        else
        {
            vktrace_delete_trace_packet(&pHeader);
        }
    }
    return result;
}

VKTRACER_EXPORT VKAPI_ATTR VkResult VKAPI_CALL __HOOKED_vkCreateSwapchainKHR(
    VkDevice device,
    const VkSwapchainCreateInfoKHR* pCreateInfo,
    const VkAllocationCallbacks* pAllocator,
    VkSwapchainKHR* pSwapchain)
{
    VkResult result;
    vktrace_trace_packet_header* pHeader;
    packet_vkCreateSwapchainKHR* pPacket = NULL;
    CREATE_TRACE_PACKET(vkCreateSwapchainKHR, vk_size_vkswapchaincreateinfokhr(pCreateInfo) + sizeof(VkSwapchainKHR) + sizeof(VkAllocationCallbacks));
    result = mdd(device)->devTable.CreateSwapchainKHR(device, pCreateInfo, pAllocator, pSwapchain);
    pPacket = interpret_body_as_vkCreateSwapchainKHR(pHeader);
    pPacket->device = device;
    vktrace_add_buffer_to_trace_packet(pHeader, (void**)&(pPacket->pCreateInfo), sizeof(VkSwapchainCreateInfoKHR), pCreateInfo);
    vktrace_add_buffer_to_trace_packet(pHeader, (void**)&(pPacket->pAllocator), sizeof(VkAllocationCallbacks), NULL);
    vktrace_add_buffer_to_trace_packet(pHeader, (void**)&(pPacket->pSwapchain), sizeof(VkSwapchainKHR), pSwapchain);
    vktrace_add_buffer_to_trace_packet(pHeader, (void**)&(pPacket->pCreateInfo->pQueueFamilyIndices), pCreateInfo->queueFamilyIndexCount * sizeof(uint32_t), pCreateInfo->pQueueFamilyIndices);
    pPacket->result = result;
    vktrace_finalize_buffer_address(pHeader, (void**)&(pPacket->pAllocator));
    vktrace_finalize_buffer_address(pHeader, (void**)&(pPacket->pCreateInfo->pQueueFamilyIndices));
    vktrace_finalize_buffer_address(pHeader, (void**)&(pPacket->pCreateInfo));
    vktrace_finalize_buffer_address(pHeader, (void**)&(pPacket->pSwapchain));
    if (!g_trimEnabled)
    {
        FINISH_TRACE_PACKET();
    }
    else
    {
        vktrace_finalize_trace_packet(pHeader);
        trim::ObjectInfo* pInfo = trim::add_SwapchainKHR_object(*pSwapchain);
        pInfo->belongsToDevice = device;
        pInfo->ObjectInfo.SwapchainKHR.pCreatePacket = trim::copy_packet(pHeader);
        if (pAllocator != NULL)
        {
            pInfo->ObjectInfo.SwapchainKHR.pAllocator = pAllocator;
            trim::add_Allocator(pAllocator);
        }
        if (g_trimIsInTrim)
        {
            trim::add_recorded_packet(pHeader);
        }
        else
        {
            vktrace_delete_trace_packet(&pHeader);
        }
    }
    return result;
}

VKTRACER_EXPORT VKAPI_ATTR VkResult VKAPI_CALL __HOOKED_vkGetSwapchainImagesKHR(
    VkDevice device,
    VkSwapchainKHR swapchain,
    uint32_t* pSwapchainImageCount,
    VkImage* pSwapchainImages)
{
    VkResult result;
    vktrace_trace_packet_header* pHeader;
    size_t _dataSize;
    packet_vkGetSwapchainImagesKHR* pPacket = NULL;
    uint64_t startTime;
    uint64_t endTime;
    uint64_t vktraceStartTime = vktrace_get_time();
    startTime = vktrace_get_time();
    result = mdd(device)->devTable.GetSwapchainImagesKHR(device, swapchain, pSwapchainImageCount, pSwapchainImages);
    endTime = vktrace_get_time();
    _dataSize = (pSwapchainImageCount == NULL || pSwapchainImages == NULL) ? 0 : (*pSwapchainImageCount *sizeof(VkImage));
    CREATE_TRACE_PACKET(vkGetSwapchainImagesKHR, sizeof(uint32_t) + _dataSize);
    pHeader->vktrace_begin_time = vktraceStartTime;
    pHeader->entrypoint_begin_time = startTime;
    pHeader->entrypoint_end_time = endTime;
    pPacket = interpret_body_as_vkGetSwapchainImagesKHR(pHeader);
    pPacket->device = device;
    pPacket->swapchain = swapchain;
    vktrace_add_buffer_to_trace_packet(pHeader, (void**)&(pPacket->pSwapchainImageCount), sizeof(uint32_t), pSwapchainImageCount);
    vktrace_add_buffer_to_trace_packet(pHeader, (void**)&(pPacket->pSwapchainImages), _dataSize, pSwapchainImages);
    pPacket->result = result;
    vktrace_finalize_buffer_address(pHeader, (void**)&(pPacket->pSwapchainImageCount));
    vktrace_finalize_buffer_address(pHeader, (void**)&(pPacket->pSwapchainImages));
    if (!g_trimEnabled)
    {
        FINISH_TRACE_PACKET();
    }
    else
    {
        vktrace_finalize_trace_packet(pHeader);
        trim::ObjectInfo* pInfo = trim::get_SwapchainKHR_objectInfo(swapchain);
        if (pInfo != NULL)
        {
            if (pSwapchainImageCount != NULL && pSwapchainImages == NULL)
            {
                if (g_trimIsPreTrim)
                {
                    // only want to replay this call if it was made PRE trim frames.
                    pInfo->ObjectInfo.SwapchainKHR.pGetSwapchainImageCountPacket = trim::copy_packet(pHeader);
                }
            }
            else if (pSwapchainImageCount != NULL && pSwapchainImages != NULL)
            {
                if (g_trimIsPreTrim)
                {
                    // only want to replay this call if it was made PRE trim frames.
                    pInfo->ObjectInfo.SwapchainKHR.pGetSwapchainImagesPacket = trim::copy_packet(pHeader);
                }
                for (uint32_t i = 0; i < *pSwapchainImageCount; i++)
                {
                    trim::ObjectInfo* pImageInfo = trim::add_Image_object(pSwapchainImages[i]);
                    pImageInfo->ObjectInfo.Image.bIsSwapchainImage = true;
                }
            }
        }

        if (g_trimIsInTrim)
        {
            trim::add_recorded_packet(pHeader);
        }
        else
        {
            vktrace_delete_trace_packet(&pHeader);
        }
    }
    return result;
}

VKTRACER_EXPORT VKAPI_ATTR VkResult VKAPI_CALL __HOOKED_vkQueuePresentKHR(
    VkQueue queue,
    const VkPresentInfoKHR* pPresentInfo)
{
    VkResult result;
    vktrace_trace_packet_header* pHeader;
    packet_vkQueuePresentKHR* pPacket = NULL;
    size_t swapchainSize = pPresentInfo->swapchainCount * sizeof(VkSwapchainKHR);
    size_t indexSize = pPresentInfo->swapchainCount * sizeof(uint32_t);
    size_t semaSize = pPresentInfo->waitSemaphoreCount * sizeof(VkSemaphore);
    size_t resultsSize = pPresentInfo->swapchainCount * sizeof(VkResult);
    size_t totalSize = sizeof(VkPresentInfoKHR) + swapchainSize + indexSize + semaSize;
    if (pPresentInfo->pResults != NULL) {
        totalSize += resultsSize;
    }
    CREATE_TRACE_PACKET(vkQueuePresentKHR, totalSize);
    result = mdd(queue)->devTable.QueuePresentKHR(queue, pPresentInfo);
    vktrace_set_packet_entrypoint_end_time(pHeader);
    pPacket = interpret_body_as_vkQueuePresentKHR(pHeader);
    pPacket->queue = queue;
    vktrace_add_buffer_to_trace_packet(pHeader, (void**)&(pPacket->pPresentInfo), sizeof(VkPresentInfoKHR), pPresentInfo);
    vktrace_add_buffer_to_trace_packet(pHeader, (void**)&(pPacket->pPresentInfo->pSwapchains), swapchainSize, pPresentInfo->pSwapchains);
    vktrace_add_buffer_to_trace_packet(pHeader, (void**)&(pPacket->pPresentInfo->pImageIndices), indexSize, pPresentInfo->pImageIndices);
    vktrace_add_buffer_to_trace_packet(pHeader, (void**)&(pPacket->pPresentInfo->pWaitSemaphores), semaSize, pPresentInfo->pWaitSemaphores);
    if (pPresentInfo->pResults != NULL) {
        vktrace_add_buffer_to_trace_packet(pHeader, (void**)&(pPacket->pPresentInfo->pResults), resultsSize, pPresentInfo->pResults);
    }
    pPacket->result = result;
    vktrace_finalize_buffer_address(pHeader, (void**)&(pPacket->pPresentInfo->pImageIndices));
    vktrace_finalize_buffer_address(pHeader, (void**)&(pPacket->pPresentInfo->pSwapchains));
    vktrace_finalize_buffer_address(pHeader, (void**)&(pPacket->pPresentInfo->pWaitSemaphores));
    if (pPresentInfo->pResults != NULL) {
        vktrace_finalize_buffer_address(pHeader, (void**)&(pPacket->pPresentInfo->pResults));
    }
    vktrace_finalize_buffer_address(pHeader, (void**)&(pPacket->pPresentInfo));

    if (!g_trimEnabled)
    {
        FINISH_TRACE_PACKET();
    }
    else
    {
        vktrace_finalize_trace_packet(pHeader);

        if (result == VK_SUCCESS && pPresentInfo != NULL && pPresentInfo->pWaitSemaphores != NULL)
        {
            for (uint32_t i = 0; i < pPresentInfo->waitSemaphoreCount; i++)
            {
                trim::ObjectInfo* pInfo = trim::get_Semaphore_objectInfo(pPresentInfo->pWaitSemaphores[i]);
                if (pInfo != NULL)
                {
                    pInfo->ObjectInfo.Semaphore.signaledOnQueue = VK_NULL_HANDLE;
                }
            }
        }

        if (g_trimIsInTrim)
        {
            trim::add_recorded_packet(pHeader);
        }
        else
        {
            vktrace_delete_trace_packet(&pHeader);
        }
    }

    if (g_trimEnabled)
    {
        g_trimFrameCounter++;
        if (g_trimFrameCounter == g_trimStartFrame)
        {
            g_trimIsPreTrim = false;
            g_trimIsInTrim = true;
            trim::snapshot_state_tracker();
        }
        if (g_trimEndFrame < UINT64_MAX &&
            g_trimFrameCounter == g_trimEndFrame + 1)
        {
            g_trimIsInTrim = false;
            g_trimIsPostTrim = true;

            // This will write packets to recreate ONLY THE REFERENCED objects.
            trim::write_all_referenced_object_calls();

            // write the packets that were recorded during the trim frames
            trim::write_recorded_packets();

            // write packets to destroy all created objects
            trim::write_destroy_packets();

            // clean up
            trim::delete_all_packets();
        }
    }
    return result;
}

/* TODO these can probably be moved into code gen */
#ifdef VK_USE_PLATFORM_WIN32_KHR
VKTRACER_EXPORT VKAPI_ATTR VkResult VKAPI_CALL __HOOKED_vkCreateWin32SurfaceKHR(
    VkInstance                                  instance,
    const VkWin32SurfaceCreateInfoKHR*          pCreateInfo,
    const VkAllocationCallbacks*                pAllocator,
    VkSurfaceKHR*                               pSurface)
{
    VkResult result;
    vktrace_trace_packet_header* pHeader;
    packet_vkCreateWin32SurfaceKHR* pPacket = NULL;
    // don't bother with copying the actual win32 hinstance, hwnd into the trace packet, vkreplay has to use it's own anyway
    CREATE_TRACE_PACKET(vkCreateWin32SurfaceKHR, sizeof(VkSurfaceKHR) + sizeof(VkAllocationCallbacks) + sizeof(VkWin32SurfaceCreateInfoKHR));
    result = mid(instance)->instTable.CreateWin32SurfaceKHR(instance, pCreateInfo, pAllocator, pSurface);
    pPacket = interpret_body_as_vkCreateWin32SurfaceKHR(pHeader);
    pPacket->instance = instance;
    vktrace_add_buffer_to_trace_packet(pHeader, (void**)&(pPacket->pCreateInfo), sizeof(VkWin32SurfaceCreateInfoKHR), pCreateInfo);
    vktrace_add_buffer_to_trace_packet(pHeader, (void**)&(pPacket->pAllocator), sizeof(VkAllocationCallbacks), NULL);
    vktrace_add_buffer_to_trace_packet(pHeader, (void**)&(pPacket->pSurface), sizeof(VkSurfaceKHR), pSurface);
    pPacket->result = result;
    vktrace_finalize_buffer_address(pHeader, (void**)&(pPacket->pCreateInfo));
    vktrace_finalize_buffer_address(pHeader, (void**)&(pPacket->pAllocator));
    vktrace_finalize_buffer_address(pHeader, (void**)&(pPacket->pSurface));
    if (!g_trimEnabled)
    {
        FINISH_TRACE_PACKET();
    }
    else
    {
        vktrace_finalize_trace_packet(pHeader);
        trim::ObjectInfo* pInfo = trim::add_SurfaceKHR_object(*pSurface);
        pInfo->belongsToInstance = instance;
        pInfo->ObjectInfo.SurfaceKHR.pCreatePacket = trim::copy_packet(pHeader);
        if (pAllocator != NULL)
        {
            pInfo->ObjectInfo.SurfaceKHR.pAllocator = pAllocator;
            trim::add_Allocator(pAllocator);
        }
        if (g_trimIsInTrim)
        {
            trim::add_recorded_packet(pHeader);
        }
        else
        {
            vktrace_delete_trace_packet(&pHeader);
        }
    }
    return result;
}

VKTRACER_EXPORT VKAPI_ATTR VkBool32 VKAPI_CALL __HOOKED_vkGetPhysicalDeviceWin32PresentationSupportKHR(
    VkPhysicalDevice                            physicalDevice,
    uint32_t                                    queueFamilyIndex)
{
    VkBool32 result;
    vktrace_trace_packet_header* pHeader;
    packet_vkGetPhysicalDeviceWin32PresentationSupportKHR* pPacket = NULL;
    CREATE_TRACE_PACKET(vkGetPhysicalDeviceWin32PresentationSupportKHR, 0);
    result = mid(physicalDevice)->instTable.GetPhysicalDeviceWin32PresentationSupportKHR(physicalDevice, queueFamilyIndex);
    pPacket = interpret_body_as_vkGetPhysicalDeviceWin32PresentationSupportKHR(pHeader);
    pPacket->physicalDevice = physicalDevice;
    pPacket->queueFamilyIndex = queueFamilyIndex;
    pPacket->result = result;
    if (!g_trimEnabled)
    {
        FINISH_TRACE_PACKET();
    }
    else
    {
        vktrace_finalize_trace_packet(pHeader);

        if (g_trimIsInTrim)
        {
            trim::add_recorded_packet(pHeader);
        }
        else
        {
            vktrace_delete_trace_packet(&pHeader);
        }
    }
    return result;
}
#endif
#ifdef VK_USE_PLATFORM_XCB_KHR
VKTRACER_EXPORT VKAPI_ATTR VkResult VKAPI_CALL __HOOKED_vkCreateXcbSurfaceKHR(
    VkInstance                                  instance,
    const VkXcbSurfaceCreateInfoKHR*            pCreateInfo,
    const VkAllocationCallbacks*                pAllocator,
    VkSurfaceKHR*                               pSurface)
{
    VkResult result;
    vktrace_trace_packet_header* pHeader;
    packet_vkCreateXcbSurfaceKHR* pPacket = NULL;
    // don't bother with copying the actual xcb window and connection into the trace packet, vkreplay has to use it's own anyway
    CREATE_TRACE_PACKET(vkCreateXcbSurfaceKHR, sizeof(VkSurfaceKHR) + sizeof(VkAllocationCallbacks) + sizeof(VkXcbSurfaceCreateInfoKHR));
    result = mid(instance)->instTable.CreateXcbSurfaceKHR(instance, pCreateInfo, pAllocator, pSurface);
    pPacket = interpret_body_as_vkCreateXcbSurfaceKHR(pHeader);
    pPacket->instance = instance;
    vktrace_add_buffer_to_trace_packet(pHeader, (void**)&(pPacket->pCreateInfo), sizeof(VkXcbSurfaceCreateInfoKHR), pCreateInfo);
    vktrace_add_buffer_to_trace_packet(pHeader, (void**)&(pPacket->pAllocator), sizeof(VkAllocationCallbacks), NULL);
    vktrace_add_buffer_to_trace_packet(pHeader, (void**)&(pPacket->pSurface), sizeof(VkSurfaceKHR), pSurface);
    pPacket->result = result;
    vktrace_finalize_buffer_address(pHeader, (void**)&(pPacket->pCreateInfo));
    vktrace_finalize_buffer_address(pHeader, (void**)&(pPacket->pAllocator));
    vktrace_finalize_buffer_address(pHeader, (void**)&(pPacket->pSurface));
    if (!g_trimEnabled)
    {
        FINISH_TRACE_PACKET();
    }
    else
    {
        vktrace_finalize_trace_packet(pHeader);
        trim::ObjectInfo* pInfo = trim::add_SurfaceKHR_object(*pSurface);
        pInfo->belongsToInstance = instance;
        pInfo->ObjectInfo.SurfaceKHR.pCreatePacket = trim::copy_packet(pHeader);
        if (pAllocator != NULL)
        {
            pInfo->ObjectInfo.SurfaceKHR.pAllocator = pAllocator;
            trim::add_Allocator(pAllocator);
        }

        if (g_trimIsInTrim)
        {
            trim::add_recorded_packet(pHeader);
        }
        else
        {
            vktrace_delete_trace_packet(&pHeader);
        }
    }
    return result;
}

VKTRACER_EXPORT VKAPI_ATTR VkBool32 VKAPI_CALL __HOOKED_vkGetPhysicalDeviceXcbPresentationSupportKHR(
    VkPhysicalDevice                            physicalDevice,
    uint32_t                                    queueFamilyIndex,
    xcb_connection_t*                           connection,
    xcb_visualid_t                              visual_id)
{
    VkBool32 result;
    vktrace_trace_packet_header* pHeader;
    packet_vkGetPhysicalDeviceXcbPresentationSupportKHR* pPacket = NULL;
    // don't bother with copying the actual xcb visual_id and connection into the trace packet, vkreplay has to use it's own anyway
    CREATE_TRACE_PACKET(vkGetPhysicalDeviceXcbPresentationSupportKHR, 0);
    result = mid(physicalDevice)->instTable.GetPhysicalDeviceXcbPresentationSupportKHR(physicalDevice, queueFamilyIndex, connection, visual_id);
    pPacket = interpret_body_as_vkGetPhysicalDeviceXcbPresentationSupportKHR(pHeader);
    pPacket->physicalDevice = physicalDevice;
    pPacket->connection = connection;
    pPacket->queueFamilyIndex = queueFamilyIndex;
    pPacket->visual_id = visual_id;
    pPacket->result = result;
    if (!g_trimEnabled)
    {
        FINISH_TRACE_PACKET();
    }
    else
    {
        vktrace_finalize_trace_packet(pHeader);
        if (g_trimIsInTrim)
        {
            trim::add_recorded_packet(pHeader);
        }
        else
        {
            vktrace_delete_trace_packet(&pHeader);
        }
    }
    return result;
}
#endif
#ifdef VK_USE_PLATFORM_XLIB_KHR
VKTRACER_EXPORT VKAPI_ATTR VkResult VKAPI_CALL __HOOKED_vkCreateXlibSurfaceKHR(
    VkInstance                                  instance,
    const VkXlibSurfaceCreateInfoKHR*           pCreateInfo,
    const VkAllocationCallbacks*                pAllocator,
    VkSurfaceKHR*                               pSurface)
{
    vktrace_trace_packet_header* pHeader;
    VkResult result;
    packet_vkCreateXlibSurfaceKHR* pPacket = NULL;
    // don't bother with copying the actual xlib window and connection into the trace packet, vkreplay has to use it's own anyway
    CREATE_TRACE_PACKET(vkCreateXlibSurfaceKHR, sizeof(VkSurfaceKHR) + sizeof(VkAllocationCallbacks) + sizeof(VkXlibSurfaceCreateInfoKHR));
    result = mid(instance)->instTable.CreateXlibSurfaceKHR(instance, pCreateInfo, pAllocator, pSurface);
    pPacket = interpret_body_as_vkCreateXlibSurfaceKHR(pHeader);
    pPacket->instance = instance;
    vktrace_add_buffer_to_trace_packet(pHeader, (void**)&(pPacket->pCreateInfo), sizeof(VkXlibSurfaceCreateInfoKHR), pCreateInfo);
    vktrace_add_buffer_to_trace_packet(pHeader, (void**)&(pPacket->pAllocator), sizeof(VkAllocationCallbacks), NULL);
    vktrace_add_buffer_to_trace_packet(pHeader, (void**)&(pPacket->pSurface), sizeof(VkSurfaceKHR), pSurface);
    pPacket->result = result;
    vktrace_finalize_buffer_address(pHeader, (void**)&(pPacket->pCreateInfo));
    vktrace_finalize_buffer_address(pHeader, (void**)&(pPacket->pAllocator));
    vktrace_finalize_buffer_address(pHeader, (void**)&(pPacket->pSurface));
    if (!g_trimEnabled)
    {
        FINISH_TRACE_PACKET();
    }
    else
    {
        vktrace_finalize_trace_packet(pHeader);
        trim::ObjectInfo* pInfo = trim::add_SurfaceKHR_object(*pSurface);
        pInfo->belongsToInstance = instance;
        pInfo->ObjectInfo.SurfaceKHR.pCreatePacket = trim::copy_packet(pHeader);
        if (pAllocator != NULL)
        {
            pInfo->ObjectInfo.SurfaceKHR.pAllocator = pAllocator;
            trim::add_Allocator(pAllocator);
        }

        if (g_trimIsInTrim)
        {
            trim::add_recorded_packet(pHeader);
        }
        else
        {
            vktrace_delete_trace_packet(&pHeader);
        }
    }

    return result;
}

VKTRACER_EXPORT VKAPI_ATTR VkBool32 VKAPI_CALL __HOOKED_vkGetPhysicalDeviceXlibPresentationSupportKHR(
    VkPhysicalDevice                            physicalDevice,
    uint32_t                                    queueFamilyIndex,
    Display*                                    dpy,
    VisualID                                    visualID)
{
    vktrace_trace_packet_header* pHeader;
    VkBool32 result;
    packet_vkGetPhysicalDeviceXlibPresentationSupportKHR* pPacket = NULL;
    // don't bother with copying the actual xlib visual_id and connection into the trace packet, vkreplay has to use it's own anyway
    CREATE_TRACE_PACKET(vkGetPhysicalDeviceXlibPresentationSupportKHR, 0);
    result = mid(physicalDevice)->instTable.GetPhysicalDeviceXlibPresentationSupportKHR(physicalDevice, queueFamilyIndex, dpy, visualID);
    pPacket = interpret_body_as_vkGetPhysicalDeviceXlibPresentationSupportKHR(pHeader);
    pPacket->physicalDevice = physicalDevice;
    pPacket->dpy = dpy;
    pPacket->queueFamilyIndex = queueFamilyIndex;
    pPacket->visualID = visualID;
    pPacket->result = result;
    if (!g_trimEnabled)
    {
        FINISH_TRACE_PACKET();
    }
    else
    {
        vktrace_finalize_trace_packet(pHeader);
        if (g_trimIsInTrim)
        {
            trim::add_recorded_packet(pHeader);
        }
        else
        {
            vktrace_delete_trace_packet(&pHeader);
        }
    }

    return result;
}
#endif
#ifdef VK_USE_PLATFORM_ANDROID_KHR
VKTRACER_EXPORT VKAPI_ATTR VkResult VKAPI_CALL __HOOKED_vkCreateAndroidSurfaceKHR(
    VkInstance                                  instance,
    const VkAndroidSurfaceCreateInfoKHR*        pCreateInfo,
    const VkAllocationCallbacks*                pAllocator,
    VkSurfaceKHR*                               pSurface)
{
    vktrace_trace_packet_header* pHeader;
    VkResult result;
    packet_vkCreateAndroidSurfaceKHR* pPacket = NULL;
    // don't bother with copying the actual native window into the trace packet, vkreplay has to use it's own anyway
    CREATE_TRACE_PACKET(vkCreateAndroidSurfaceKHR, sizeof(VkSurfaceKHR) + sizeof(VkAllocationCallbacks) + sizeof(VkAndroidSurfaceCreateInfoKHR));
    result = mid(instance)->instTable.CreateAndroidSurfaceKHR(instance, pCreateInfo, pAllocator, pSurface);
    pPacket = interpret_body_as_vkCreateAndroidSurfaceKHR(pHeader);
    pPacket->instance = instance;
    vktrace_add_buffer_to_trace_packet(pHeader, (void**)&(pPacket->pCreateInfo), sizeof(VkAndroidSurfaceCreateInfoKHR), pCreateInfo);
    vktrace_add_buffer_to_trace_packet(pHeader, (void**)&(pPacket->pAllocator), sizeof(VkAllocationCallbacks), NULL);
    vktrace_add_buffer_to_trace_packet(pHeader, (void**)&(pPacket->pSurface), sizeof(VkSurfaceKHR), pSurface);
    pPacket->result = result;
    vktrace_finalize_buffer_address(pHeader, (void**)&(pPacket->pCreateInfo));
    vktrace_finalize_buffer_address(pHeader, (void**)&(pPacket->pAllocator));
    vktrace_finalize_buffer_address(pHeader, (void**)&(pPacket->pSurface));
    if (!g_trimEnabled)
    {
        FINISH_TRACE_PACKET();
    }
    else
    {
        vktrace_finalize_trace_packet(pHeader);
        trim::ObjectInfo* pInfo = trim::add_SurfaceKHR_object(*pSurface);
        pInfo->belongsToInstance = instance;
        pInfo->ObjectInfo.SurfaceKHR.pCreatePacket = trim::copy_packet(pHeader);
        if (pAllocator != NULL)
        {
            pInfo->ObjectInfo.SurfaceKHR.pAllocator = pAllocator;
            trim::add_Allocator(pAllocator);
        }

        if (g_trimIsInTrim)
        {
            trim::add_recorded_packet(pHeader);
        }
        else
        {
            vktrace_delete_trace_packet(&pHeader);
        }
    }
    return result;
}
#endif

//TODO Wayland and Mir support

/* TODO: Probably want to make this manual to get the result of the boolean and then check it on replay
VKTRACER_EXPORT VKAPI_ATTR VkResult VKAPI_CALL __HOOKED_vkGetPhysicalDeviceSurfaceSupportKHR(
    VkPhysicalDevice physicalDevice,
    uint32_t queueFamilyIndex,
    const VkSurfaceDescriptionKHR* pSurfaceDescription,
    VkBool32* pSupported)
{
    VkResult result;
    vktrace_trace_packet_header* pHeader;
    packet_vkGetPhysicalDeviceSurfaceSupportKHR* pPacket = NULL;
    CREATE_TRACE_PACKET(vkGetPhysicalDeviceSurfaceSupportKHR, sizeof(VkSurfaceDescriptionKHR) + sizeof(VkBool32));
    result = mid(physicalDevice)->instTable.GetPhysicalDeviceSurfaceSupportKHR(physicalDevice, queueFamilyIndex, pSurfaceDescription, pSupported);
    vktrace_set_packet_entrypoint_end_time(pHeader);
    pPacket = interpret_body_as_vkGetPhysicalDeviceSurfaceSupportKHR(pHeader);
    pPacket->physicalDevice = physicalDevice;
    pPacket->queueFamilyIndex = queueFamilyIndex;
    vktrace_add_buffer_to_trace_packet(pHeader, (void**)&(pPacket->pSurfaceDescription), sizeof(VkSurfaceDescriptionKHR), pSurfaceDescription);
    vktrace_add_buffer_to_trace_packet(pHeader, (void**)&(pPacket->pSupported), sizeof(VkBool32), pSupported);
    pPacket->result = result;
    vktrace_finalize_buffer_address(pHeader, (void**)&(pPacket->pSurfaceDescription));
    vktrace_finalize_buffer_address(pHeader, (void**)&(pPacket->pSupported));
    if (!g_trimEnabled)
    {
        FINISH_TRACE_PACKET();
    }
    else
    {
        vktrace_finalize_trace_packet(pHeader);
        if (g_trimIsInTrim)
        {
            trim::add_recorded_packet(pHeader);
        }
        else
        {
            vktrace_delete_trace_packet(&pHeader);
        }
    }
    return result;
}
*/

static inline PFN_vkVoidFunction layer_intercept_proc(const char *name)
{
    if (!name || name[0] != 'v' || name[1] != 'k')
        return NULL;

    name += 2;

    if (!strcmp(name, "CreateDevice"))
        return (PFN_vkVoidFunction) __HOOKED_vkCreateDevice;
    if (!strcmp(name, "DestroyDevice"))
        return (PFN_vkVoidFunction) __HOOKED_vkDestroyDevice;
    if (!strcmp(name, "GetDeviceQueue"))
        return (PFN_vkVoidFunction) __HOOKED_vkGetDeviceQueue;
    if (!strcmp(name, "QueueSubmit"))
        return (PFN_vkVoidFunction) __HOOKED_vkQueueSubmit;
    if (!strcmp(name, "QueueWaitIdle"))
        return (PFN_vkVoidFunction) __HOOKED_vkQueueWaitIdle;
    if (!strcmp(name, "DeviceWaitIdle"))
        return (PFN_vkVoidFunction) __HOOKED_vkDeviceWaitIdle;
    if (!strcmp(name, "AllocateMemory"))
        return (PFN_vkVoidFunction) __HOOKED_vkAllocateMemory;
    if (!strcmp(name, "FreeMemory"))
        return (PFN_vkVoidFunction) __HOOKED_vkFreeMemory;
    if (!strcmp(name, "MapMemory"))
        return (PFN_vkVoidFunction) __HOOKED_vkMapMemory;
    if (!strcmp(name, "UnmapMemory"))
        return (PFN_vkVoidFunction) __HOOKED_vkUnmapMemory;
    if (!strcmp(name, "FlushMappedMemoryRanges"))
        return (PFN_vkVoidFunction) __HOOKED_vkFlushMappedMemoryRanges;
    if (!strcmp(name, "InvalidateMappedMemoryRanges"))
        return (PFN_vkVoidFunction) __HOOKED_vkInvalidateMappedMemoryRanges;
    if (!strcmp(name, "GetDeviceMemoryCommitment"))
        return (PFN_vkVoidFunction) __HOOKED_vkGetDeviceMemoryCommitment;
    if (!strcmp(name, "BindBufferMemory"))
        return (PFN_vkVoidFunction) __HOOKED_vkBindBufferMemory;
    if (!strcmp(name, "BindImageMemory"))
        return (PFN_vkVoidFunction) __HOOKED_vkBindImageMemory;
    if (!strcmp(name, "GetBufferMemoryRequirements"))
        return (PFN_vkVoidFunction) __HOOKED_vkGetBufferMemoryRequirements;
    if (!strcmp(name, "GetImageMemoryRequirements"))
        return (PFN_vkVoidFunction) __HOOKED_vkGetImageMemoryRequirements;
    if (!strcmp(name, "GetImageSparseMemoryRequirements"))
        return (PFN_vkVoidFunction) __HOOKED_vkGetImageSparseMemoryRequirements;
    if (!strcmp(name, "GetPhysicalDeviceSparseImageFormatProperties"))
        return (PFN_vkVoidFunction) __HOOKED_vkGetPhysicalDeviceSparseImageFormatProperties;
    if (!strcmp(name, "QueueBindSparse"))
        return (PFN_vkVoidFunction) __HOOKED_vkQueueBindSparse;
    if (!strcmp(name, "CreateFence"))
        return (PFN_vkVoidFunction) __HOOKED_vkCreateFence;
    if (!strcmp(name, "DestroyFence"))
        return (PFN_vkVoidFunction) __HOOKED_vkDestroyFence;
    if (!strcmp(name, "ResetFences"))
        return (PFN_vkVoidFunction) __HOOKED_vkResetFences;
    if (!strcmp(name, "GetFenceStatus"))
        return (PFN_vkVoidFunction) __HOOKED_vkGetFenceStatus;
    if (!strcmp(name, "WaitForFences"))
        return (PFN_vkVoidFunction) __HOOKED_vkWaitForFences;
    if (!strcmp(name, "CreateSemaphore"))
        return (PFN_vkVoidFunction) __HOOKED_vkCreateSemaphore;
    if (!strcmp(name, "DestroySemaphore"))
        return (PFN_vkVoidFunction) __HOOKED_vkDestroySemaphore;
    if (!strcmp(name, "CreateEvent"))
        return (PFN_vkVoidFunction) __HOOKED_vkCreateEvent;
    if (!strcmp(name, "DestroyEvent"))
        return (PFN_vkVoidFunction) __HOOKED_vkDestroyEvent;
    if (!strcmp(name, "GetEventStatus"))
        return (PFN_vkVoidFunction) __HOOKED_vkGetEventStatus;
    if (!strcmp(name, "SetEvent"))
        return (PFN_vkVoidFunction) __HOOKED_vkSetEvent;
    if (!strcmp(name, "ResetEvent"))
        return (PFN_vkVoidFunction) __HOOKED_vkResetEvent;
    if (!strcmp(name, "CreateQueryPool"))
        return (PFN_vkVoidFunction) __HOOKED_vkCreateQueryPool;
    if (!strcmp(name, "DestroyQueryPool"))
        return (PFN_vkVoidFunction) __HOOKED_vkDestroyQueryPool;
    if (!strcmp(name, "GetQueryPoolResults"))
        return (PFN_vkVoidFunction) __HOOKED_vkGetQueryPoolResults;
    if (!strcmp(name, "CreateBuffer"))
        return (PFN_vkVoidFunction) __HOOKED_vkCreateBuffer;
    if (!strcmp(name, "DestroyBuffer"))
        return (PFN_vkVoidFunction) __HOOKED_vkDestroyBuffer;
    if (!strcmp(name, "CreateBufferView"))
        return (PFN_vkVoidFunction) __HOOKED_vkCreateBufferView;
    if (!strcmp(name, "DestroyBufferView"))
        return (PFN_vkVoidFunction) __HOOKED_vkDestroyBufferView;
    if (!strcmp(name, "CreateImage"))
        return (PFN_vkVoidFunction) __HOOKED_vkCreateImage;
    if (!strcmp(name, "DestroyImage"))
        return (PFN_vkVoidFunction) __HOOKED_vkDestroyImage;
    if (!strcmp(name, "GetImageSubresourceLayout"))
        return (PFN_vkVoidFunction) __HOOKED_vkGetImageSubresourceLayout;
    if (!strcmp(name, "CreateImageView"))
        return (PFN_vkVoidFunction) __HOOKED_vkCreateImageView;
    if (!strcmp(name, "DestroyImageView"))
        return (PFN_vkVoidFunction) __HOOKED_vkDestroyImageView;
    if (!strcmp(name, "CreateShaderModule"))
        return (PFN_vkVoidFunction) __HOOKED_vkCreateShaderModule;
    if (!strcmp(name, "DestroyShaderModule"))
        return (PFN_vkVoidFunction) __HOOKED_vkDestroyShaderModule;
    if (!strcmp(name, "CreatePipelineCache"))
        return (PFN_vkVoidFunction) __HOOKED_vkCreatePipelineCache;
    if (!strcmp(name, "DestroyPipelineCache"))
        return (PFN_vkVoidFunction) __HOOKED_vkDestroyPipelineCache;
    if (!strcmp(name, "GetPipelineCacheData"))
        return (PFN_vkVoidFunction) __HOOKED_vkGetPipelineCacheData;
    if (!strcmp(name, "MergePipelineCaches"))
        return (PFN_vkVoidFunction) __HOOKED_vkMergePipelineCaches;
    if (!strcmp(name, "CreateGraphicsPipelines"))
        return (PFN_vkVoidFunction) __HOOKED_vkCreateGraphicsPipelines;
    if (!strcmp(name, "CreateComputePipelines"))
        return (PFN_vkVoidFunction) __HOOKED_vkCreateComputePipelines;
    if (!strcmp(name, "DestroyPipeline"))
        return (PFN_vkVoidFunction) __HOOKED_vkDestroyPipeline;
    if (!strcmp(name, "CreatePipelineLayout"))
        return (PFN_vkVoidFunction) __HOOKED_vkCreatePipelineLayout;
    if (!strcmp(name, "DestroyPipelineLayout"))
        return (PFN_vkVoidFunction) __HOOKED_vkDestroyPipelineLayout;
    if (!strcmp(name, "CreateSampler"))
        return (PFN_vkVoidFunction) __HOOKED_vkCreateSampler;
    if (!strcmp(name, "DestroySampler"))
        return (PFN_vkVoidFunction) __HOOKED_vkDestroySampler;
    if (!strcmp(name, "CreateDescriptorSetLayout"))
        return (PFN_vkVoidFunction) __HOOKED_vkCreateDescriptorSetLayout;
    if (!strcmp(name, "DestroyDescriptorSetLayout"))
        return (PFN_vkVoidFunction) __HOOKED_vkDestroyDescriptorSetLayout;
    if (!strcmp(name, "CreateDescriptorPool"))
        return (PFN_vkVoidFunction) __HOOKED_vkCreateDescriptorPool;
    if (!strcmp(name, "DestroyDescriptorPool"))
        return (PFN_vkVoidFunction) __HOOKED_vkDestroyDescriptorPool;
    if (!strcmp(name, "ResetDescriptorPool"))
        return (PFN_vkVoidFunction) __HOOKED_vkResetDescriptorPool;
    if (!strcmp(name, "AllocateDescriptorSets"))
        return (PFN_vkVoidFunction) __HOOKED_vkAllocateDescriptorSets;
    if (!strcmp(name, "FreeDescriptorSets"))
        return (PFN_vkVoidFunction) __HOOKED_vkFreeDescriptorSets;
    if (!strcmp(name, "UpdateDescriptorSets"))
        return (PFN_vkVoidFunction) __HOOKED_vkUpdateDescriptorSets;
    if (!strcmp(name, "CreateCommandPool"))
        return (PFN_vkVoidFunction) __HOOKED_vkCreateCommandPool;
    if (!strcmp(name, "DestroyCommandPool"))
        return (PFN_vkVoidFunction) __HOOKED_vkDestroyCommandPool;
    if (!strcmp(name, "ResetCommandPool"))
        return (PFN_vkVoidFunction) __HOOKED_vkResetCommandPool;
    if (!strcmp(name, "AllocateCommandBuffers"))
        return (PFN_vkVoidFunction) __HOOKED_vkAllocateCommandBuffers;
    if (!strcmp(name, "FreeCommandBuffers"))
        return (PFN_vkVoidFunction) __HOOKED_vkFreeCommandBuffers;
    if (!strcmp(name, "BeginCommandBuffer"))
        return (PFN_vkVoidFunction) __HOOKED_vkBeginCommandBuffer;
    if (!strcmp(name, "EndCommandBuffer"))
        return (PFN_vkVoidFunction) __HOOKED_vkEndCommandBuffer;
    if (!strcmp(name, "ResetCommandBuffer"))
        return (PFN_vkVoidFunction) __HOOKED_vkResetCommandBuffer;
    if (!strcmp(name, "CmdBindPipeline"))
        return (PFN_vkVoidFunction) __HOOKED_vkCmdBindPipeline;
    if (!strcmp(name, "CmdSetViewport"))
        return (PFN_vkVoidFunction) __HOOKED_vkCmdSetViewport;
    if (!strcmp(name, "CmdSetScissor"))
        return (PFN_vkVoidFunction) __HOOKED_vkCmdSetScissor;
    if (!strcmp(name, "CmdSetLineWidth"))
        return (PFN_vkVoidFunction) __HOOKED_vkCmdSetLineWidth;
    if (!strcmp(name, "CmdSetDepthBias"))
        return (PFN_vkVoidFunction) __HOOKED_vkCmdSetDepthBias;
    if (!strcmp(name, "CmdSetBlendConstants"))
        return (PFN_vkVoidFunction) __HOOKED_vkCmdSetBlendConstants;
    if (!strcmp(name, "CmdSetDepthBounds"))
        return (PFN_vkVoidFunction) __HOOKED_vkCmdSetDepthBounds;
    if (!strcmp(name, "CmdSetStencilCompareMask"))
        return (PFN_vkVoidFunction) __HOOKED_vkCmdSetStencilCompareMask;
    if (!strcmp(name, "CmdSetStencilWriteMask"))
        return (PFN_vkVoidFunction) __HOOKED_vkCmdSetStencilWriteMask;
    if (!strcmp(name, "CmdSetStencilReference"))
        return (PFN_vkVoidFunction) __HOOKED_vkCmdSetStencilReference;
    if (!strcmp(name, "CmdBindDescriptorSets"))
        return (PFN_vkVoidFunction) __HOOKED_vkCmdBindDescriptorSets;
    if (!strcmp(name, "CmdBindIndexBuffer"))
        return (PFN_vkVoidFunction) __HOOKED_vkCmdBindIndexBuffer;
    if (!strcmp(name, "CmdBindVertexBuffers"))
        return (PFN_vkVoidFunction) __HOOKED_vkCmdBindVertexBuffers;
    if (!strcmp(name, "CmdDraw"))
        return (PFN_vkVoidFunction) __HOOKED_vkCmdDraw;
    if (!strcmp(name, "CmdDrawIndexed"))
        return (PFN_vkVoidFunction) __HOOKED_vkCmdDrawIndexed;
    if (!strcmp(name, "CmdDrawIndirect"))
        return (PFN_vkVoidFunction) __HOOKED_vkCmdDrawIndirect;
    if (!strcmp(name, "CmdDrawIndexedIndirect"))
        return (PFN_vkVoidFunction) __HOOKED_vkCmdDrawIndexedIndirect;
    if (!strcmp(name, "CmdDispatch"))
        return (PFN_vkVoidFunction) __HOOKED_vkCmdDispatch;
    if (!strcmp(name, "CmdDispatchIndirect"))
        return (PFN_vkVoidFunction) __HOOKED_vkCmdDispatchIndirect;
    if (!strcmp(name, "CmdCopyBuffer"))
        return (PFN_vkVoidFunction) __HOOKED_vkCmdCopyBuffer;
    if (!strcmp(name, "CmdCopyImage"))
        return (PFN_vkVoidFunction) __HOOKED_vkCmdCopyImage;
    if (!strcmp(name, "CmdBlitImage"))
        return (PFN_vkVoidFunction) __HOOKED_vkCmdBlitImage;
    if (!strcmp(name, "CmdCopyBufferToImage"))
        return (PFN_vkVoidFunction) __HOOKED_vkCmdCopyBufferToImage;
    if (!strcmp(name, "CmdCopyImageToBuffer"))
        return (PFN_vkVoidFunction) __HOOKED_vkCmdCopyImageToBuffer;
    if (!strcmp(name, "CmdUpdateBuffer"))
        return (PFN_vkVoidFunction) __HOOKED_vkCmdUpdateBuffer;
    if (!strcmp(name, "CmdFillBuffer"))
        return (PFN_vkVoidFunction) __HOOKED_vkCmdFillBuffer;
    if (!strcmp(name, "CmdClearColorImage"))
        return (PFN_vkVoidFunction) __HOOKED_vkCmdClearColorImage;
    if (!strcmp(name, "CmdClearDepthStencilImage"))
        return (PFN_vkVoidFunction) __HOOKED_vkCmdClearDepthStencilImage;
    if (!strcmp(name, "CmdClearAttachments"))
        return (PFN_vkVoidFunction) __HOOKED_vkCmdClearAttachments;
    if (!strcmp(name, "CmdResolveImage"))
        return (PFN_vkVoidFunction) __HOOKED_vkCmdResolveImage;
    if (!strcmp(name, "CmdSetEvent"))
        return (PFN_vkVoidFunction) __HOOKED_vkCmdSetEvent;
    if (!strcmp(name, "CmdResetEvent"))
        return (PFN_vkVoidFunction) __HOOKED_vkCmdResetEvent;
    if (!strcmp(name, "CmdWaitEvents"))
        return (PFN_vkVoidFunction) __HOOKED_vkCmdWaitEvents;
    if (!strcmp(name, "CmdPipelineBarrier"))
        return (PFN_vkVoidFunction) __HOOKED_vkCmdPipelineBarrier;
    if (!strcmp(name, "CmdBeginQuery"))
        return (PFN_vkVoidFunction) __HOOKED_vkCmdBeginQuery;
    if (!strcmp(name, "CmdEndQuery"))
        return (PFN_vkVoidFunction) __HOOKED_vkCmdEndQuery;
    if (!strcmp(name, "CmdResetQueryPool"))
        return (PFN_vkVoidFunction) __HOOKED_vkCmdResetQueryPool;
    if (!strcmp(name, "CmdWriteTimestamp"))
        return (PFN_vkVoidFunction) __HOOKED_vkCmdWriteTimestamp;
    if (!strcmp(name, "CmdCopyQueryPoolResults"))
        return (PFN_vkVoidFunction) __HOOKED_vkCmdCopyQueryPoolResults;
    if (!strcmp(name, "CreateFramebuffer"))
        return (PFN_vkVoidFunction) __HOOKED_vkCreateFramebuffer;
    if (!strcmp(name, "DestroyFramebuffer"))
        return (PFN_vkVoidFunction) __HOOKED_vkDestroyFramebuffer;
    if (!strcmp(name, "CreateRenderPass"))
        return (PFN_vkVoidFunction) __HOOKED_vkCreateRenderPass;
    if (!strcmp(name, "DestroyRenderPass"))
        return (PFN_vkVoidFunction) __HOOKED_vkDestroyRenderPass;
    if (!strcmp(name, "GetRenderAreaGranularity"))
        return (PFN_vkVoidFunction) __HOOKED_vkGetRenderAreaGranularity;
    if (!strcmp(name, "CmdBeginRenderPass"))
        return (PFN_vkVoidFunction) __HOOKED_vkCmdBeginRenderPass;
    if (!strcmp(name, "CmdNextSubpass"))
        return (PFN_vkVoidFunction) __HOOKED_vkCmdNextSubpass;
    if (!strcmp(name, "CmdPushConstants"))
        return (PFN_vkVoidFunction) __HOOKED_vkCmdPushConstants;
    if (!strcmp(name, "CmdEndRenderPass"))
        return (PFN_vkVoidFunction) __HOOKED_vkCmdEndRenderPass;
    if (!strcmp(name, "CmdExecuteCommands"))
        return (PFN_vkVoidFunction) __HOOKED_vkCmdExecuteCommands;

    return NULL;
}

static inline PFN_vkVoidFunction layer_intercept_instance_proc(const char *name)
{
    if (!name || name[0] != 'v' || name[1] != 'k')
        return NULL;

    name += 2;
    if (!strcmp(name, "CreateDevice"))
        return (PFN_vkVoidFunction) __HOOKED_vkCreateDevice;
    if (!strcmp(name, "CreateInstance"))
        return (PFN_vkVoidFunction) __HOOKED_vkCreateInstance;
    if (!strcmp(name, "DestroyInstance"))
        return (PFN_vkVoidFunction) __HOOKED_vkDestroyInstance;
    if (!strcmp(name, "EnumeratePhysicalDevices"))
        return (PFN_vkVoidFunction) __HOOKED_vkEnumeratePhysicalDevices;
    if (!strcmp(name, "GetPhysicalDeviceFeatures"))
        return (PFN_vkVoidFunction) __HOOKED_vkGetPhysicalDeviceFeatures;
    if (!strcmp(name, "GetPhysicalDeviceFormatProperties"))
        return (PFN_vkVoidFunction) __HOOKED_vkGetPhysicalDeviceFormatProperties;
    if (!strcmp(name, "GetPhysicalDeviceImageFormatProperties"))
        return (PFN_vkVoidFunction) __HOOKED_vkGetPhysicalDeviceImageFormatProperties;
    if (!strcmp(name, "GetPhysicalDeviceSparseImageFormatProperties"))
        return (PFN_vkVoidFunction) __HOOKED_vkGetPhysicalDeviceSparseImageFormatProperties;
    if (!strcmp(name, "GetPhysicalDeviceProperties"))
        return (PFN_vkVoidFunction) __HOOKED_vkGetPhysicalDeviceProperties;
    if (!strcmp(name, "GetPhysicalDeviceQueueFamilyProperties"))
        return (PFN_vkVoidFunction) __HOOKED_vkGetPhysicalDeviceQueueFamilyProperties;
    if (!strcmp(name, "GetPhysicalDeviceMemoryProperties"))
        return (PFN_vkVoidFunction) __HOOKED_vkGetPhysicalDeviceMemoryProperties;
    if (!strcmp(name, "EnumerateDeviceLayerProperties"))
        return (PFN_vkVoidFunction) __HOOKED_vkEnumerateDeviceLayerProperties;
    if (!strcmp(name, "EnumerateDeviceExtensionProperties"))
        return (PFN_vkVoidFunction) __HOOKED_vkEnumerateDeviceExtensionProperties;

    return NULL;
}

/**
 * Want trace packets created for GetDeviceProcAddr that is app initiated
 * but not for loader initiated calls to GDPA. Thus need two versions of GDPA.
 */
VKTRACER_EXPORT VKAPI_ATTR PFN_vkVoidFunction VKAPI_CALL vktraceGetDeviceProcAddr(VkDevice device, const char* funcName)
{
    PFN_vkVoidFunction addr;
    vktrace_trace_packet_header* pHeader;
    packet_vkGetDeviceProcAddr* pPacket = NULL;
    CREATE_TRACE_PACKET(vkGetDeviceProcAddr, ((funcName != NULL) ? ROUNDUP_TO_4(strlen(funcName) + 1) : 0));
    addr = __HOOKED_vkGetDeviceProcAddr(device, funcName);
    vktrace_set_packet_entrypoint_end_time(pHeader);
    pPacket = interpret_body_as_vkGetDeviceProcAddr(pHeader);
    pPacket->device = device;
    vktrace_add_buffer_to_trace_packet(pHeader, (void**)&(pPacket->pName), ((funcName != NULL) ? ROUNDUP_TO_4(strlen(funcName) + 1) : 0), funcName);
    pPacket->result = addr;
    vktrace_finalize_buffer_address(pHeader, (void**)&(pPacket->pName));
    if (!g_trimEnabled)
    {
        FINISH_TRACE_PACKET();
    }
    else
    {
        vktrace_finalize_trace_packet(pHeader);
        if (g_trimIsInTrim)
        {
            trim::add_recorded_packet(pHeader);
        }
        else
        {
            vktrace_delete_trace_packet(&pHeader);
        }
    }
    return addr;
}

/* GDPA with no trace packet creation */
VKTRACER_EXPORT VKAPI_ATTR PFN_vkVoidFunction VKAPI_CALL __HOOKED_vkGetDeviceProcAddr(VkDevice device, const char* funcName)
{
    if (!strcmp("vkGetDeviceProcAddr", funcName)) {
        if (gMessageStream != NULL) {
            return (PFN_vkVoidFunction) vktraceGetDeviceProcAddr;
        } else {
            return (PFN_vkVoidFunction) __HOOKED_vkGetDeviceProcAddr;
        }
    }

    layer_device_data  *devData = mdd(device);
    if (gMessageStream != NULL) {

        PFN_vkVoidFunction addr;
        addr = layer_intercept_proc(funcName);
        if (addr)
            return addr;

        if (devData->KHRDeviceSwapchainEnabled)
        {
            if (!strcmp("vkCreateSwapchainKHR", funcName))
                return (PFN_vkVoidFunction) __HOOKED_vkCreateSwapchainKHR;
            if (!strcmp("vkDestroySwapchainKHR", funcName))
                return (PFN_vkVoidFunction) __HOOKED_vkDestroySwapchainKHR;
            if (!strcmp("vkGetSwapchainImagesKHR", funcName))
                return (PFN_vkVoidFunction) __HOOKED_vkGetSwapchainImagesKHR;
            if (!strcmp("vkAcquireNextImageKHR", funcName))
                return (PFN_vkVoidFunction) __HOOKED_vkAcquireNextImageKHR;
            if (!strcmp("vkQueuePresentKHR", funcName))
                return (PFN_vkVoidFunction) __HOOKED_vkQueuePresentKHR;
        }
    }

    if (device == VK_NULL_HANDLE) {
        return NULL;
    }

    VkLayerDispatchTable *pDisp =  &devData->devTable;
    if (pDisp->GetDeviceProcAddr == NULL)
        return NULL;
    return pDisp->GetDeviceProcAddr(device, funcName);
}

/**
 * Want trace packets created for GetInstanceProcAddr that is app initiated
 * but not for loader initiated calls to GIPA. Thus need two versions of GIPA.
 */
VKTRACER_EXPORT VKAPI_ATTR PFN_vkVoidFunction VKAPI_CALL vktraceGetInstanceProcAddr(VkInstance instance, const char* funcName)
{
    PFN_vkVoidFunction addr;
    vktrace_trace_packet_header* pHeader;
    packet_vkGetInstanceProcAddr* pPacket = NULL;
    //assert(strcmp("vkGetInstanceProcAddr", funcName));
    CREATE_TRACE_PACKET(vkGetInstanceProcAddr, ((funcName != NULL) ? ROUNDUP_TO_4(strlen(funcName) + 1) : 0));
    addr = __HOOKED_vkGetInstanceProcAddr(instance, funcName);
    vktrace_set_packet_entrypoint_end_time(pHeader);
    pPacket = interpret_body_as_vkGetInstanceProcAddr(pHeader);
    pPacket->instance = instance;
    vktrace_add_buffer_to_trace_packet(pHeader, (void**)&(pPacket->pName), ((funcName != NULL) ? ROUNDUP_TO_4(strlen(funcName) + 1) : 0), funcName);
    pPacket->result = addr;
    vktrace_finalize_buffer_address(pHeader, (void**)&(pPacket->pName));
    if (!g_trimEnabled)
    {
        FINISH_TRACE_PACKET();
    }
    else
    {
        vktrace_finalize_trace_packet(pHeader);
        if (g_trimIsInTrim)
        {
            trim::add_recorded_packet(pHeader);
        }
        else
        {
            vktrace_delete_trace_packet(&pHeader);
        }
    }

    return addr;
}

/* GIPA with no trace packet creation */
VKTRACER_EXPORT VKAPI_ATTR PFN_vkVoidFunction VKAPI_CALL __HOOKED_vkGetInstanceProcAddr(VkInstance instance, const char* funcName)
{
    PFN_vkVoidFunction addr;
    layer_instance_data  *instData;

    vktrace_platform_thread_once((void*) &gInitOnce, InitTracer);
    if (!strcmp("vkGetInstanceProcAddr", funcName)) {
        if (gMessageStream != NULL) {
            return (PFN_vkVoidFunction) vktraceGetInstanceProcAddr;
        } else {
            return (PFN_vkVoidFunction) __HOOKED_vkGetInstanceProcAddr;
        }
    }

    if (gMessageStream != NULL) {
        addr = layer_intercept_instance_proc(funcName);
        if (addr)
            return addr;

        if (instance == VK_NULL_HANDLE) {
            return NULL;
        }

        instData = mid(instance);
        if (instData->LunargDebugReportEnabled)
        {
            if (!strcmp("vkCreateDebugReportCallbackEXT", funcName))
                return (PFN_vkVoidFunction) __HOOKED_vkCreateDebugReportCallbackEXT;
            if (!strcmp("vkDestroyDebugReportCallbackEXT", funcName))
                return (PFN_vkVoidFunction) __HOOKED_vkDestroyDebugReportCallbackEXT;

        }
        if (instData->KHRSurfaceEnabled)
        {
            if (!strcmp("vkGetPhysicalDeviceSurfaceSupportKHR", funcName))
                return (PFN_vkVoidFunction) __HOOKED_vkGetPhysicalDeviceSurfaceSupportKHR;
            if (!strcmp("vkDestroySurfaceKHR", funcName))
                return (PFN_vkVoidFunction) __HOOKED_vkDestroySurfaceKHR;
            if (!strcmp("vkGetPhysicalDeviceSurfaceCapabilitiesKHR", funcName))
                return (PFN_vkVoidFunction) __HOOKED_vkGetPhysicalDeviceSurfaceCapabilitiesKHR;
            if (!strcmp("vkGetPhysicalDeviceSurfaceFormatsKHR", funcName))
                return (PFN_vkVoidFunction) __HOOKED_vkGetPhysicalDeviceSurfaceFormatsKHR;
            if (!strcmp("vkGetPhysicalDeviceSurfacePresentModesKHR", funcName))
                return (PFN_vkVoidFunction) __HOOKED_vkGetPhysicalDeviceSurfacePresentModesKHR;
        }
#ifdef VK_USE_PLATFORM_XLIB_KHR
        if (instData->KHRXlibSurfaceEnabled)
        {
            if (!strcmp("vkCreateXlibSurfaceKHR", funcName))
                return (PFN_vkVoidFunction) __HOOKED_vkCreateXlibSurfaceKHR;
            if (!strcmp("vkGetPhysicalDeviceXlibPresentationSupportKHR", funcName))
                return (PFN_vkVoidFunction) __HOOKED_vkGetPhysicalDeviceXlibPresentationSupportKHR;
        }
#endif
#ifdef VK_USE_PLATFORM_XCB_KHR
        if (instData->KHRXcbSurfaceEnabled)
        {
            if (!strcmp("vkCreateXcbSurfaceKHR", funcName))
                return (PFN_vkVoidFunction) __HOOKED_vkCreateXcbSurfaceKHR;
            if (!strcmp("vkGetPhysicalDeviceXcbPresentationSupportKHR", funcName))
                return (PFN_vkVoidFunction) __HOOKED_vkGetPhysicalDeviceXcbPresentationSupportKHR;
        }
#endif
#ifdef VK_USE_PLATFORM_WAYLAND_KHR
        if (instData->KHRWaylandSurfaceEnabled)
        {
            if (!strcmp("vkCreateWaylandSurfaceKHR", funcName))
                return (PFN_vkVoidFunction) __HOOKED_vkCreateWaylandSurfaceKHR;
            if (!strcmp("vkGetPhysicalDeviceWaylandPresentationSupportKHR", funcName))
                return (PFN_vkVoidFunction) __HOOKED_vkGetPhysicalDeviceWaylandPresentationSupportKHR;
        }
#endif
#ifdef VK_USE_PLATFORM_MIR_KHR
        if (instData->KHRMirSurfaceEnabled)
        {
            if (!strcmp("vkCreateMirSurfaceKHR", funcName))
                return (PFN_vkVoidFunction) __HOOKED_vkCreateMirSurfaceKHR;
            if (!strcmp("vkGetPhysicalDeviceMirPresentationSupportKHR", funcName))
                return (PFN_vkVoidFunction) __HOOKED_vkGetPhysicalDeviceMirPresentationSupportKHR;
        }
#endif
#ifdef VK_USE_PLATFORM_WIN32_KHR
        if (instData->KHRWin32SurfaceEnabled)
        {
            if (!strcmp("vkCreateWin32SurfaceKHR", funcName))
                return (PFN_vkVoidFunction) __HOOKED_vkCreateWin32SurfaceKHR;
            if (!strcmp("vkGetPhysicalDeviceWin32PresentationSupportKHR", funcName))
                return (PFN_vkVoidFunction) __HOOKED_vkGetPhysicalDeviceWin32PresentationSupportKHR;
        }
#endif
#ifdef VK_USE_PLATFORM_ANDROID_KHR
        if (instData->KHRAndroidSurfaceEnabled)
        {
            if (!strcmp("vkCreateAndroidSurfaceKHR", funcName))
                return (PFN_vkVoidFunction) __HOOKED_vkCreateAndroidSurfaceKHR;
        }
#endif
    } else {
        if (instance == VK_NULL_HANDLE) {
            return NULL;
        }
        instData = mid(instance);
    }
    VkLayerInstanceDispatchTable* pTable = &instData->instTable;
    if (pTable->GetInstanceProcAddr == NULL)
        return NULL;

    return pTable->GetInstanceProcAddr(instance, funcName);
}

static const VkLayerProperties layerProps = {
    "VK_LAYER_LUNARG_vktrace",
    VK_MAKE_VERSION(1, 0, VK_HEADER_VERSION),
    1, "LunarG tracing layer",
};

template<typename T>
VkResult EnumerateProperties(uint32_t src_count, const T *src_props, uint32_t *dst_count, T *dst_props) {
    if (!dst_props || !src_props) {
        *dst_count = src_count;
        return VK_SUCCESS;
    }

    uint32_t copy_count = (*dst_count < src_count) ? *dst_count : src_count;
    memcpy(dst_props, src_props, sizeof(T) * copy_count);
    *dst_count = copy_count;

    return (copy_count == src_count) ? VK_SUCCESS : VK_INCOMPLETE;
}

// LoaderLayerInterface V0
// https://github.com/KhronosGroup/Vulkan-LoaderAndValidationLayers/blob/master/loader/LoaderAndLayerInterface.md

VK_LAYER_EXPORT VKAPI_ATTR VkResult VKAPI_CALL vkEnumerateInstanceLayerProperties(uint32_t *pPropertyCount, VkLayerProperties *pProperties) {
    return EnumerateProperties(1, &layerProps, pPropertyCount, pProperties);
}

VK_LAYER_EXPORT VKAPI_ATTR VkResult VKAPI_CALL vkEnumerateInstanceExtensionProperties(const char *pLayerName, uint32_t *pPropertyCount, VkExtensionProperties *pProperties) {
    if (pLayerName && !strcmp(pLayerName, layerProps.layerName))
        return EnumerateProperties(0, (VkExtensionProperties*)nullptr, pPropertyCount, pProperties);

    return VK_ERROR_LAYER_NOT_PRESENT;
}

VK_LAYER_EXPORT VKAPI_ATTR VkResult VKAPI_CALL vkEnumerateDeviceLayerProperties(VkPhysicalDevice physicalDevice, uint32_t *pPropertyCount, VkLayerProperties *pProperties) {
    return EnumerateProperties(1, &layerProps, pPropertyCount, pProperties);
}

VK_LAYER_EXPORT VKAPI_ATTR VkResult VKAPI_CALL vkEnumerateDeviceExtensionProperties(const char *pLayerName, uint32_t *pPropertyCount, VkExtensionProperties *pProperties) {
    if (pLayerName && !strcmp(pLayerName, layerProps.layerName))
        return EnumerateProperties(0, (VkExtensionProperties*)nullptr, pPropertyCount, pProperties);

    return VK_ERROR_LAYER_NOT_PRESENT;
}

VK_LAYER_EXPORT VKAPI_ATTR PFN_vkVoidFunction VKAPI_CALL VK_LAYER_LUNARG_vktraceGetInstanceProcAddr(VkInstance instance, const char* funcName) {
    return __HOOKED_vkGetInstanceProcAddr(instance, funcName);
}

VK_LAYER_EXPORT VKAPI_ATTR PFN_vkVoidFunction VKAPI_CALL VK_LAYER_LUNARG_vktraceGetDeviceProcAddr(VkDevice device, const char* funcName) {
    return __HOOKED_vkGetDeviceProcAddr(device, funcName);
}<|MERGE_RESOLUTION|>--- conflicted
+++ resolved
@@ -639,7 +639,6 @@
     pPacket->device = device;
     pPacket->memoryRangeCount = memoryRangeCount;
     pPacket->result = result;
-<<<<<<< HEAD
     if (g_trimEnabled)
     {
         FINISH_TRACE_PACKET();
@@ -656,12 +655,9 @@
             vktrace_delete_trace_packet(&pHeader);
         }
     }
-=======
-    FINISH_TRACE_PACKET();
 #ifdef USE_PAGEGUARD_SPEEDUP
     pageguardExit();
 #endif
->>>>>>> 85d2da64
     return result;
 }
 

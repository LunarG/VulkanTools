--- conflicted
+++ resolved
@@ -567,7 +567,6 @@
     pPacket->device = device;
     pPacket->memoryRangeCount = memoryRangeCount;
     pPacket->result = result;
-<<<<<<< HEAD
     if (!g_trimEnabled)
     {
         // trim not enabled, send packet as usual
@@ -586,12 +585,9 @@
             vktrace_delete_trace_packet(&pHeader);
         }
     }
-=======
-    FINISH_TRACE_PACKET();
 #ifdef USE_PAGEGUARD_SPEEDUP
     pageguardExit();
 #endif
->>>>>>> 31c8b570
     return result;
 }
 

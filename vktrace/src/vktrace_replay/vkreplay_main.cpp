--- conflicted
+++ resolved
@@ -1,390 +1,382 @@
-/**************************************************************************
- *
- * Copyright 2015-2016 Valve Corporation
- * Copyright (C) 2015-2016 LunarG, Inc.
- * All Rights Reserved.
- *
- * Licensed under the Apache License, Version 2.0 (the "License");
- * you may not use this file except in compliance with the License.
- * You may obtain a copy of the License at
- *
- *     http://www.apache.org/licenses/LICENSE-2.0
- *
- * Unless required by applicable law or agreed to in writing, software
- * distributed under the License is distributed on an "AS IS" BASIS,
- * WITHOUT WARRANTIES OR CONDITIONS OF ANY KIND, either express or implied.
- * See the License for the specific language governing permissions and
- * limitations under the License.
- *
- * Author: Jon Ashburn <jon@lunarg.com>
- * Author: Peter Lohrmann <peterl@valvesoftware.com>
- * Author: David Pinedo <david@lunarg.com>
- **************************************************************************/
-
-#include <stdio.h>
-#include <string>
-#include "vktrace_common.h"
-#include "vktrace_tracelog.h"
-#include "vktrace_filelike.h"
-#include "vktrace_trace_packet_utils.h"
-#include "vkreplay_main.h"
-#include "vkreplay_factory.h"
-#include "vkreplay_seq.h"
-#include "vkreplay_window.h"
-
-vkreplayer_settings replaySettings = { NULL, 1, -1, -1, NULL, NULL };
-
-vktrace_SettingInfo g_settings_info[] =
-{
-    { "t", "TraceFile", VKTRACE_SETTING_STRING, &replaySettings.pTraceFilePath, &replaySettings.pTraceFilePath, TRUE, "The trace file to replay."},
-    { "l", "NumLoops", VKTRACE_SETTING_UINT, &replaySettings.numLoops, &replaySettings.numLoops, TRUE, "The number of times to replay the trace file or loop range." },
-    { "lsf", "LoopStartFrame", VKTRACE_SETTING_INT, &replaySettings.loopStartFrame, &replaySettings.loopStartFrame, TRUE, "The start frame number of the loop range." },
-    { "lef", "LoopEndFrame", VKTRACE_SETTING_INT, &replaySettings.loopEndFrame, &replaySettings.loopEndFrame, TRUE, "The end frame number of the loop range." },
-    { "s", "Screenshot", VKTRACE_SETTING_STRING, &replaySettings.screenshotList, &replaySettings.screenshotList, TRUE, "Comma separated list of frames to take a snapshot of."},
-#if _DEBUG
-    { "v", "Verbosity", VKTRACE_SETTING_STRING, &replaySettings.verbosity, &replaySettings.verbosity, TRUE, "Verbosity mode. Modes are \"quiet\", \"errors\", \"warnings\", \"full\", \"debug\"."},
-#else
-    { "v", "Verbosity", VKTRACE_SETTING_STRING, &replaySettings.verbosity, &replaySettings.verbosity, TRUE, "Verbosity mode. Modes are \"quiet\", \"errors\", \"warnings\", \"full\"."},
-#endif
-};
-
-vktrace_SettingGroup g_replaySettingGroup =
-{
-    "vkreplay",
-    sizeof(g_settings_info) / sizeof(g_settings_info[0]),
-    &g_settings_info[0]
-};
-
-namespace vktrace_replay {
-int main_loop(Sequencer &seq, vktrace_trace_packet_replay_library *replayerArray[], vkreplayer_settings settings)
-{
-    int err = 0;
-    vktrace_trace_packet_header *packet;
-    unsigned int res;
-    vktrace_trace_packet_replay_library *replayer = NULL;
-    vktrace_trace_packet_message* msgPacket;
-    struct seqBookmark startingPacket;
-
-    bool trace_running = true;
-    int prevFrameNumber = -1;
-
-    // record the location of looping start packet
-    seq.record_bookmark();
-    seq.get_bookmark(startingPacket);
-    while (settings.numLoops > 0)
-    {
-        while ((packet = seq.get_next_packet()) != NULL && trace_running)
-        {
-            switch (packet->packet_id) {
-                case VKTRACE_TPI_MESSAGE:
-                    msgPacket = vktrace_interpret_body_as_trace_packet_message(packet);
-                    vktrace_LogAlways("Packet %lu: Traced Message (%s): %s", packet->global_packet_index, vktrace_LogLevelToShortString(msgPacket->type), msgPacket->message);
-                    break;
-                case VKTRACE_TPI_MARKER_CHECKPOINT:
-                    break;
-                case VKTRACE_TPI_MARKER_API_BOUNDARY:
-                    break;
-                case VKTRACE_TPI_MARKER_API_GROUP_BEGIN:
-                    break;
-                case VKTRACE_TPI_MARKER_API_GROUP_END:
-                    break;
-                case VKTRACE_TPI_MARKER_TERMINATE_PROCESS:
-                    break;
-                //TODO processing code for all the above cases
-                default:
-                {
-                    if (packet->tracer_id >= VKTRACE_MAX_TRACER_ID_ARRAY_SIZE  || packet->tracer_id == VKTRACE_TID_RESERVED) {
-                        vktrace_LogError("Tracer_id from packet num packet %d invalid.", packet->packet_id);
-                        continue;
-                    }
-                    replayer = replayerArray[packet->tracer_id];
-                    if (replayer == NULL) {
-                        vktrace_LogWarning("Tracer_id %d has no valid replayer.", packet->tracer_id);
-                        continue;
-                    }
-                    if (packet->packet_id >= VKTRACE_TPI_BEGIN_API_HERE)
-                    {
-                        // replay the API packet
-                        res = replayer->Replay(replayer->Interpret(packet));
-                        if (res != VKTRACE_REPLAY_SUCCESS)
-                        {
-                           vktrace_LogError("Failed to replay packet_id %d, with global_packet_index %d.", packet->packet_id, packet->global_packet_index);
-<<<<<<< HEAD
-						   static BOOL QuitOnAnyError=FALSE;
-=======
-                           static BOOL QuitOnAnyError=FALSE;
->>>>>>> bb408998
-                           if(QuitOnAnyError)
-                           {
-                              return -1;
-                           }
-                        }
-
-                        // frame control logic
-                        int frameNumber = replayer->GetFrameNumber();
-                        if (prevFrameNumber != frameNumber)
-                        {
-                            prevFrameNumber = frameNumber;
-
-                            if (frameNumber == settings.loopStartFrame)
-                            {
-                                // record the location of looping start packet
-                                seq.record_bookmark();
-                                seq.get_bookmark(startingPacket);
-                            }
-
-                            if (frameNumber == settings.loopEndFrame)
-                            {
-                                trace_running = false;
-                            }
-                        }
-
-                    } else {
-                        vktrace_LogError("Bad packet type id=%d, index=%d.", packet->packet_id, packet->global_packet_index);
-                        return -1;
-                    }
-                }
-            }
-        }
-        settings.numLoops--;
-        //if screenshot is enabled run it for one cycle only
-        //as all consecutive cycles must generate same screen
-        if (replaySettings.screenshotList != NULL)
-        {
-            vktrace_free((char*)replaySettings.screenshotList);
-        }
-        seq.set_bookmark(startingPacket);
-        trace_running = true;
-        if (replayer != NULL)
-        {
-            replayer->ResetFrameNumber();
-        }
-    }
-    return err;
-}
-} // namespace vktrace_replay
-
-using namespace vktrace_replay;
-
-void loggingCallback(VktraceLogLevel level, const char* pMessage)
-{
-    if (level == VKTRACE_LOG_NONE)
-        return;
-
-    switch(level)
-    {
-    case VKTRACE_LOG_DEBUG: printf("vkreplay debug: %s\n", pMessage); break;
-    case VKTRACE_LOG_ERROR: printf("vkreplay error: %s\n", pMessage); break;
-    case VKTRACE_LOG_WARNING: printf("vkreplay warning: %s\n", pMessage); break;
-    case VKTRACE_LOG_VERBOSE: printf("vkreplay info: %s\n", pMessage); break;
-    default:
-        printf("%s\n", pMessage); break;
-    }
-    fflush(stdout);
-
-#if defined(_DEBUG)
-#if defined(WIN32)
-    OutputDebugString(pMessage);
-#endif
-#endif
-}
-
-extern "C"
-int main(int argc, char **argv)
-{
-    int err = 0;
-    vktrace_SettingGroup* pAllSettings = NULL;
-    unsigned int numAllSettings = 0;
-
-    // Default verbosity level
-    vktrace_LogSetCallback(loggingCallback);
-    vktrace_LogSetLevel(VKTRACE_LOG_ERROR);
-
-    // apply settings from cmd-line args
-    if (vktrace_SettingGroup_init_from_cmdline(&g_replaySettingGroup, argc, argv, &replaySettings.pTraceFilePath) != 0)
-    {
-        // invalid options specified
-        if (pAllSettings != NULL)
-        {
-            vktrace_SettingGroup_Delete_Loaded(&pAllSettings, &numAllSettings);
-        }
-        return 1;
-    }
-
-    // merge settings so that new settings will get written into the settings file
-    vktrace_SettingGroup_merge(&g_replaySettingGroup, &pAllSettings, &numAllSettings);
-
-    // Set verbosity level
-    if (replaySettings.verbosity == NULL || !strcmp(replaySettings.verbosity, "errors"))
-        replaySettings.verbosity = "errors";
-    else if (!strcmp(replaySettings.verbosity, "quiet"))
-        vktrace_LogSetLevel(VKTRACE_LOG_NONE);
-    else if (!strcmp(replaySettings.verbosity, "warnings"))
-        vktrace_LogSetLevel(VKTRACE_LOG_WARNING);
-    else if (!strcmp(replaySettings.verbosity, "full"))
-        vktrace_LogSetLevel(VKTRACE_LOG_VERBOSE);
-#if _DEBUG
-    else if (!strcmp(replaySettings.verbosity, "debug"))
-        vktrace_LogSetLevel(VKTRACE_LOG_DEBUG);
-#endif
-    else
-    {
-        vktrace_SettingGroup_print(&g_replaySettingGroup);
-        return 1;
-    }
-
-    // Set up environment for screenshot
-    if (replaySettings.screenshotList != NULL)
-    {
-        // Set env var that communicates list to ScreenShot layer
-        vktrace_set_global_var("_VK_SCREENSHOT", replaySettings.screenshotList);
-
-    }
-
-    // open trace file and read in header
-    const char* pTraceFile = replaySettings.pTraceFilePath;
-    vktrace_trace_file_header fileHeader;
-    FILE *tracefp;
-
-    if (pTraceFile != NULL && strlen(pTraceFile) > 0)
-    {
-        tracefp = fopen(pTraceFile, "rb");
-        if (tracefp == NULL)
-        {
-            vktrace_LogError("Cannot open trace file: '%s'.", pTraceFile);
-            return 1;
-        }
-    }
-    else
-    {
-        vktrace_LogError("No trace file specified.");
-        vktrace_SettingGroup_print(&g_replaySettingGroup);
-        if (pAllSettings != NULL)
-        {
-            vktrace_SettingGroup_Delete_Loaded(&pAllSettings, &numAllSettings);
-        }
-        return 1;
-    }
-
-    FileLike* traceFile = vktrace_FileLike_create_file(tracefp);
-    if (vktrace_FileLike_ReadRaw(traceFile, &fileHeader, sizeof(fileHeader)) == false)
-    {
-        vktrace_LogError("Unable to read header from file.");
-        if (pAllSettings != NULL)
-        {
-            vktrace_SettingGroup_Delete_Loaded(&pAllSettings, &numAllSettings);
-        }
-        VKTRACE_DELETE(traceFile);
-        return 1;
-    }
-
-    // Make sure trace file version is supported
-    if (fileHeader.trace_file_version < VKTRACE_TRACE_FILE_VERSION_MINIMUM_COMPATIBLE)
-    {
-        vktrace_LogError("Trace file version %u is older than minimum compatible version (%u).\nYou'll need to make a new trace file, or use an older replayer.", fileHeader.trace_file_version, VKTRACE_TRACE_FILE_VERSION_MINIMUM_COMPATIBLE);
-    }
-
-    // load any API specific driver libraries and init replayer objects
-    uint8_t tidApi = VKTRACE_TID_RESERVED;
-    vktrace_trace_packet_replay_library* replayer[VKTRACE_MAX_TRACER_ID_ARRAY_SIZE];
-    ReplayFactory makeReplayer;
-
-    // Create window. Initial size is 100x100. It will later get resized to the size
-    // used by the traced app. The resize will happen  during playback of swapchain functions.
-<<<<<<< HEAD
-#if defined(PLATFORM_LINUX)
-    Display disp(1024, 768, 0, false);
-#elif defined(WIN32)
-    RECT dp;
-    GetWindowRect(GetDesktopWindow(), &dp);
-    Display disp(dp.right, dp.bottom, 0, false);
-#endif
-    //**********************************************************
-#if _DEBUG
-    static BOOL debugStartup = FALSE;//TRUE
-    while (debugStartup);
-#endif
-    //***********************************************************
-=======
-    ReplayDisplay disp(100, 100, 0, false);
->>>>>>> bb408998
-
-    for (int i = 0; i < VKTRACE_MAX_TRACER_ID_ARRAY_SIZE; i++)
-    {
-        replayer[i] = NULL;
-    }
-
-    for (int i = 0; i < fileHeader.tracer_count; i++)
-    {
-        uint8_t tracerId = fileHeader.tracer_id_array[i].id;
-        tidApi = tracerId;
-
-        const VKTRACE_TRACER_REPLAYER_INFO* pReplayerInfo = &(gs_tracerReplayerInfo[tracerId]);
-
-        if (pReplayerInfo->tracerId != tracerId)
-        {
-            vktrace_LogError("Replayer info for TracerId (%d) failed consistency check.", tracerId);
-            assert(!"TracerId in VKTRACE_TRACER_REPLAYER_INFO does not match the requested tracerId. The array needs to be corrected.");
-        }
-        else if (pReplayerInfo->needsReplayer == TRUE)
-        {
-            // Have our factory create the necessary replayer
-            replayer[tracerId] = makeReplayer.Create(tracerId);
-
-            if (replayer[tracerId] == NULL)
-            {
-                // replayer failed to be created
-                if (pAllSettings != NULL)
-                {
-                    vktrace_SettingGroup_Delete_Loaded(&pAllSettings, &numAllSettings);
-                }
-                return 1;
-            }
-
-            // merge the replayer's settings into the list of all settings so that we can output a comprehensive settings file later on.
-            vktrace_SettingGroup_merge(replayer[tracerId]->GetSettings(), &pAllSettings, &numAllSettings);
-
-            // update the replayer with the loaded settings
-            replayer[tracerId]->UpdateFromSettings(pAllSettings, numAllSettings);
-
-            // Initialize the replayer
-            err = replayer[tracerId]->Initialize(&disp, &replaySettings);
-            if (err) {
-                vktrace_LogError("Couldn't Initialize replayer for TracerId %d.", tracerId);
-                if (pAllSettings != NULL)
-                {
-                    vktrace_SettingGroup_Delete_Loaded(&pAllSettings, &numAllSettings);
-                }
-                return err;
-            }
-        }
-    }
-
-    if (tidApi == VKTRACE_TID_RESERVED) {
-        vktrace_LogError("No API specified in tracefile for replaying.");
-        if (pAllSettings != NULL)
-        {
-            vktrace_SettingGroup_Delete_Loaded(&pAllSettings, &numAllSettings);
-        }
-        return -1;
-    }
- 
-    // main loop
-    Sequencer sequencer(traceFile);
-    err = vktrace_replay::main_loop(sequencer, replayer, replaySettings);
-
-    for (int i = 0; i < VKTRACE_MAX_TRACER_ID_ARRAY_SIZE; i++)
-    {
-        if (replayer[i] != NULL)
-        {
-            replayer[i]->Deinitialize();
-            makeReplayer.Destroy(&replayer[i]);
-        }
-    }
-
-    if (pAllSettings != NULL)
-    {
-        vktrace_SettingGroup_Delete_Loaded(&pAllSettings, &numAllSettings);
-    }
-    return err;
-}+/**************************************************************************
+ *
+ * Copyright 2015-2016 Valve Corporation
+ * Copyright (C) 2015-2016 LunarG, Inc.
+ * All Rights Reserved.
+ *
+ * Licensed under the Apache License, Version 2.0 (the "License");
+ * you may not use this file except in compliance with the License.
+ * You may obtain a copy of the License at
+ *
+ *     http://www.apache.org/licenses/LICENSE-2.0
+ *
+ * Unless required by applicable law or agreed to in writing, software
+ * distributed under the License is distributed on an "AS IS" BASIS,
+ * WITHOUT WARRANTIES OR CONDITIONS OF ANY KIND, either express or implied.
+ * See the License for the specific language governing permissions and
+ * limitations under the License.
+ *
+ * Author: Jon Ashburn <jon@lunarg.com>
+ * Author: Peter Lohrmann <peterl@valvesoftware.com>
+ * Author: David Pinedo <david@lunarg.com>
+ **************************************************************************/
+
+#include <stdio.h>
+#include <string>
+#include "vktrace_common.h"
+#include "vktrace_tracelog.h"
+#include "vktrace_filelike.h"
+#include "vktrace_trace_packet_utils.h"
+#include "vkreplay_main.h"
+#include "vkreplay_factory.h"
+#include "vkreplay_seq.h"
+#include "vkreplay_window.h"
+
+vkreplayer_settings replaySettings = { NULL, 1, -1, -1, NULL, NULL };
+
+vktrace_SettingInfo g_settings_info[] =
+{
+    { "t", "TraceFile", VKTRACE_SETTING_STRING, &replaySettings.pTraceFilePath, &replaySettings.pTraceFilePath, TRUE, "The trace file to replay."},
+    { "l", "NumLoops", VKTRACE_SETTING_UINT, &replaySettings.numLoops, &replaySettings.numLoops, TRUE, "The number of times to replay the trace file or loop range." },
+    { "lsf", "LoopStartFrame", VKTRACE_SETTING_INT, &replaySettings.loopStartFrame, &replaySettings.loopStartFrame, TRUE, "The start frame number of the loop range." },
+    { "lef", "LoopEndFrame", VKTRACE_SETTING_INT, &replaySettings.loopEndFrame, &replaySettings.loopEndFrame, TRUE, "The end frame number of the loop range." },
+    { "s", "Screenshot", VKTRACE_SETTING_STRING, &replaySettings.screenshotList, &replaySettings.screenshotList, TRUE, "Comma separated list of frames to take a snapshot of."},
+#if _DEBUG
+    { "v", "Verbosity", VKTRACE_SETTING_STRING, &replaySettings.verbosity, &replaySettings.verbosity, TRUE, "Verbosity mode. Modes are \"quiet\", \"errors\", \"warnings\", \"full\", \"debug\"."},
+#else
+    { "v", "Verbosity", VKTRACE_SETTING_STRING, &replaySettings.verbosity, &replaySettings.verbosity, TRUE, "Verbosity mode. Modes are \"quiet\", \"errors\", \"warnings\", \"full\"."},
+#endif
+};
+
+vktrace_SettingGroup g_replaySettingGroup =
+{
+    "vkreplay",
+    sizeof(g_settings_info) / sizeof(g_settings_info[0]),
+    &g_settings_info[0]
+};
+
+namespace vktrace_replay {
+int main_loop(Sequencer &seq, vktrace_trace_packet_replay_library *replayerArray[], vkreplayer_settings settings)
+{
+    int err = 0;
+    vktrace_trace_packet_header *packet;
+    unsigned int res;
+    vktrace_trace_packet_replay_library *replayer = NULL;
+    vktrace_trace_packet_message* msgPacket;
+    struct seqBookmark startingPacket;
+
+    bool trace_running = true;
+    int prevFrameNumber = -1;
+
+    // record the location of looping start packet
+    seq.record_bookmark();
+    seq.get_bookmark(startingPacket);
+    while (settings.numLoops > 0)
+    {
+        while ((packet = seq.get_next_packet()) != NULL && trace_running)
+        {
+            switch (packet->packet_id) {
+                case VKTRACE_TPI_MESSAGE:
+                    msgPacket = vktrace_interpret_body_as_trace_packet_message(packet);
+                    vktrace_LogAlways("Packet %lu: Traced Message (%s): %s", packet->global_packet_index, vktrace_LogLevelToShortString(msgPacket->type), msgPacket->message);
+                    break;
+                case VKTRACE_TPI_MARKER_CHECKPOINT:
+                    break;
+                case VKTRACE_TPI_MARKER_API_BOUNDARY:
+                    break;
+                case VKTRACE_TPI_MARKER_API_GROUP_BEGIN:
+                    break;
+                case VKTRACE_TPI_MARKER_API_GROUP_END:
+                    break;
+                case VKTRACE_TPI_MARKER_TERMINATE_PROCESS:
+                    break;
+                //TODO processing code for all the above cases
+                default:
+                {
+                    if (packet->tracer_id >= VKTRACE_MAX_TRACER_ID_ARRAY_SIZE  || packet->tracer_id == VKTRACE_TID_RESERVED) {
+                        vktrace_LogError("Tracer_id from packet num packet %d invalid.", packet->packet_id);
+                        continue;
+                    }
+                    replayer = replayerArray[packet->tracer_id];
+                    if (replayer == NULL) {
+                        vktrace_LogWarning("Tracer_id %d has no valid replayer.", packet->tracer_id);
+                        continue;
+                    }
+                    if (packet->packet_id >= VKTRACE_TPI_BEGIN_API_HERE)
+                    {
+                        // replay the API packet
+                        res = replayer->Replay(replayer->Interpret(packet));
+                        if (res != VKTRACE_REPLAY_SUCCESS)
+                        {
+                           vktrace_LogError("Failed to replay packet_id %d, with global_packet_index %d.", packet->packet_id, packet->global_packet_index);
+                           static BOOL QuitOnAnyError=FALSE;
+                           if(QuitOnAnyError)
+                           {
+                              return -1;
+                           }
+                        }
+
+                        // frame control logic
+                        int frameNumber = replayer->GetFrameNumber();
+                        if (prevFrameNumber != frameNumber)
+                        {
+                            prevFrameNumber = frameNumber;
+
+                            if (frameNumber == settings.loopStartFrame)
+                            {
+                                // record the location of looping start packet
+                                seq.record_bookmark();
+                                seq.get_bookmark(startingPacket);
+                            }
+
+                            if (frameNumber == settings.loopEndFrame)
+                            {
+                                trace_running = false;
+                            }
+                        }
+
+                    } else {
+                        vktrace_LogError("Bad packet type id=%d, index=%d.", packet->packet_id, packet->global_packet_index);
+                        return -1;
+                    }
+                }
+            }
+        }
+        settings.numLoops--;
+        //if screenshot is enabled run it for one cycle only
+        //as all consecutive cycles must generate same screen
+        if (replaySettings.screenshotList != NULL)
+        {
+            vktrace_free((char*)replaySettings.screenshotList);
+        }
+        seq.set_bookmark(startingPacket);
+        trace_running = true;
+        if (replayer != NULL)
+        {
+            replayer->ResetFrameNumber();
+        }
+    }
+    return err;
+}
+} // namespace vktrace_replay
+
+using namespace vktrace_replay;
+
+void loggingCallback(VktraceLogLevel level, const char* pMessage)
+{
+    if (level == VKTRACE_LOG_NONE)
+        return;
+
+    switch(level)
+    {
+    case VKTRACE_LOG_DEBUG: printf("vkreplay debug: %s\n", pMessage); break;
+    case VKTRACE_LOG_ERROR: printf("vkreplay error: %s\n", pMessage); break;
+    case VKTRACE_LOG_WARNING: printf("vkreplay warning: %s\n", pMessage); break;
+    case VKTRACE_LOG_VERBOSE: printf("vkreplay info: %s\n", pMessage); break;
+    default:
+        printf("%s\n", pMessage); break;
+    }
+    fflush(stdout);
+
+#if defined(_DEBUG)
+#if defined(WIN32)
+    OutputDebugString(pMessage);
+#endif
+#endif
+}
+
+extern "C"
+int main(int argc, char **argv)
+{
+    int err = 0;
+    vktrace_SettingGroup* pAllSettings = NULL;
+    unsigned int numAllSettings = 0;
+
+    // Default verbosity level
+    vktrace_LogSetCallback(loggingCallback);
+    vktrace_LogSetLevel(VKTRACE_LOG_ERROR);
+
+    // apply settings from cmd-line args
+    if (vktrace_SettingGroup_init_from_cmdline(&g_replaySettingGroup, argc, argv, &replaySettings.pTraceFilePath) != 0)
+    {
+        // invalid options specified
+        if (pAllSettings != NULL)
+        {
+            vktrace_SettingGroup_Delete_Loaded(&pAllSettings, &numAllSettings);
+        }
+        return 1;
+    }
+
+    // merge settings so that new settings will get written into the settings file
+    vktrace_SettingGroup_merge(&g_replaySettingGroup, &pAllSettings, &numAllSettings);
+
+    // Set verbosity level
+    if (replaySettings.verbosity == NULL || !strcmp(replaySettings.verbosity, "errors"))
+        replaySettings.verbosity = "errors";
+    else if (!strcmp(replaySettings.verbosity, "quiet"))
+        vktrace_LogSetLevel(VKTRACE_LOG_NONE);
+    else if (!strcmp(replaySettings.verbosity, "warnings"))
+        vktrace_LogSetLevel(VKTRACE_LOG_WARNING);
+    else if (!strcmp(replaySettings.verbosity, "full"))
+        vktrace_LogSetLevel(VKTRACE_LOG_VERBOSE);
+#if _DEBUG
+    else if (!strcmp(replaySettings.verbosity, "debug"))
+        vktrace_LogSetLevel(VKTRACE_LOG_DEBUG);
+#endif
+    else
+    {
+        vktrace_SettingGroup_print(&g_replaySettingGroup);
+        return 1;
+    }
+
+    // Set up environment for screenshot
+    if (replaySettings.screenshotList != NULL)
+    {
+        // Set env var that communicates list to ScreenShot layer
+        vktrace_set_global_var("_VK_SCREENSHOT", replaySettings.screenshotList);
+
+    }
+
+    // open trace file and read in header
+    const char* pTraceFile = replaySettings.pTraceFilePath;
+    vktrace_trace_file_header fileHeader;
+    FILE *tracefp;
+
+    if (pTraceFile != NULL && strlen(pTraceFile) > 0)
+    {
+        tracefp = fopen(pTraceFile, "rb");
+        if (tracefp == NULL)
+        {
+            vktrace_LogError("Cannot open trace file: '%s'.", pTraceFile);
+            return 1;
+        }
+    }
+    else
+    {
+        vktrace_LogError("No trace file specified.");
+        vktrace_SettingGroup_print(&g_replaySettingGroup);
+        if (pAllSettings != NULL)
+        {
+            vktrace_SettingGroup_Delete_Loaded(&pAllSettings, &numAllSettings);
+        }
+        return 1;
+    }
+
+    FileLike* traceFile = vktrace_FileLike_create_file(tracefp);
+    if (vktrace_FileLike_ReadRaw(traceFile, &fileHeader, sizeof(fileHeader)) == false)
+    {
+        vktrace_LogError("Unable to read header from file.");
+        if (pAllSettings != NULL)
+        {
+            vktrace_SettingGroup_Delete_Loaded(&pAllSettings, &numAllSettings);
+        }
+        VKTRACE_DELETE(traceFile);
+        return 1;
+    }
+
+    // Make sure trace file version is supported
+    if (fileHeader.trace_file_version < VKTRACE_TRACE_FILE_VERSION_MINIMUM_COMPATIBLE)
+    {
+        vktrace_LogError("Trace file version %u is older than minimum compatible version (%u).\nYou'll need to make a new trace file, or use an older replayer.", fileHeader.trace_file_version, VKTRACE_TRACE_FILE_VERSION_MINIMUM_COMPATIBLE);
+    }
+
+    // load any API specific driver libraries and init replayer objects
+    uint8_t tidApi = VKTRACE_TID_RESERVED;
+    vktrace_trace_packet_replay_library* replayer[VKTRACE_MAX_TRACER_ID_ARRAY_SIZE];
+    ReplayFactory makeReplayer;
+
+    // Create window. Initial size is 100x100. It will later get resized to the size
+    // used by the traced app. The resize will happen  during playback of swapchain functions.
+#if defined(PLATFORM_LINUX)
+    vktrace_replay::ReplayDisplay disp(100, 100, 0, false);
+#elif defined(WIN32)
+    RECT dp;
+    GetWindowRect(GetDesktopWindow(), &dp);
+    vktrace_replay::ReplayDisplay disp(dp.right, dp.bottom, 0, false);
+#endif
+    //**********************************************************
+#if _DEBUG
+    static BOOL debugStartup = FALSE;//TRUE
+    while (debugStartup);
+#endif
+    //***********************************************************
+
+    for (int i = 0; i < VKTRACE_MAX_TRACER_ID_ARRAY_SIZE; i++)
+    {
+        replayer[i] = NULL;
+    }
+
+    for (int i = 0; i < fileHeader.tracer_count; i++)
+    {
+        uint8_t tracerId = fileHeader.tracer_id_array[i].id;
+        tidApi = tracerId;
+
+        const VKTRACE_TRACER_REPLAYER_INFO* pReplayerInfo = &(gs_tracerReplayerInfo[tracerId]);
+
+        if (pReplayerInfo->tracerId != tracerId)
+        {
+            vktrace_LogError("Replayer info for TracerId (%d) failed consistency check.", tracerId);
+            assert(!"TracerId in VKTRACE_TRACER_REPLAYER_INFO does not match the requested tracerId. The array needs to be corrected.");
+        }
+        else if (pReplayerInfo->needsReplayer == TRUE)
+        {
+            // Have our factory create the necessary replayer
+            replayer[tracerId] = makeReplayer.Create(tracerId);
+
+            if (replayer[tracerId] == NULL)
+            {
+                // replayer failed to be created
+                if (pAllSettings != NULL)
+                {
+                    vktrace_SettingGroup_Delete_Loaded(&pAllSettings, &numAllSettings);
+                }
+                return 1;
+            }
+
+            // merge the replayer's settings into the list of all settings so that we can output a comprehensive settings file later on.
+            vktrace_SettingGroup_merge(replayer[tracerId]->GetSettings(), &pAllSettings, &numAllSettings);
+
+            // update the replayer with the loaded settings
+            replayer[tracerId]->UpdateFromSettings(pAllSettings, numAllSettings);
+
+            // Initialize the replayer
+            err = replayer[tracerId]->Initialize(&disp, &replaySettings);
+            if (err) {
+                vktrace_LogError("Couldn't Initialize replayer for TracerId %d.", tracerId);
+                if (pAllSettings != NULL)
+                {
+                    vktrace_SettingGroup_Delete_Loaded(&pAllSettings, &numAllSettings);
+                }
+                return err;
+            }
+        }
+    }
+
+    if (tidApi == VKTRACE_TID_RESERVED) {
+        vktrace_LogError("No API specified in tracefile for replaying.");
+        if (pAllSettings != NULL)
+        {
+            vktrace_SettingGroup_Delete_Loaded(&pAllSettings, &numAllSettings);
+        }
+        return -1;
+    }
+ 
+    // main loop
+    Sequencer sequencer(traceFile);
+    err = vktrace_replay::main_loop(sequencer, replayer, replaySettings);
+
+    for (int i = 0; i < VKTRACE_MAX_TRACER_ID_ARRAY_SIZE; i++)
+    {
+        if (replayer[i] != NULL)
+        {
+            replayer[i]->Deinitialize();
+            makeReplayer.Destroy(&replayer[i]);
+        }
+    }
+
+    if (pAllSettings != NULL)
+    {
+        vktrace_SettingGroup_Delete_Loaded(&pAllSettings, &numAllSettings);
+    }
+    return err;
+}
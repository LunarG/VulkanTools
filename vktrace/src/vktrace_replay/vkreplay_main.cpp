/**************************************************************************
 *
 * Copyright 2015-2016 Valve Corporation
 * Copyright (C) 2015-2016 LunarG, Inc.
 * All Rights Reserved.
 *
 * Licensed under the Apache License, Version 2.0 (the "License");
 * you may not use this file except in compliance with the License.
 * You may obtain a copy of the License at
 *
 *     http://www.apache.org/licenses/LICENSE-2.0
 *
 * Unless required by applicable law or agreed to in writing, software
 * distributed under the License is distributed on an "AS IS" BASIS,
 * WITHOUT WARRANTIES OR CONDITIONS OF ANY KIND, either express or implied.
 * See the License for the specific language governing permissions and
 * limitations under the License.
 *
 * Author: Jon Ashburn <jon@lunarg.com>
 * Author: Peter Lohrmann <peterl@valvesoftware.com>
 * Author: David Pinedo <david@lunarg.com>
 **************************************************************************/

#include <stdio.h>
#include <string>
#if defined(ANDROID)
#include <vector>
#include <sstream>
#include <android/log.h>
#include <android_native_app_glue.h>
#endif
#include "vktrace_common.h"
#include "vktrace_tracelog.h"
#include "vktrace_filelike.h"
#include "vktrace_trace_packet_utils.h"
#include "vkreplay_main.h"
#include "vkreplay_factory.h"
#include "vkreplay_seq.h"
#include "vkreplay_window.h"

vkreplayer_settings replaySettings = { NULL, 1, -1, -1, false, NULL, NULL };

vktrace_SettingInfo g_settings_info[] =
{
<<<<<<< HEAD
    { "t", "TraceFile", VKTRACE_SETTING_STRING, &replaySettings.pTraceFilePath, &replaySettings.pTraceFilePath, TRUE, "The trace file to replay."},
    { "l", "NumLoops", VKTRACE_SETTING_UINT, &replaySettings.numLoops, &replaySettings.numLoops, TRUE, "The number of times to replay the trace file or loop range." },
    { "lsf", "LoopStartFrame", VKTRACE_SETTING_INT, &replaySettings.loopStartFrame, &replaySettings.loopStartFrame, TRUE, "The start frame number of the loop range." },
    { "lef", "LoopEndFrame", VKTRACE_SETTING_INT, &replaySettings.loopEndFrame, &replaySettings.loopEndFrame, TRUE, "The end frame number of the loop range." },
    { "sgqpr", "SkipGetQueryPoolResults", VKTRACE_SETTING_BOOL, &replaySettings.skipGetQueryPoolResults, &replaySettings.skipGetQueryPoolResults, TRUE, "Skip vkGetQueryPoolResults(), needed when replaying trimmed traces." },
    { "s", "Screenshot", VKTRACE_SETTING_STRING, &replaySettings.screenshotList, &replaySettings.screenshotList, TRUE, "Comma separated list of frames to take a snapshot of."},
=======
    { "t", "TraceFile", VKTRACE_SETTING_STRING, { &replaySettings.pTraceFilePath }, { &replaySettings.pTraceFilePath }, TRUE, "The trace file to replay."},
    { "l", "NumLoops", VKTRACE_SETTING_UINT, { &replaySettings.numLoops }, { &replaySettings.numLoops }, TRUE, "The number of times to replay the trace file or loop range." },
    { "lsf", "LoopStartFrame", VKTRACE_SETTING_INT, { &replaySettings.loopStartFrame }, { &replaySettings.loopStartFrame }, TRUE, "The start frame number of the loop range." },
    { "lef", "LoopEndFrame", VKTRACE_SETTING_INT, { &replaySettings.loopEndFrame }, { &replaySettings.loopEndFrame }, TRUE, "The end frame number of the loop range." },
    { "s", "Screenshot", VKTRACE_SETTING_STRING, { &replaySettings.screenshotList }, { &replaySettings.screenshotList }, TRUE, "Comma separated list of frames to take a snapshot of."},
>>>>>>> b39b6ecc
#if _DEBUG
    { "v", "Verbosity", VKTRACE_SETTING_STRING, { &replaySettings.verbosity }, { &replaySettings.verbosity }, TRUE, "Verbosity mode. Modes are \"quiet\", \"errors\", \"warnings\", \"full\", \"debug\"."},
#else
    { "v", "Verbosity", VKTRACE_SETTING_STRING, { &replaySettings.verbosity }, { &replaySettings.verbosity }, TRUE, "Verbosity mode. Modes are \"quiet\", \"errors\", \"warnings\", \"full\"."},
#endif
};

vktrace_SettingGroup g_replaySettingGroup =
{
    "vkreplay",
    sizeof(g_settings_info) / sizeof(g_settings_info[0]),
    &g_settings_info[0]
};

namespace vktrace_replay {
int main_loop(Sequencer &seq, vktrace_trace_packet_replay_library *replayerArray[], vkreplayer_settings settings)
{
    int err = 0;
    vktrace_trace_packet_header *packet;
    unsigned int res;
    vktrace_trace_packet_replay_library *replayer = NULL;
    vktrace_trace_packet_message* msgPacket;
    struct seqBookmark startingPacket;

    bool trace_running = true;
    int prevFrameNumber = -1;

    // record the location of looping start packet
    seq.record_bookmark();
    seq.get_bookmark(startingPacket);
    while (settings.numLoops > 0)
    {
        while ((packet = seq.get_next_packet()) != NULL && trace_running)
        {
            switch (packet->packet_id) {
                case VKTRACE_TPI_MESSAGE:
                    msgPacket = vktrace_interpret_body_as_trace_packet_message(packet);
                    vktrace_LogAlways("Packet %lu: Traced Message (%s): %s", packet->global_packet_index, vktrace_LogLevelToShortString(msgPacket->type), msgPacket->message);
                    break;
                case VKTRACE_TPI_MARKER_CHECKPOINT:
                    break;
                case VKTRACE_TPI_MARKER_API_BOUNDARY:
                    break;
                case VKTRACE_TPI_MARKER_API_GROUP_BEGIN:
                    break;
                case VKTRACE_TPI_MARKER_API_GROUP_END:
                    break;
                case VKTRACE_TPI_MARKER_TERMINATE_PROCESS:
                    break;
                //TODO processing code for all the above cases
                default:
                {
                    if (packet->tracer_id >= VKTRACE_MAX_TRACER_ID_ARRAY_SIZE  || packet->tracer_id == VKTRACE_TID_RESERVED) {
                        vktrace_LogError("Tracer_id from packet num packet %d invalid.", packet->packet_id);
                        continue;
                    }
                    replayer = replayerArray[packet->tracer_id];
                    if (replayer == NULL) {
                        vktrace_LogWarning("Tracer_id %d has no valid replayer.", packet->tracer_id);
                        continue;
                    }
                    if (packet->packet_id >= VKTRACE_TPI_BEGIN_API_HERE)
                    {
                        // replay the API packet
                        res = replayer->Replay(replayer->Interpret(packet));
                        if (res != VKTRACE_REPLAY_SUCCESS)
                        {
                           vktrace_LogError("Failed to replay packet_id %d, with global_packet_index %d.", packet->packet_id, packet->global_packet_index);
                           static BOOL QuitOnAnyError=FALSE;
                           if(QuitOnAnyError)
                           {
                              return -1;
                           }
                        }

                        // frame control logic
                        int frameNumber = replayer->GetFrameNumber();
                        if (prevFrameNumber != frameNumber)
                        {
                            prevFrameNumber = frameNumber;

                            if (frameNumber == settings.loopStartFrame)
                            {
                                // record the location of looping start packet
                                seq.record_bookmark();
                                seq.get_bookmark(startingPacket);
                            }

                            if (frameNumber == settings.loopEndFrame)
                            {
                                trace_running = false;
                            }
                        }

                    } else {
                        vktrace_LogError("Bad packet type id=%d, index=%d.", packet->packet_id, packet->global_packet_index);
                        return -1;
                    }
                }
            }
        }
        settings.numLoops--;
        //if screenshot is enabled run it for one cycle only
        //as all consecutive cycles must generate same screen
        if (replaySettings.screenshotList != NULL)
        {
            vktrace_free((char*)replaySettings.screenshotList);
        }
        seq.set_bookmark(startingPacket);
        trace_running = true;
        if (replayer != NULL)
        {
            replayer->ResetFrameNumber();
        }
    }
    return err;
}
} // namespace vktrace_replay

using namespace vktrace_replay;

void loggingCallback(VktraceLogLevel level, const char* pMessage)
{
    if (level == VKTRACE_LOG_NONE)
        return;

#if defined(ANDROID)
    switch(level)
    {
    case VKTRACE_LOG_DEBUG: __android_log_print(ANDROID_LOG_DEBUG, "vkreplay", "%s", pMessage); break;
    case VKTRACE_LOG_ERROR: __android_log_print(ANDROID_LOG_ERROR, "vkreplay", "%s", pMessage); break;
    case VKTRACE_LOG_WARNING: __android_log_print(ANDROID_LOG_WARN, "vkreplay", "%s", pMessage); break;
    case VKTRACE_LOG_VERBOSE: __android_log_print(ANDROID_LOG_VERBOSE, "vkreplay", "%s", pMessage); break;
    default:
        __android_log_print(ANDROID_LOG_INFO, "vkreplay", "%s", pMessage); break;
    }
#else
    switch(level)
    {
    case VKTRACE_LOG_DEBUG: printf("vkreplay debug: %s\n", pMessage); break;
    case VKTRACE_LOG_ERROR: printf("vkreplay error: %s\n", pMessage); break;
    case VKTRACE_LOG_WARNING: printf("vkreplay warning: %s\n", pMessage); break;
    case VKTRACE_LOG_VERBOSE: printf("vkreplay info: %s\n", pMessage); break;
    default:
        printf("%s\n", pMessage); break;
    }
    fflush(stdout);

#if defined(_DEBUG)
#if defined(WIN32)
    OutputDebugString(pMessage);
#endif
#endif
#endif // ANDROID
}

int vkreplay_main(int argc, char **argv, vktrace_window_handle window = 0)
{
    int err = 0;
    vktrace_SettingGroup* pAllSettings = NULL;
    unsigned int numAllSettings = 0;

    // Default verbosity level
    vktrace_LogSetCallback(loggingCallback);
    vktrace_LogSetLevel(VKTRACE_LOG_ERROR);

    // apply settings from cmd-line args
    if (vktrace_SettingGroup_init_from_cmdline(&g_replaySettingGroup, argc, argv, &replaySettings.pTraceFilePath) != 0)
    {
        // invalid options specified
        if (pAllSettings != NULL)
        {
            vktrace_SettingGroup_Delete_Loaded(&pAllSettings, &numAllSettings);
        }
        return 1;
    }

    // merge settings so that new settings will get written into the settings file
    vktrace_SettingGroup_merge(&g_replaySettingGroup, &pAllSettings, &numAllSettings);

    // Set verbosity level
    if (replaySettings.verbosity == NULL || !strcmp(replaySettings.verbosity, "errors"))
        replaySettings.verbosity = "errors";
    else if (!strcmp(replaySettings.verbosity, "quiet"))
        vktrace_LogSetLevel(VKTRACE_LOG_NONE);
    else if (!strcmp(replaySettings.verbosity, "warnings"))
        vktrace_LogSetLevel(VKTRACE_LOG_WARNING);
    else if (!strcmp(replaySettings.verbosity, "full"))
        vktrace_LogSetLevel(VKTRACE_LOG_VERBOSE);
#if _DEBUG
    else if (!strcmp(replaySettings.verbosity, "debug"))
        vktrace_LogSetLevel(VKTRACE_LOG_DEBUG);
#endif
    else
    {
        vktrace_SettingGroup_print(&g_replaySettingGroup);
        return 1;
    }

    // Set up environment for screenshot
    if (replaySettings.screenshotList != NULL)
    {
        // Set env var that communicates list to ScreenShot layer
        vktrace_set_global_var("_VK_SCREENSHOT", replaySettings.screenshotList);

    }

    // open trace file and read in header
    const char* pTraceFile = replaySettings.pTraceFilePath;
    vktrace_trace_file_header fileHeader;
    FILE *tracefp;

    if (pTraceFile != NULL && strlen(pTraceFile) > 0)
    {
        tracefp = fopen(pTraceFile, "rb");
        if (tracefp == NULL)
        {
            vktrace_LogError("Cannot open trace file: '%s'.", pTraceFile);
            return 1;
        }
    }
    else
    {
        vktrace_LogError("No trace file specified.");
        vktrace_SettingGroup_print(&g_replaySettingGroup);
        if (pAllSettings != NULL)
        {
            vktrace_SettingGroup_Delete_Loaded(&pAllSettings, &numAllSettings);
        }
        return 1;
    }

    FileLike* traceFile = vktrace_FileLike_create_file(tracefp);
    if (vktrace_FileLike_ReadRaw(traceFile, &fileHeader, sizeof(fileHeader)) == false)
    {
        vktrace_LogError("Unable to read header from file.");
        if (pAllSettings != NULL)
        {
            vktrace_SettingGroup_Delete_Loaded(&pAllSettings, &numAllSettings);
        }
        VKTRACE_DELETE(traceFile);
        return 1;
    }

    //set global version num
    vktrace_set_trace_version(fileHeader.trace_file_version);

    // Make sure trace file version is supported
    if (fileHeader.trace_file_version < VKTRACE_TRACE_FILE_VERSION_MINIMUM_COMPATIBLE)
    {
        vktrace_LogError("Trace file version %u is older than minimum compatible version (%u).\nYou'll need to make a new trace file, or use an older replayer.", fileHeader.trace_file_version, VKTRACE_TRACE_FILE_VERSION_MINIMUM_COMPATIBLE);
    }

    // load any API specific driver libraries and init replayer objects
    uint8_t tidApi = VKTRACE_TID_RESERVED;
    vktrace_trace_packet_replay_library* replayer[VKTRACE_MAX_TRACER_ID_ARRAY_SIZE];
    ReplayFactory makeReplayer;

    // Create window. Initial size is 100x100. It will later get resized to the size
    // used by the traced app. The resize will happen  during playback of swapchain functions.
#if defined(PLATFORM_LINUX)
#if defined(ANDROID)
    vktrace_replay::ReplayDisplay disp(window, 100, 100);
#else
    vktrace_replay::ReplayDisplay disp(100, 100, 0, false);
#endif
#elif defined(WIN32)
    RECT dp;
    GetWindowRect(GetDesktopWindow(), &dp);
    vktrace_replay::ReplayDisplay disp(dp.right, dp.bottom, 0, false);
#endif
    //**********************************************************
#if _DEBUG
    static BOOL debugStartup = FALSE;//TRUE
    while (debugStartup);
#endif
    //***********************************************************

    for (int i = 0; i < VKTRACE_MAX_TRACER_ID_ARRAY_SIZE; i++)
    {
        replayer[i] = NULL;
    }

    for (int i = 0; i < fileHeader.tracer_count; i++)
    {
        uint8_t tracerId = fileHeader.tracer_id_array[i].id;
        tidApi = tracerId;

        const VKTRACE_TRACER_REPLAYER_INFO* pReplayerInfo = &(gs_tracerReplayerInfo[tracerId]);

        if (pReplayerInfo->tracerId != tracerId)
        {
            vktrace_LogError("Replayer info for TracerId (%d) failed consistency check.", tracerId);
            assert(!"TracerId in VKTRACE_TRACER_REPLAYER_INFO does not match the requested tracerId. The array needs to be corrected.");
        }
        else if (pReplayerInfo->needsReplayer == TRUE)
        {
            // Have our factory create the necessary replayer
            replayer[tracerId] = makeReplayer.Create(tracerId);

            if (replayer[tracerId] == NULL)
            {
                // replayer failed to be created
                if (pAllSettings != NULL)
                {
                    vktrace_SettingGroup_Delete_Loaded(&pAllSettings, &numAllSettings);
                }
                return 1;
            }

            // merge the replayer's settings into the list of all settings so that we can output a comprehensive settings file later on.
            vktrace_SettingGroup_merge(replayer[tracerId]->GetSettings(), &pAllSettings, &numAllSettings);

            // update the replayer with the loaded settings
            replayer[tracerId]->UpdateFromSettings(pAllSettings, numAllSettings);

            // Initialize the replayer
            err = replayer[tracerId]->Initialize(&disp, &replaySettings);
            if (err) {
                vktrace_LogError("Couldn't Initialize replayer for TracerId %d.", tracerId);
                if (pAllSettings != NULL)
                {
                    vktrace_SettingGroup_Delete_Loaded(&pAllSettings, &numAllSettings);
                }
                return err;
            }
        }
    }

    if (tidApi == VKTRACE_TID_RESERVED) {
        vktrace_LogError("No API specified in tracefile for replaying.");
        if (pAllSettings != NULL)
        {
            vktrace_SettingGroup_Delete_Loaded(&pAllSettings, &numAllSettings);
        }
        return -1;
    }
 
    // main loop
    Sequencer sequencer(traceFile);
    err = vktrace_replay::main_loop(sequencer, replayer, replaySettings);

    for (int i = 0; i < VKTRACE_MAX_TRACER_ID_ARRAY_SIZE; i++)
    {
        if (replayer[i] != NULL)
        {
            replayer[i]->Deinitialize();
            makeReplayer.Destroy(&replayer[i]);
        }
    }

    if (pAllSettings != NULL)
    {
        vktrace_SettingGroup_Delete_Loaded(&pAllSettings, &numAllSettings);
    }
    return err;
}

#if defined(ANDROID)
static bool initialized = false;
static bool active = false;

// Convert Intents to argv
// Ported from Hologram sample, only difference is flexible key
std::vector<std::string> get_args(android_app &app, const char* intent_extra_data_key)
{
    std::vector<std::string> args;
    JavaVM &vm = *app.activity->vm;
    JNIEnv *p_env;
    if (vm.AttachCurrentThread(&p_env, nullptr) != JNI_OK)
        return args;

    JNIEnv &env = *p_env;
    jobject activity = app.activity->clazz;
    jmethodID get_intent_method = env.GetMethodID(env.GetObjectClass(activity),
            "getIntent", "()Landroid/content/Intent;");
    jobject intent = env.CallObjectMethod(activity, get_intent_method);
    jmethodID get_string_extra_method = env.GetMethodID(env.GetObjectClass(intent),
            "getStringExtra", "(Ljava/lang/String;)Ljava/lang/String;");
    jvalue get_string_extra_args;
    get_string_extra_args.l = env.NewStringUTF(intent_extra_data_key);
    jstring extra_str = static_cast<jstring>(env.CallObjectMethodA(intent,
            get_string_extra_method, &get_string_extra_args));

    std::string args_str;
    if (extra_str) {
        const char *extra_utf = env.GetStringUTFChars(extra_str, nullptr);
        args_str = extra_utf;
        env.ReleaseStringUTFChars(extra_str, extra_utf);
        env.DeleteLocalRef(extra_str);
    }

    env.DeleteLocalRef(get_string_extra_args.l);
    env.DeleteLocalRef(intent);
    vm.DetachCurrentThread();

    // split args_str
    std::stringstream ss(args_str);
    std::string arg;
    while (std::getline(ss, arg, ' ')) {
        if (!arg.empty())
            args.push_back(arg);
    }

    return args;
}

static int32_t processInput(struct android_app* app, AInputEvent* event) {
    return 0;
}

static void processCommand(struct android_app* app, int32_t cmd) {
    switch(cmd) {
        case APP_CMD_INIT_WINDOW: {
            if (app->window) {
                initialized = true;
            }
            break;
        }
        case APP_CMD_GAINED_FOCUS: {
            active = true;
            break;
        }
        case APP_CMD_LOST_FOCUS: {
            active = false;
            break;
        }
    }
}

// Start with carbon copy of main() and convert it to support Android, then diff them and move common code to helpers.
void android_main(struct android_app *app)
{
    app_dummy();

    const char* appTag = "vkreplay";

    int vulkanSupport = InitVulkan();
    if (vulkanSupport == 0) {
        __android_log_print(ANDROID_LOG_ERROR, appTag, "No Vulkan support found");
        return;
    }

    app->onAppCmd = processCommand;
    app->onInputEvent = processInput;

    while(1) {
        int events;
        struct android_poll_source* source;
        while (ALooper_pollAll(active ? 0 : -1, NULL, &events, (void**)&source) >= 0) {
            if (source) {
                source->process(app, source);
            }

            if (app->destroyRequested != 0) {
                // anything to clean up?
                return;
            }
        }

        if (initialized && active) {
            // Parse Intents into argc, argv
            // Use the following key to send arguments to gtest, i.e.
            // --es args "-v\ debug\ -t\ /sdcard/cube0.vktrace"
            const char key[] = "args";
            std::vector<std::string> args = get_args(*app, key);

            int argc = args.size() + 1;

            char** argv = (char**) malloc(argc * sizeof(char*));
            argv[0] = (char*)"vkreplay";
            for (int i = 0; i < args.size(); i++)
                argv[i + 1] = (char*) args[i].c_str();


            __android_log_print(ANDROID_LOG_INFO, appTag, "argc = %i", argc);
            for (int i = 0; i < argc; i++)
                __android_log_print(ANDROID_LOG_INFO, appTag, "argv[%i] = %s", i, argv[i]);

            // sleep to allow attaching debugger
            //sleep(10);

            // Call into common code
            int err = vkreplay_main(argc, argv, app->window);
            __android_log_print(ANDROID_LOG_DEBUG, appTag, "vkreplay_main returned %i", err);

            ANativeActivity_finish(app->activity);
            free(argv);

            return;
        }
    }
}

#else // ANDROID

extern "C"
int main(int argc, char **argv)
{
    return vkreplay_main(argc, argv);
}

#endif<|MERGE_RESOLUTION|>--- conflicted
+++ resolved
@@ -42,20 +42,12 @@
 
 vktrace_SettingInfo g_settings_info[] =
 {
-<<<<<<< HEAD
-    { "t", "TraceFile", VKTRACE_SETTING_STRING, &replaySettings.pTraceFilePath, &replaySettings.pTraceFilePath, TRUE, "The trace file to replay."},
-    { "l", "NumLoops", VKTRACE_SETTING_UINT, &replaySettings.numLoops, &replaySettings.numLoops, TRUE, "The number of times to replay the trace file or loop range." },
-    { "lsf", "LoopStartFrame", VKTRACE_SETTING_INT, &replaySettings.loopStartFrame, &replaySettings.loopStartFrame, TRUE, "The start frame number of the loop range." },
-    { "lef", "LoopEndFrame", VKTRACE_SETTING_INT, &replaySettings.loopEndFrame, &replaySettings.loopEndFrame, TRUE, "The end frame number of the loop range." },
-    { "sgqpr", "SkipGetQueryPoolResults", VKTRACE_SETTING_BOOL, &replaySettings.skipGetQueryPoolResults, &replaySettings.skipGetQueryPoolResults, TRUE, "Skip vkGetQueryPoolResults(), needed when replaying trimmed traces." },
-    { "s", "Screenshot", VKTRACE_SETTING_STRING, &replaySettings.screenshotList, &replaySettings.screenshotList, TRUE, "Comma separated list of frames to take a snapshot of."},
-=======
     { "t", "TraceFile", VKTRACE_SETTING_STRING, { &replaySettings.pTraceFilePath }, { &replaySettings.pTraceFilePath }, TRUE, "The trace file to replay."},
     { "l", "NumLoops", VKTRACE_SETTING_UINT, { &replaySettings.numLoops }, { &replaySettings.numLoops }, TRUE, "The number of times to replay the trace file or loop range." },
     { "lsf", "LoopStartFrame", VKTRACE_SETTING_INT, { &replaySettings.loopStartFrame }, { &replaySettings.loopStartFrame }, TRUE, "The start frame number of the loop range." },
     { "lef", "LoopEndFrame", VKTRACE_SETTING_INT, { &replaySettings.loopEndFrame }, { &replaySettings.loopEndFrame }, TRUE, "The end frame number of the loop range." },
+    { "sgqpr", "SkipGetQueryPoolResults", VKTRACE_SETTING_BOOL, { &replaySettings.skipGetQueryPoolResults }, { &replaySettings.skipGetQueryPoolResults }, TRUE, "Skip vkGetQueryPoolResults(), needed when replaying trimmed traces." },
     { "s", "Screenshot", VKTRACE_SETTING_STRING, { &replaySettings.screenshotList }, { &replaySettings.screenshotList }, TRUE, "Comma separated list of frames to take a snapshot of."},
->>>>>>> b39b6ecc
 #if _DEBUG
     { "v", "Verbosity", VKTRACE_SETTING_STRING, { &replaySettings.verbosity }, { &replaySettings.verbosity }, TRUE, "Verbosity mode. Modes are \"quiet\", \"errors\", \"warnings\", \"full\", \"debug\"."},
 #else

@echo off
REM Update source for glslang, spirv-tools

REM Determine the appropriate CMake strings for the current version of Visual Studio
echo Determining VS version
python .\scripts\determine_vs_version.py > vsversion.tmp
set /p VS_VERSION=< vsversion.tmp
echo Detected Visual Studio Version as %VS_VERSION%

REM Cleanup the file we used to collect the VS version output since it's no longer needed.
del /Q /F vsversion.tmp

setlocal EnableDelayedExpansion
set errorCode=0
set BUILD_DIR=%~dp0
set BASE_DIR="%BUILD_DIR%external"
set REVISION_DIR="%BUILD_DIR%external_revisions"
set GLSLANG_DIR=%BASE_DIR%\glslang
set SPIRV_TOOLS_DIR=%BASE_DIR%\spirv-tools
set JSONCPP_DIR=%BASE_DIR%\jsoncpp

REM // ======== Parameter parsing ======== //

   if "%1" == "" (
      echo usage: update_external_sources.bat [options]
      echo.
      echo Available options:
      echo   --sync-glslang      just pull glslang_revision
      echo   --sync-spirv-tools  just pull spirv-tools_revision
      echo   --sync-jsoncpp      just pull jsoncpp HEAD
      echo   --build-glslang     pulls glslang_revision, configures CMake, builds Release and Debug
      echo   --build-spirv-tools pulls spirv-tools_revision, configures CMake, builds Release and Debug
      echo   --build-jsoncpp     pulls jsoncpp HEAD, configures CMake, builds Release and Debug
      echo   --all               sync and build glslang, spirv-tools, and jsoncpp
      goto:finish
   )

   set sync-glslang=0
   set sync-spirv-tools=0
   set sync-jsoncpp=0
   set build-glslang=0
   set build-spirv-tools=0
   set build-jsoncpp=0
   set check-glslang-build-dependencies=0

   :parameterLoop

      if "%1"=="" goto:parameterContinue

      if "%1" == "--sync-glslang" (
         set sync-glslang=1
         shift
         goto:parameterLoop
      )

      if "%1" == "--sync-spirv-tools" (
         set sync-spirv-tools=1
         shift
         goto:parameterLoop
      )

      if "%1" == "--sync-jsoncpp" (
         set sync-jsoncpp=1
         shift
         goto:parameterLoop
      )

      if "%1" == "--build-glslang" (
         set sync-glslang=1
         set check-glslang-build-dependencies=1
         set build-glslang=1
         shift
         goto:parameterLoop
      )

      if "%1" == "--build-spirv-tools" (
         set sync-spirv-tools=1
         REM glslang has the same needs as spirv-tools
         set check-glslang-build-dependencies=1
         set build-spirv-tools=1
         shift
         goto:parameterLoop
      )

      if "%1" == "--build-jsoncpp" (
         set sync-jsoncpps=1
         set build-jsoncpp=1
         shift
         goto:parameterLoop
      )

      if "%1" == "--all" (
         set sync-glslang=1
         set sync-spirv-tools=1
         set sync-jsoncpp=1
         set build-glslang=1
         set build-spirv-tools=1
         set build-jsoncpp=1
         set check-glslang-build-dependencies=1
         shift
         goto:parameterLoop
      )

      echo Unrecognized options "%1"
      goto:error

   :parameterContinue

REM // ======== end Parameter parsing ======== //


REM // ======== Dependency checking ======== //
   REM git is required for all paths
   for %%X in (git.exe) do (set FOUND=%%~$PATH:X)
   if not defined FOUND (
      echo Dependency check failed:
      echo   git.exe not found
      echo   Git for Windows can be downloaded here:  https://git-scm.com/download/win
      echo   Install and ensure git.exe makes it into your PATH
      set errorCode=1
   )

   if %check-glslang-build-dependencies% equ 1 (
      for %%X in (cmake.exe) do (set FOUND=%%~$PATH:X)
      if not defined FOUND (
         echo Dependency check failed:
         echo   cmake.exe not found
         echo   Get CNake 2.8 for Windows here:  http://www.cmake.org/cmake/resources/software.html
         echo   Install and ensure each makes it into your PATH, default is "C:\Program Files (x86)\CMake\bin"
         set errorCode=1
      )
   )


   REM goto:main

REM // ======== end Dependency checking ======== //

:main

if %errorCode% neq 0 (goto:error)

REM Read the target versions from external file, which is shared with Linux script

if not exist %REVISION_DIR%\glslang_giturl (
   echo.
   echo Missing glslang_giturl file!  Place it in %REVISION_DIR% with git repo URL in it.
   set errorCode=1
   goto:error
)

if not exist %REVISION_DIR%\glslang_revision (
   echo.
   echo Missing glslang_revision file!  Place it in %REVISION_DIR% with target version in it.
   set errorCode=1
   goto:error
)

if not exist %REVISION_DIR%\spirv-tools_giturl (
   echo.
   echo Missing spirv-tools_giturl file!  Place it in %REVISION_DIR% with git repo URL in it.
   set errorCode=1
   goto:error
)

if not exist %REVISION_DIR%\spirv-tools_revision (
   echo.
   echo Missing spirv-tools_revision file!  Place it in %REVISION_DIR% with target version in it.
   set errorCode=1
   goto:error
)

if not exist %REVISION_DIR%\spirv-headers_giturl (
   echo.
   echo Missing spirv-headers_giturl file!  Place it in %REVISION_DIR% with git repo URL in it.
   set errorCode=1
   goto:error
)

if not exist %REVISION_DIR%\spirv-headers_revision (
   echo.
   echo Missing spirv-headers_revision file!  Place it in %REVISION_DIR% with target version in it.
   set errorCode=1
   goto:error
)

if not exist %REVISION_DIR%\jsoncpp_revision (
   echo.
   echo Missing jsoncpp_revision file!  Place it in %REVISION_DIR% with target version in it.
   set errorCode=1
   goto:error
)


set /p GLSLANG_GITURL= < %REVISION_DIR%\glslang_giturl
set /p GLSLANG_REVISION= < %REVISION_DIR%\glslang_revision
set /p SPIRV_TOOLS_GITURL= < %REVISION_DIR%\spirv-tools_giturl
set /p SPIRV_TOOLS_REVISION= < %REVISION_DIR%\spirv-tools_revision
set /p SPIRV_HEADERS_GITURL= < %REVISION_DIR%\spirv-headers_giturl
set /p SPIRV_HEADERS_REVISION= < %REVISION_DIR%\spirv-headers_revision
set /p JSONCPP_REVISION= < %REVISION_DIR%\jsoncpp_revision

echo GLSLANG_GITURL=%GLSLANG_GITURL%
echo GLSLANG_REVISION=%GLSLANG_REVISION%
echo SPIRV_TOOLS_GITURL=%SPIRV_TOOLS_GITURL%
echo SPIRV_TOOLS_REVISION=%SPIRV_TOOLS_REVISION%
echo SPIRV_HEADERS_GITURL=%SPIRV_HEADERS_GITURL%
echo SPIRV_HEADERS_REVISION=%SPIRV_HEADERS_REVISION%
echo JSONCPP_REVISION=%JSONCPP_REVISION%

echo Creating and/or updating glslang, spirv-tools in %BASE_DIR%

if %sync-glslang% equ 1 (
   if not exist %GLSLANG_DIR% (
      call:create_glslang
   )
   if %errorCode% neq 0 (goto:error)
   call:update_glslang
   if %errorCode% neq 0 (goto:error)
)

if %sync-spirv-tools% equ 1 (
   if %errorlevel% neq 0 (goto:error)
   if not exist %SPIRV_TOOLS_DIR% (
      call:create_spirv-tools
   )
   if %errorCode% neq 0 (goto:error)
   call:update_spirv-tools
   if %errorCode% neq 0 (goto:error)
)

if %sync-jsoncpp% equ 1 (
   if exist %JSONCPP_DIR% (
      rd /S /Q %JSONCPP_DIR%
   )
   if %errorlevel% neq 0 (goto:error)
   if not exist %JSONCPP_DIR% (
      call:create_jsoncpp
   )
   if %errorCode% neq 0 (goto:error)
   call:update_jsoncpp
   if %errorCode% neq 0 (goto:error)
)

if %build-glslang% equ 1 (
   call:build_glslang
   if %errorCode% neq 0 (goto:error)
)

if %build-spirv-tools% equ 1 (
   call:build_spirv-tools
   if %errorCode% neq 0 (goto:error)
)

if %build-jsoncpp% equ 1 (
   call:build_jsoncpp
   if %errorCode% neq 0 (goto:error)
)

echo.
echo Exiting
goto:finish

:error
echo.
echo Halting due to error
set errorCode=1
goto:finish

:finish
if not "%cd%\" == "%BUILD_DIR%" ( cd %BUILD_DIR% )
<<<<<<< HEAD
endlocal
goto:eof
=======
exit /b %errorCode%

>>>>>>> b7fe3505

REM // ======== Functions ======== //

:create_glslang
   echo.
   echo Creating local glslang repository %GLSLANG_DIR%)
   mkdir %GLSLANG_DIR%
   cd %GLSLANG_DIR%
   git clone %GLSLANG_GITURL% .
   git checkout %GLSLANG_REVISION%
   if not exist %GLSLANG_DIR%\SPIRV (
      echo glslang source download failed!
      set errorCode=1
   )
goto:eof

:update_glslang
   echo.
   echo Updating %GLSLANG_DIR%
   cd %GLSLANG_DIR%
   git fetch --all
   git checkout %GLSLANG_REVISION%
goto:eof

:create_spirv-tools
   echo.
   echo Creating local spirv-tools repository %SPIRV_TOOLS_DIR%)
   mkdir %SPIRV_TOOLS_DIR%
   cd %SPIRV_TOOLS_DIR%
   git clone %SPIRV_TOOLS_GITURL% .
   git checkout %SPIRV_TOOLS_REVISION%
   if not exist %SPIRV_TOOLS_DIR%\source (
      echo spirv-tools source download failed!
      set errorCode=1
   )
   mkdir %SPIRV_TOOLS_DIR%\external
   mkdir %SPIRV_TOOLS_DIR%\external\spirv-headers
   cd %SPIRV_TOOLS_DIR%\external\spirv-headers
   git clone %SPIRV_HEADERS_GITURL% .
   git checkout %SPIRV_HEADERS_REVISION%
   if not exist %SPIRV_TOOLS_DIR%\external\spirv-headers\README.md (
      echo spirv-headers download failed!
      set errorCode=1
   )
goto:eof

:update_spirv-tools
   echo.
   echo Updating %SPIRV_TOOLS_DIR%
   cd %SPIRV_TOOLS_DIR%
   git fetch --all
   git checkout %SPIRV_TOOLS_REVISION%
   cd %SPIRV_TOOLS_DIR%\external\spirv-headers
   git fetch --all
   git checkout %SPIRV_HEADERS_REVISION%
goto:eof

:build_glslang
   echo.
   echo Building %GLSLANG_DIR%
   cd  %GLSLANG_DIR%
   
   if not exist build32 (
       mkdir build32
   )
   if not exist build (
      mkdir build
   )
   
   echo Making 32-bit glslang
   echo *************************
   set GLSLANG_BUILD_DIR=%GLSLANG_DIR%\build32
   cd %GLSLANG_BUILD_DIR%

   echo Generating 32-bit Glslang CMake files for Visual Studio %VS_VERSION% -DCMAKE_INSTALL_PREFIX=install ..
   cmake -G "Visual Studio %VS_VERSION%" -DCMAKE_INSTALL_PREFIX=install ..
   
   echo Building 32-bit Glslang: MSBuild INSTALL.vcxproj /p:Platform=x86 /p:Configuration=Debug
   msbuild INSTALL.vcxproj /p:Platform=x86 /p:Configuration=Debug /verbosity:quiet
   
   REM Check for existence of one lib, even though we should check for all results
   if not exist %GLSLANG_BUILD_DIR%\glslang\Debug\glslangd.lib (
      echo.
      echo glslang 32-bit Debug build failed!
      set errorCode=1
   )
   echo Building Glslang: MSBuild INSTALL.vcxproj /p:Platform=x86 /p:Configuration=Release
   msbuild INSTALL.vcxproj /p:Platform=x86 /p:Configuration=Release /verbosity:quiet
   
   REM Check for existence of one lib, even though we should check for all results
   if not exist %GLSLANG_BUILD_DIR%\glslang\Release\glslang.lib (
      echo.
      echo glslang 32-bit Release build failed!
      set errorCode=1
   )
   
   cd ..
 
   echo Making 64-bit glslang
   echo *************************
   set GLSLANG_BUILD_DIR=%GLSLANG_DIR%\build
   cd %GLSLANG_BUILD_DIR%

   echo Generating 64-bit Glslang CMake files for Visual Studio %VS_VERSION% -DCMAKE_INSTALL_PREFIX=install ..
   cmake -G "Visual Studio %VS_VERSION% Win64" -DCMAKE_INSTALL_PREFIX=install ..
   
   echo Building 64-bit Glslang: MSBuild INSTALL.vcxproj /p:Platform=x64 /p:Configuration=Debug
   msbuild INSTALL.vcxproj /p:Platform=x64 /p:Configuration=Debug /verbosity:quiet
   
   REM Check for existence of one lib, even though we should check for all results
   if not exist %GLSLANG_BUILD_DIR%\glslang\Debug\glslangd.lib (
      echo.
      echo glslang 64-bit Debug build failed!
      set errorCode=1
   )
   echo Building Glslang: MSBuild INSTALL.vcxproj /p:Platform=x64 /p:Configuration=Release
   msbuild INSTALL.vcxproj /p:Platform=x64 /p:Configuration=Release /verbosity:quiet
   
   REM Check for existence of one lib, even though we should check for all results
   if not exist %GLSLANG_BUILD_DIR%\glslang\Release\glslang.lib (
      echo.
      echo glslang 64-bit Release build failed!
      set errorCode=1
   )
goto:eof

:build_spirv-tools
   echo.
   echo Building %SPIRV_TOOLS_DIR%
   cd  %SPIRV_TOOLS_DIR%

   REM Cleanup any old directories lying around.
   if not exist build32 (
       mkdir build32
   )
   if not exist build (
      mkdir build
   )

   echo Making 32-bit spirv-tools
   echo *************************
   set SPIRV_TOOLS_BUILD_DIR=%SPIRV_TOOLS_DIR%\build32

   cd %SPIRV_TOOLS_BUILD_DIR%
   
   echo Generating 32-bit spirv-tools CMake files for Visual Studio %VS_VERSION% ..
   cmake -G "Visual Studio %VS_VERSION%" ..
   
   echo Building 32-bit spirv-tools: MSBuild ALL_BUILD.vcxproj /p:Platform=x86 /p:Configuration=Debug
   msbuild ALL_BUILD.vcxproj /p:Platform=x86 /p:Configuration=Debug /verbosity:quiet
   
   REM Check for existence of one lib, even though we should check for all results
   if not exist %SPIRV_TOOLS_BUILD_DIR%\source\Debug\SPIRV-Tools.lib (
      echo.
      echo spirv-tools 32-bit Debug build failed!
      set errorCode=1
   )
   
   echo Building 32-bit spirv-tools: MSBuild ALL_BUILD.vcxproj /p:Platform=x86 /p:Configuration=Release
   msbuild ALL_BUILD.vcxproj /p:Platform=x86 /p:Configuration=Release /verbosity:quiet

   REM Check for existence of one lib, even though we should check for all results
   if not exist %SPIRV_TOOLS_BUILD_DIR%\source\Release\SPIRV-Tools.lib (
      echo.
      echo spirv-tools 32-bit Release build failed!
      set errorCode=1
   )
   
   cd ..
 
   echo Making 64-bit spirv-tools  
   echo *************************
   set SPIRV_TOOLS_BUILD_DIR=%SPIRV_TOOLS_DIR%\build
   cd %SPIRV_TOOLS_BUILD_DIR%

   echo Generating 64-bit spirv-tools CMake files for Visual Studio %VS_VERSION% ..
   cmake -G "Visual Studio %VS_VERSION% Win64" ..
   
   echo Building 64-bit spirv-tools: MSBuild ALL_BUILD.vcxproj /p:Platform=x64 /p:Configuration=Debug
   msbuild ALL_BUILD.vcxproj /p:Platform=x64 /p:Configuration=Debug /verbosity:quiet
   
   REM Check for existence of one lib, even though we should check for all results
   if not exist %SPIRV_TOOLS_BUILD_DIR%\source\Debug\SPIRV-Tools.lib (
      echo.
      echo spirv-tools 64-bit Debug build failed!
      set errorCode=1
   )
   
   echo Building 64-bit spirv-tools: MSBuild ALL_BUILD.vcxproj /p:Platform=x64 /p:Configuration=Release
   msbuild ALL_BUILD.vcxproj /p:Platform=x64 /p:Configuration=Release /verbosity:quiet

   REM Check for existence of one lib, even though we should check for all results
   if not exist %SPIRV_TOOLS_BUILD_DIR%\source\Release\SPIRV-Tools.lib (
      echo.
      echo spirv-tools 64-bit Release build failed!
      set errorCode=1
   )
goto:eof

:create_jsoncpp
   echo.
   echo Creating local jsoncpp repository %JSONCPP_DIR%)
   mkdir %JSONCPP_DIR%
   cd %JSONCPP_DIR%
   git clone https://github.com/open-source-parsers/jsoncpp.git .
   git checkout %JSONCPP_REVISION%
   if not exist %JSONCPP_DIR%\include\json\json.h (
      echo jsoncpp source download failed!
      set errorCode=1
   )
goto:eof

:update_jsoncpp
   echo.
   echo Updating %JSONCPP_DIR%
   cd %JSONCPP_DIR%
   git fetch --all
   git checkout %JSONCPP_REVISION%
goto:eof

:build_jsoncpp
   echo.
   echo Building %JSONCPP_DIR%
   cd  %JSONCPP_DIR%
   python amalgamate.py
   
   if not exist %JSONCPP_DIR%\dist\json\json.h (
      echo.
      echo JsonCPP Amalgamation failed to generate %JSONCPP_DIR%\dist\json\json.h
      set errorCode=1
   )

REM    REM Cleanup any old directories lying around.
REM    if exist build32 (
REM       rmdir /s /q build32
REM    )
REM    if exist build (
REM       rmdir /s /q build
REM    )
REM 
REM    echo Making 32-bit jsoncpp
REM    echo *************************
REM    mkdir build32
REM    set JSONCPP_BUILD_DIR=%JSONCPP_DIR%\build32
REM    cd %JSONCPP_BUILD_DIR%
REM 
REM    echo Generating 32-bit JsonCPP CMake files for Visual Studio %VS_VERSION%
REM    cmake -G "Visual Studio %VS_VERSION%" .. -DMSVC_RUNTIME=static
REM 
REM    echo Building 32-bit JsonCPP: MSBuild ALL_BUILD.vcxproj /p:Platform=x86 /p:Configuration=Debug
REM    msbuild ALL_BUILD.vcxproj /p:Platform=x86 /p:Configuration=Debug /verbosity:quiet
REM 
REM    REM Check for existence of one lib, even though we should check for all results
REM    if not exist %JSONCPP_BUILD_DIR%\src\lib_json\Debug\jsoncpp.lib (
REM       echo.
REM       echo jsoncpp 32-bit Debug build failed!
REM       set errorCode=1
REM    )
REM    echo B Building 32-bit JsonCPP: MSBuild ALL_BUILD.vcxproj /p:Platform=x86 /p:Configuration=Release
REM    msbuild ALL_BUILD.vcxproj /p:Platform=x86 /p:Configuration=Release /verbosity:quiet
REM 
REM    REM Check for existence of one lib, even though we should check for all results
REM    if not exist %JSONCPP_BUILD_DIR%\src\lib_json\Release\jsoncpp.lib (
REM       echo.
REM       echo jsoncpp 32-bit Release build failed!
REM       set errorCode=1
REM    )
REM 
REM    cd ..
REM 
REM    echo Making 64-bit jsoncpp
REM    echo *************************
REM    mkdir build
REM    set JSONCPP_BUILD_DIR=%JSONCPP_DIR%\build
REM    cd %JSONCPP_BUILD_DIR%
REM 
REM    echo Generating 64-bit JsonCPP CMake files for Visual Studio %VS_VERSION%
REM    cmake -G "Visual Studio %VS_VERSION% Win64" .. -DMSVC_RUNTIME=static
REM 
REM    echo Building 64-bit JsonCPP: MSBuild ALL_BUILD.vcxproj /p:Platform=x64 /p:Configuration=Debug
REM    msbuild ALL_BUILD.vcxproj /p:Platform=x64 /p:Configuration=Debug /verbosity:quiet
REM 
REM    REM Check for existence of one lib, even though we should check for all results
REM    if not exist %JSONCPP_BUILD_DIR%\src\lib_json\Debug\jsoncpp.lib (
REM       echo.
REM       echo jsoncpp 64-bit Debug build failed!
REM       set errorCode=1
REM    )
REM    echo Building 64-bit JsonCPP: MSBuild ALL_BUILD.vcxproj /p:Platform=x64 /p:Configuration=Release
REM    msbuild ALL_BUILD.vcxproj /p:Platform=x64 /p:Configuration=Release /verbosity:quiet
REM 
REM    REM Check for existence of one lib, even though we should check for all results
REM    if not exist %JSONCPP_BUILD_DIR%\src\lib_json\Release\jsoncpp.lib (
REM       echo.
REM       echo jsoncpp 64-bit Release build failed!
REM       set errorCode=1
REM    )
goto:eof<|MERGE_RESOLUTION|>--- conflicted
+++ resolved
@@ -17,7 +17,6 @@
 set REVISION_DIR="%BUILD_DIR%external_revisions"
 set GLSLANG_DIR=%BASE_DIR%\glslang
 set SPIRV_TOOLS_DIR=%BASE_DIR%\spirv-tools
-set JSONCPP_DIR=%BASE_DIR%\jsoncpp
 
 REM // ======== Parameter parsing ======== //
 
@@ -27,20 +26,16 @@
       echo Available options:
       echo   --sync-glslang      just pull glslang_revision
       echo   --sync-spirv-tools  just pull spirv-tools_revision
-      echo   --sync-jsoncpp      just pull jsoncpp HEAD
       echo   --build-glslang     pulls glslang_revision, configures CMake, builds Release and Debug
       echo   --build-spirv-tools pulls spirv-tools_revision, configures CMake, builds Release and Debug
-      echo   --build-jsoncpp     pulls jsoncpp HEAD, configures CMake, builds Release and Debug
-      echo   --all               sync and build glslang, spirv-tools, and jsoncpp
+      echo   --all               sync and build glslang, spirv-tools
       goto:finish
    )
 
    set sync-glslang=0
    set sync-spirv-tools=0
-   set sync-jsoncpp=0
    set build-glslang=0
    set build-spirv-tools=0
-   set build-jsoncpp=0
    set check-glslang-build-dependencies=0
 
    :parameterLoop
@@ -55,12 +50,6 @@
 
       if "%1" == "--sync-spirv-tools" (
          set sync-spirv-tools=1
-         shift
-         goto:parameterLoop
-      )
-
-      if "%1" == "--sync-jsoncpp" (
-         set sync-jsoncpp=1
          shift
          goto:parameterLoop
       )
@@ -82,20 +71,11 @@
          goto:parameterLoop
       )
 
-      if "%1" == "--build-jsoncpp" (
-         set sync-jsoncpps=1
-         set build-jsoncpp=1
-         shift
-         goto:parameterLoop
-      )
-
       if "%1" == "--all" (
          set sync-glslang=1
          set sync-spirv-tools=1
-         set sync-jsoncpp=1
          set build-glslang=1
          set build-spirv-tools=1
-         set build-jsoncpp=1
          set check-glslang-build-dependencies=1
          shift
          goto:parameterLoop
@@ -184,21 +164,12 @@
    goto:error
 )
 
-if not exist %REVISION_DIR%\jsoncpp_revision (
-   echo.
-   echo Missing jsoncpp_revision file!  Place it in %REVISION_DIR% with target version in it.
-   set errorCode=1
-   goto:error
-)
-
-
 set /p GLSLANG_GITURL= < %REVISION_DIR%\glslang_giturl
 set /p GLSLANG_REVISION= < %REVISION_DIR%\glslang_revision
 set /p SPIRV_TOOLS_GITURL= < %REVISION_DIR%\spirv-tools_giturl
 set /p SPIRV_TOOLS_REVISION= < %REVISION_DIR%\spirv-tools_revision
 set /p SPIRV_HEADERS_GITURL= < %REVISION_DIR%\spirv-headers_giturl
 set /p SPIRV_HEADERS_REVISION= < %REVISION_DIR%\spirv-headers_revision
-set /p JSONCPP_REVISION= < %REVISION_DIR%\jsoncpp_revision
 
 echo GLSLANG_GITURL=%GLSLANG_GITURL%
 echo GLSLANG_REVISION=%GLSLANG_REVISION%
@@ -206,7 +177,7 @@
 echo SPIRV_TOOLS_REVISION=%SPIRV_TOOLS_REVISION%
 echo SPIRV_HEADERS_GITURL=%SPIRV_HEADERS_GITURL%
 echo SPIRV_HEADERS_REVISION=%SPIRV_HEADERS_REVISION%
-echo JSONCPP_REVISION=%JSONCPP_REVISION%
+
 
 echo Creating and/or updating glslang, spirv-tools in %BASE_DIR%
 
@@ -229,19 +200,6 @@
    if %errorCode% neq 0 (goto:error)
 )
 
-if %sync-jsoncpp% equ 1 (
-   if exist %JSONCPP_DIR% (
-      rd /S /Q %JSONCPP_DIR%
-   )
-   if %errorlevel% neq 0 (goto:error)
-   if not exist %JSONCPP_DIR% (
-      call:create_jsoncpp
-   )
-   if %errorCode% neq 0 (goto:error)
-   call:update_jsoncpp
-   if %errorCode% neq 0 (goto:error)
-)
-
 if %build-glslang% equ 1 (
    call:build_glslang
    if %errorCode% neq 0 (goto:error)
@@ -249,11 +207,6 @@
 
 if %build-spirv-tools% equ 1 (
    call:build_spirv-tools
-   if %errorCode% neq 0 (goto:error)
-)
-
-if %build-jsoncpp% equ 1 (
-   call:build_jsoncpp
    if %errorCode% neq 0 (goto:error)
 )
 
@@ -269,13 +222,8 @@
 
 :finish
 if not "%cd%\" == "%BUILD_DIR%" ( cd %BUILD_DIR% )
-<<<<<<< HEAD
-endlocal
-goto:eof
-=======
 exit /b %errorCode%
 
->>>>>>> b7fe3505
 
 REM // ======== Functions ======== //
 
@@ -473,104 +421,4 @@
       echo spirv-tools 64-bit Release build failed!
       set errorCode=1
    )
-goto:eof
-
-:create_jsoncpp
-   echo.
-   echo Creating local jsoncpp repository %JSONCPP_DIR%)
-   mkdir %JSONCPP_DIR%
-   cd %JSONCPP_DIR%
-   git clone https://github.com/open-source-parsers/jsoncpp.git .
-   git checkout %JSONCPP_REVISION%
-   if not exist %JSONCPP_DIR%\include\json\json.h (
-      echo jsoncpp source download failed!
-      set errorCode=1
-   )
-goto:eof
-
-:update_jsoncpp
-   echo.
-   echo Updating %JSONCPP_DIR%
-   cd %JSONCPP_DIR%
-   git fetch --all
-   git checkout %JSONCPP_REVISION%
-goto:eof
-
-:build_jsoncpp
-   echo.
-   echo Building %JSONCPP_DIR%
-   cd  %JSONCPP_DIR%
-   python amalgamate.py
-   
-   if not exist %JSONCPP_DIR%\dist\json\json.h (
-      echo.
-      echo JsonCPP Amalgamation failed to generate %JSONCPP_DIR%\dist\json\json.h
-      set errorCode=1
-   )
-
-REM    REM Cleanup any old directories lying around.
-REM    if exist build32 (
-REM       rmdir /s /q build32
-REM    )
-REM    if exist build (
-REM       rmdir /s /q build
-REM    )
-REM 
-REM    echo Making 32-bit jsoncpp
-REM    echo *************************
-REM    mkdir build32
-REM    set JSONCPP_BUILD_DIR=%JSONCPP_DIR%\build32
-REM    cd %JSONCPP_BUILD_DIR%
-REM 
-REM    echo Generating 32-bit JsonCPP CMake files for Visual Studio %VS_VERSION%
-REM    cmake -G "Visual Studio %VS_VERSION%" .. -DMSVC_RUNTIME=static
-REM 
-REM    echo Building 32-bit JsonCPP: MSBuild ALL_BUILD.vcxproj /p:Platform=x86 /p:Configuration=Debug
-REM    msbuild ALL_BUILD.vcxproj /p:Platform=x86 /p:Configuration=Debug /verbosity:quiet
-REM 
-REM    REM Check for existence of one lib, even though we should check for all results
-REM    if not exist %JSONCPP_BUILD_DIR%\src\lib_json\Debug\jsoncpp.lib (
-REM       echo.
-REM       echo jsoncpp 32-bit Debug build failed!
-REM       set errorCode=1
-REM    )
-REM    echo B Building 32-bit JsonCPP: MSBuild ALL_BUILD.vcxproj /p:Platform=x86 /p:Configuration=Release
-REM    msbuild ALL_BUILD.vcxproj /p:Platform=x86 /p:Configuration=Release /verbosity:quiet
-REM 
-REM    REM Check for existence of one lib, even though we should check for all results
-REM    if not exist %JSONCPP_BUILD_DIR%\src\lib_json\Release\jsoncpp.lib (
-REM       echo.
-REM       echo jsoncpp 32-bit Release build failed!
-REM       set errorCode=1
-REM    )
-REM 
-REM    cd ..
-REM 
-REM    echo Making 64-bit jsoncpp
-REM    echo *************************
-REM    mkdir build
-REM    set JSONCPP_BUILD_DIR=%JSONCPP_DIR%\build
-REM    cd %JSONCPP_BUILD_DIR%
-REM 
-REM    echo Generating 64-bit JsonCPP CMake files for Visual Studio %VS_VERSION%
-REM    cmake -G "Visual Studio %VS_VERSION% Win64" .. -DMSVC_RUNTIME=static
-REM 
-REM    echo Building 64-bit JsonCPP: MSBuild ALL_BUILD.vcxproj /p:Platform=x64 /p:Configuration=Debug
-REM    msbuild ALL_BUILD.vcxproj /p:Platform=x64 /p:Configuration=Debug /verbosity:quiet
-REM 
-REM    REM Check for existence of one lib, even though we should check for all results
-REM    if not exist %JSONCPP_BUILD_DIR%\src\lib_json\Debug\jsoncpp.lib (
-REM       echo.
-REM       echo jsoncpp 64-bit Debug build failed!
-REM       set errorCode=1
-REM    )
-REM    echo Building 64-bit JsonCPP: MSBuild ALL_BUILD.vcxproj /p:Platform=x64 /p:Configuration=Release
-REM    msbuild ALL_BUILD.vcxproj /p:Platform=x64 /p:Configuration=Release /verbosity:quiet
-REM 
-REM    REM Check for existence of one lib, even though we should check for all results
-REM    if not exist %JSONCPP_BUILD_DIR%\src\lib_json\Release\jsoncpp.lib (
-REM       echo.
-REM       echo jsoncpp 64-bit Release build failed!
-REM       set errorCode=1
-REM    )
 goto:eof
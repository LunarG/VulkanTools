--- conflicted
+++ resolved
@@ -30,12 +30,8 @@
       echo   --sync-jsoncpp      just pull jsoncpp HEAD
       echo   --build-glslang     pulls glslang_revision, configures CMake, builds Release and Debug
       echo   --build-spirv-tools pulls spirv-tools_revision, configures CMake, builds Release and Debug
-<<<<<<< HEAD
       echo   --build-jsoncpp     pulls jsoncpp HEAD, configures CMake, builds Release and Debug
       echo   --all               sync and build glslang, spirv-tools, and jsoncpp
-=======
-      echo   --all               sync and build glslang, spirv-tools
->>>>>>> 879adf95
       goto:finish
    )
 
@@ -188,7 +184,6 @@
    goto:error
 )
 
-<<<<<<< HEAD
 if not exist %REVISION_DIR%\jsoncpp_revision (
    echo.
    echo Missing jsoncpp_revision file!  Place it in %REVISION_DIR% with target version in it.
@@ -197,20 +192,15 @@
 )
 
 
-=======
 set /p GLSLANG_GITURL= < %REVISION_DIR%\glslang_giturl
->>>>>>> 879adf95
 set /p GLSLANG_REVISION= < %REVISION_DIR%\glslang_revision
 set /p SPIRV_TOOLS_GITURL= < %REVISION_DIR%\spirv-tools_giturl
 set /p SPIRV_TOOLS_REVISION= < %REVISION_DIR%\spirv-tools_revision
 set /p SPIRV_HEADERS_GITURL= < %REVISION_DIR%\spirv-headers_giturl
 set /p SPIRV_HEADERS_REVISION= < %REVISION_DIR%\spirv-headers_revision
-<<<<<<< HEAD
 set /p JSONCPP_REVISION= < %REVISION_DIR%\jsoncpp_revision
-=======
 
 echo GLSLANG_GITURL=%GLSLANG_GITURL%
->>>>>>> 879adf95
 echo GLSLANG_REVISION=%GLSLANG_REVISION%
 echo SPIRV_TOOLS_GITURL=%SPIRV_TOOLS_GITURL%
 echo SPIRV_TOOLS_REVISION=%SPIRV_TOOLS_REVISION%

--- conflicted
+++ resolved
@@ -160,7 +160,6 @@
    if %errorCode% neq 0 (goto:error)
 )
 
-<<<<<<< HEAD
 if %sync-shaderc% equ 1 (
    if not exist %SHADERC_DIR% (
       call:create_shaderc
@@ -183,8 +182,6 @@
    if %errorCode% neq 0 (goto:error)
 )
 
-=======
->>>>>>> 6c05ded5
 if %build-shaderc% equ 1 (
    call:build_shaderc
    if %errorCode% neq 0 (goto:error)

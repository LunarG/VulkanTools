--- conflicted
+++ resolved
@@ -250,7 +250,6 @@
 include $(BUILD_SHARED_LIBRARY)
 
 include $(CLEAR_VARS)
-<<<<<<< HEAD
 LOCAL_MODULE := VkLayer_vktrace_layer
 LOCAL_SRC_FILES += $(LAYER_DIR)/include/vktrace_vk_vk.cpp
 LOCAL_SRC_FILES += $(SRC_DIR)/vktrace/vktrace_common/vktrace_trace_packet_utils.c
@@ -330,7 +329,6 @@
 LOCAL_CFLAGS += -DPLATFORM_POSIX=1
 LOCAL_LDLIBS    := -llog -landroid
 include $(BUILD_SHARED_LIBRARY)
-=======
 LOCAL_MODULE := vkjson
 LOCAL_SRC_FILES += $(SRC_DIR)/libs/vkjson/vkjson.cc \
                    $(SRC_DIR)/libs/vkjson/vkjson_instance.cc \
@@ -354,7 +352,6 @@
 LOCAL_LDLIBS := -llog
 LOCAL_LDFLAGS += -Wl,--exclude-libs,ALL
 include $(BUILD_EXECUTABLE)
->>>>>>> ed42d8d5
 
 $(call import-module,android/native_app_glue)
 $(call import-module,third_party/googletest)
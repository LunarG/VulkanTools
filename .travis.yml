# Build Configuration for Travis CI
# https://travis-ci.org

dist: trusty
sudo: required
language: cpp

matrix:
  # Show final status immediately if a test fails.
  fast_finish: true
  include:
    # Android build.
    - os: linux
      compiler: gcc
      env: VULKAN_BUILD_TARGET=ANDROID ANDROID_TARGET=android-23 ANDROID_ABI=armeabi-v7a
    # Linux GCC debug build.
    - os: linux
      compiler: gcc
      env: VULKAN_BUILD_TARGET=LINUX
    # Linux clang debug build.
    - os: linux
      compiler: clang
      env: VULKAN_BUILD_TARGET=LINUX

android:
  components:
    - tools
    - platform-tools
    - build-tools-23.0.2
    - android-23

cache:
  directories:
    - external
    - build-android/external

before_install:
  # Install the appropriate Linux packages.
<<<<<<< HEAD
  - if [[ "$VULKAN_BUILD_TARGET" == "LINUX" ]]; then sudo apt-get -y install libxkbcommon-dev libwayland-dev libmirclient-dev libxrandr-dev libxcb-keysyms1 libxcb-keysyms1-dev; fi
=======
  - if [[ "$VULKAN_BUILD_TARGET" == "LINUX" ]]; then sudo apt-get -y install libxkbcommon-dev libwayland-dev libmirclient-dev libxrandr-dev libx11-xcb-dev; fi
>>>>>>> 4302c283

  # Install the Android NDK.
  - if [[ "$VULKAN_BUILD_TARGET" == "ANDROID" ]]; then export ARCH=`uname -m`; fi
  - if [[ "$VULKAN_BUILD_TARGET" == "ANDROID" ]]; then wget http://dl.google.com/android/repository/android-ndk-r13b-linux-${ARCH}.zip; fi
  - if [[ "$VULKAN_BUILD_TARGET" == "ANDROID" ]]; then unzip -u -q android-ndk-r13b-linux-${ARCH}.zip; fi
  - if [[ "$VULKAN_BUILD_TARGET" == "ANDROID" ]]; then export ANDROID_NDK_HOME=`pwd`/android-ndk-r13b; fi
  - if [[ "$VULKAN_BUILD_TARGET" == "ANDROID" ]]; then export JAVA_HOME="/usr/lib/jvm/java-8-oracle"; fi
  - if [[ "$VULKAN_BUILD_TARGET" == "ANDROID" ]]; then export PATH="$ANDROID_NDK_HOME:$PATH"; fi

script:
  - if [[ "$VULKAN_BUILD_TARGET" == "LINUX" ]]; then ./update_external_sources.sh; fi
  - if [[ "$VULKAN_BUILD_TARGET" == "LINUX" ]]; then cmake -H. -Bdbuild -DCMAKE_BUILD_TYPE=Debug; fi
  - if [[ "$VULKAN_BUILD_TARGET" == "LINUX" ]]; then make -C dbuild; fi
  - if [[ "$VULKAN_BUILD_TARGET" == "ANDROID" ]]; then pushd build-android; fi
  - if [[ "$VULKAN_BUILD_TARGET" == "ANDROID" ]]; then ./update_external_sources_android.sh; fi
  - if [[ "$VULKAN_BUILD_TARGET" == "ANDROID" ]]; then ./android-generate.sh; fi
  - if [[ "$VULKAN_BUILD_TARGET" == "ANDROID" ]]; then ndk-build APP_ABI=$ANDROID_ABI; fi
  - if [[ "$VULKAN_BUILD_TARGET" == "ANDROID" ]]; then popd; fi

notifications:
  email:
    recipients:
      - karl@lunarg.com
      - arda@lunarg.com
      - cnorthrop@google.com
    on_success: change
    on_failure: always<|MERGE_RESOLUTION|>--- conflicted
+++ resolved
@@ -36,11 +36,7 @@
 
 before_install:
   # Install the appropriate Linux packages.
-<<<<<<< HEAD
-  - if [[ "$VULKAN_BUILD_TARGET" == "LINUX" ]]; then sudo apt-get -y install libxkbcommon-dev libwayland-dev libmirclient-dev libxrandr-dev libxcb-keysyms1 libxcb-keysyms1-dev; fi
-=======
-  - if [[ "$VULKAN_BUILD_TARGET" == "LINUX" ]]; then sudo apt-get -y install libxkbcommon-dev libwayland-dev libmirclient-dev libxrandr-dev libx11-xcb-dev; fi
->>>>>>> 4302c283
+  - if [[ "$VULKAN_BUILD_TARGET" == "LINUX" ]]; then sudo apt-get -y install libxkbcommon-dev libwayland-dev libmirclient-dev libxrandr-dev libxcb-keysyms1 libxcb-keysyms1-dev libx11-xcb-dev; fi
 
   # Install the Android NDK.
   - if [[ "$VULKAN_BUILD_TARGET" == "ANDROID" ]]; then export ARCH=`uname -m`; fi

--- conflicted
+++ resolved
@@ -64,7 +64,6 @@
    mkdir -p build
    cd build
    cmake -D CMAKE_BUILD_TYPE=Release ..
-<<<<<<< HEAD
    make
    make install
 }
@@ -116,9 +115,6 @@
    mkdir -p build
    cd build
    cmake -D CMAKE_BUILD_TYPE=Release ..
-   cmake -D CMAKE_BUILD_TYPE=Release ..
-=======
->>>>>>> f4757741
    make
    make install
 }

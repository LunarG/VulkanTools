#!/bin/bash
# Update source for glslang, spirv-tools

set -e

if [[ $(uname) == "Linux" || $(uname) =~ "CYGWIN" ]]; then
    CURRENT_DIR="$(dirname "$(readlink -f ${BASH_SOURCE[0]})")"
    CORE_COUNT=$(nproc || echo 4)
elif [[ $(uname) == "Darwin" ]]; then
    CURRENT_DIR="$(dirname "$(python -c 'import os,sys;print(os.path.realpath(sys.argv[1]))' ${BASH_SOURCE[0]})")"
    CORE_COUNT=$(sysctl -n hw.ncpu || echo 4)
fi
echo CURRENT_DIR=$CURRENT_DIR
echo CORE_COUNT=$CORE_COUNT

REVISION_DIR="$CURRENT_DIR/external_revisions"

GLSLANG_GITURL=$(cat "${REVISION_DIR}/glslang_giturl")
GLSLANG_REVISION=$(cat "${REVISION_DIR}/glslang_revision")
SPIRV_TOOLS_GITURL=$(cat "${REVISION_DIR}/spirv-tools_giturl")
SPIRV_TOOLS_REVISION=$(cat "${REVISION_DIR}/spirv-tools_revision")
SPIRV_HEADERS_GITURL=$(cat "${REVISION_DIR}/spirv-headers_giturl")
SPIRV_HEADERS_REVISION=$(cat "${REVISION_DIR}/spirv-headers_revision")
JSONCPP_REVISION=$(cat "${REVISION_DIR}/jsoncpp_revision")

echo "GLSLANG_GITURL=${GLSLANG_GITURL}"
echo "GLSLANG_REVISION=${GLSLANG_REVISION}"
echo "SPIRV_TOOLS_GITURL=${SPIRV_TOOLS_GITURL}"
echo "SPIRV_TOOLS_REVISION=${SPIRV_TOOLS_REVISION}"
echo "SPIRV_HEADERS_GITURL=${SPIRV_HEADERS_GITURL}"
echo "SPIRV_HEADERS_REVISION=${SPIRV_HEADERS_REVISION}"
echo "JSONCPP_REVISION=${JSONCPP_REVISION}"

BUILDDIR=${CURRENT_DIR}
BASEDIR="$BUILDDIR/external"

function create_glslang () {
   rm -rf "${BASEDIR}"/glslang
   echo "Creating local glslang repository (${BASEDIR}/glslang)."
   mkdir -p "${BASEDIR}"/glslang
   cd "${BASEDIR}"/glslang
   git clone ${GLSLANG_GITURL} .
   git checkout ${GLSLANG_REVISION}
}

function update_glslang () {
   echo "Updating ${BASEDIR}/glslang"
   cd "${BASEDIR}"/glslang
   git fetch --all
   git checkout --force ${GLSLANG_REVISION}
}

function create_spirv-tools () {
   rm -rf "${BASEDIR}"/spirv-tools
   echo "Creating local spirv-tools repository (${BASEDIR}/spirv-tools)."
   mkdir -p "${BASEDIR}"/spirv-tools
   cd "${BASEDIR}"/spirv-tools
   git clone ${SPIRV_TOOLS_GITURL} .
   git checkout ${SPIRV_TOOLS_REVISION}
   mkdir -p "${BASEDIR}"/spirv-tools/external/spirv-headers
   cd "${BASEDIR}"/spirv-tools/external/spirv-headers
   git clone ${SPIRV_HEADERS_GITURL} .
   git checkout ${SPIRV_HEADERS_REVISION}
}

function update_spirv-tools () {
   echo "Updating ${BASEDIR}/spirv-tools"
   cd "${BASEDIR}"/spirv-tools
   git fetch --all
   git checkout ${SPIRV_TOOLS_REVISION}
   if [ ! -d "${BASEDIR}/spirv-tools/external/spirv-headers" -o ! -d "${BASEDIR}/spirv-tools/external/spirv-headers/.git" ]; then
      mkdir -p "${BASEDIR}"/spirv-tools/external/spirv-headers
      cd "${BASEDIR}"/spirv-tools/external/spirv-headers
      git clone ${SPIRV_HEADERS_GITURL} .
   else
      cd "${BASEDIR}"/spirv-tools/external/spirv-headers
      git fetch --all
   fi
   git checkout ${SPIRV_HEADERS_REVISION}
}

function build_glslang () {
   echo "Building ${BASEDIR}/glslang"
   cd "${BASEDIR}"/glslang
   mkdir -p build
   cd build
   cmake -D CMAKE_BUILD_TYPE=Release -DCMAKE_INSTALL_PREFIX=install ..
   make -j $CORE_COUNT
   make install
}

function build_spirv-tools () {
   echo "Building ${BASEDIR}/spirv-tools"
   cd "${BASEDIR}"/spirv-tools
   mkdir -p build
   cd build
   cmake -D CMAKE_BUILD_TYPE=Release -DCMAKE_INSTALL_PREFIX=install ..
   make -j $CORE_COUNT
}

<<<<<<< HEAD
function create_jsoncpp () {
   rm -rf ${BASEDIR}/jsoncpp
   echo "Creating local jsoncpp repository (${BASEDIR}/jsoncpp)."
   mkdir -p ${BASEDIR}/jsoncpp
   cd ${BASEDIR}/jsoncpp
   git clone https://github.com/open-source-parsers/jsoncpp.git .
   git checkout ${JSONCPP_REVISION}
}

function update_jsoncpp () {
   echo "Updating ${BASEDIR}/jsoncpp"
   cd ${BASEDIR}/jsoncpp
   git fetch --all
   git checkout ${JSONCPP_REVISION}
}

function build_jsoncpp () {
   echo "Building ${BASEDIR}/jsoncpp"
   cd ${BASEDIR}/jsoncpp
   python amalgamate.py
}

INCLUDE_GLSLANG=false
INCLUDE_SPIRV_TOOLS=false
INCLUDE_JSONCPP=false

if [ "$#" == 0 ]; then
  # If no options are provided, build everything
  echo "Building glslang, spirv-tools, and jsoncpp"
  INCLUDE_GLSLANG=true
  INCLUDE_SPIRV_TOOLS=true
  INCLUDE_JSONCPP=true
else
  # If any options are provided, just compile those tools
  while [[ $# > 0 ]]
  do
    option="$1"

    case $option in
        # options to specify build of glslang components
        -g|--glslang)
        INCLUDE_GLSLANG=true
        echo "Building glslang ($option)"
        ;;

        # options to specify build of spirv-tools components
        -s|--spirv-tools)
        INCLUDE_SPIRV_TOOLS=true
        echo "Building spirv-tools ($option)"
        ;;

        # options to specify build of jsoncpp components
        -j|--jsoncpp)
        INCLUDE_JSONCPP=true
        echo "Building jsoncpp ($option)"
        ;;

        *)
        echo "Unrecognized option: $option"
        echo "Try the following:"
        echo " -g | --glslang      # enable glslang"
        echo " -s | --spirv-tools  # enable spirv-tools"
        echo " -j | --jsoncpp      # enable jsoncpp"
        exit 1
        ;;
    esac
    shift
  done
=======
INCLUDE_GLSLANG=false
INCLUDE_SPIRV_TOOLS=false
NO_SYNC=false
NO_BUILD=false
USE_IMPLICIT_COMPONENT_LIST=true

# Parse options
while [[ $# > 0 ]]
do
  option="$1"

  case $option in
      # options to specify build of glslang components
      -g|--glslang)
      INCLUDE_GLSLANG=true
      USE_IMPLICIT_COMPONENT_LIST=false
      echo "Building glslang ($option)"
      ;;
      # options to specify build of spirv-tools components
      -s|--spirv-tools)
      INCLUDE_SPIRV_TOOLS=true
      USE_IMPLICIT_COMPONENT_LIST=false
      echo "Building spirv-tools ($option)"
      ;;
      # option to specify skipping sync from git
      --no-sync)
      NO_SYNC=true
      echo "Skipping sync ($option)"
      ;;
      # option to specify skipping build
      --no-build)
      NO_BUILD=true
      echo "Skipping build ($option)"
      ;;
      *)
      echo "Unrecognized option: $option"
      echo "Usage: update_external_sources.sh [options]"
      echo "  Available options:"
      echo "    -g | --glslang      # enable glslang component"
      echo "    -s | --spirv-tools  # enable spirv-tools component"
      echo "    --no-sync           # skip sync from git"
      echo "    --no-build          # skip build"
      echo "  If any component enables are provided, only those components are enabled."
      echo "  If no component enables are provided, all components are enabled."
      echo "  Sync uses git to pull a specific revision."
      echo "  Build configures CMake, builds Release."
      exit 1
      ;;
  esac
  shift
done

if [ ${USE_IMPLICIT_COMPONENT_LIST} == "true" ]; then
  echo "Building glslang, spirv-tools"
  INCLUDE_GLSLANG=true
  INCLUDE_SPIRV_TOOLS=true
>>>>>>> da52643d
fi

if [ ${INCLUDE_GLSLANG} == "true" ]; then
  if [ ${NO_SYNC} == "false" ]; then
    if [ ! -d "${BASEDIR}/glslang" -o ! -d "${BASEDIR}/glslang/.git" -o -d "${BASEDIR}/glslang/.svn" ]; then
       create_glslang
    fi
    update_glslang
  fi
  if [ ${NO_BUILD} == "false" ]; then
    build_glslang
  fi
fi

if [ ${INCLUDE_SPIRV_TOOLS} == "true" ]; then
  if [ ${NO_SYNC} == "false" ]; then
    if [ ! -d "${BASEDIR}/spirv-tools" -o ! -d "${BASEDIR}/spirv-tools/.git" ]; then
       create_spirv-tools
    fi
    update_spirv-tools
  fi
  if [ ${NO_BUILD} == "false" ]; then
    build_spirv-tools
<<<<<<< HEAD
fi

if [ ${INCLUDE_JSONCPP} == "true" ]; then
    if [ ! -d "${BASEDIR}/jsoncpp" -o ! -d "${BASEDIR}/jsoncpp/.git" ]; then
       create_jsoncpp
    fi
    update_jsoncpp
    build_jsoncpp
=======
  fi
>>>>>>> da52643d
fi<|MERGE_RESOLUTION|>--- conflicted
+++ resolved
@@ -98,7 +98,6 @@
    make -j $CORE_COUNT
 }
 
-<<<<<<< HEAD
 function create_jsoncpp () {
    rm -rf ${BASEDIR}/jsoncpp
    echo "Creating local jsoncpp repository (${BASEDIR}/jsoncpp)."
@@ -124,52 +123,6 @@
 INCLUDE_GLSLANG=false
 INCLUDE_SPIRV_TOOLS=false
 INCLUDE_JSONCPP=false
-
-if [ "$#" == 0 ]; then
-  # If no options are provided, build everything
-  echo "Building glslang, spirv-tools, and jsoncpp"
-  INCLUDE_GLSLANG=true
-  INCLUDE_SPIRV_TOOLS=true
-  INCLUDE_JSONCPP=true
-else
-  # If any options are provided, just compile those tools
-  while [[ $# > 0 ]]
-  do
-    option="$1"
-
-    case $option in
-        # options to specify build of glslang components
-        -g|--glslang)
-        INCLUDE_GLSLANG=true
-        echo "Building glslang ($option)"
-        ;;
-
-        # options to specify build of spirv-tools components
-        -s|--spirv-tools)
-        INCLUDE_SPIRV_TOOLS=true
-        echo "Building spirv-tools ($option)"
-        ;;
-
-        # options to specify build of jsoncpp components
-        -j|--jsoncpp)
-        INCLUDE_JSONCPP=true
-        echo "Building jsoncpp ($option)"
-        ;;
-
-        *)
-        echo "Unrecognized option: $option"
-        echo "Try the following:"
-        echo " -g | --glslang      # enable glslang"
-        echo " -s | --spirv-tools  # enable spirv-tools"
-        echo " -j | --jsoncpp      # enable jsoncpp"
-        exit 1
-        ;;
-    esac
-    shift
-  done
-=======
-INCLUDE_GLSLANG=false
-INCLUDE_SPIRV_TOOLS=false
 NO_SYNC=false
 NO_BUILD=false
 USE_IMPLICIT_COMPONENT_LIST=true
@@ -192,6 +145,12 @@
       USE_IMPLICIT_COMPONENT_LIST=false
       echo "Building spirv-tools ($option)"
       ;;
+      # options to specify build of jsoncpp components
+      -j|--jsoncpp)
+      INCLUDE_JSONCPP=true
+      USE_IMPLICIT_COMPONENT_LIST=false
+      echo "Building jsoncpp ($option)"
+      ;;
       # option to specify skipping sync from git
       --no-sync)
       NO_SYNC=true
@@ -208,6 +167,7 @@
       echo "  Available options:"
       echo "    -g | --glslang      # enable glslang component"
       echo "    -s | --spirv-tools  # enable spirv-tools component"
+      echo "    -j | --jsoncpp      # enable jsoncpp component"
       echo "    --no-sync           # skip sync from git"
       echo "    --no-build          # skip build"
       echo "  If any component enables are provided, only those components are enabled."
@@ -221,10 +181,10 @@
 done
 
 if [ ${USE_IMPLICIT_COMPONENT_LIST} == "true" ]; then
-  echo "Building glslang, spirv-tools"
+  echo "Building glslang, spirv-tools, and jsoncpp"
   INCLUDE_GLSLANG=true
   INCLUDE_SPIRV_TOOLS=true
->>>>>>> da52643d
+  INCLUDE_JSONCPP=true
 fi
 
 if [ ${INCLUDE_GLSLANG} == "true" ]; then
@@ -239,6 +199,7 @@
   fi
 fi
 
+
 if [ ${INCLUDE_SPIRV_TOOLS} == "true" ]; then
   if [ ${NO_SYNC} == "false" ]; then
     if [ ! -d "${BASEDIR}/spirv-tools" -o ! -d "${BASEDIR}/spirv-tools/.git" ]; then
@@ -248,7 +209,7 @@
   fi
   if [ ${NO_BUILD} == "false" ]; then
     build_spirv-tools
-<<<<<<< HEAD
+  fi
 fi
 
 if [ ${INCLUDE_JSONCPP} == "true" ]; then
@@ -257,7 +218,4 @@
     fi
     update_jsoncpp
     build_jsoncpp
-=======
-  fi
->>>>>>> da52643d
 fi
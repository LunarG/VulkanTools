--- conflicted
+++ resolved
@@ -17,25 +17,9 @@
 
 GLSLANG_GITURL=$(cat "${REVISION_DIR}/glslang_giturl")
 GLSLANG_REVISION=$(cat "${REVISION_DIR}/glslang_revision")
-<<<<<<< HEAD
-SPIRV_TOOLS_GITURL=$(cat "${REVISION_DIR}/spirv-tools_giturl")
-SPIRV_TOOLS_REVISION=$(cat "${REVISION_DIR}/spirv-tools_revision")
-SPIRV_HEADERS_GITURL=$(cat "${REVISION_DIR}/spirv-headers_giturl")
-SPIRV_HEADERS_REVISION=$(cat "${REVISION_DIR}/spirv-headers_revision")
-JSONCPP_REVISION=$(cat "${REVISION_DIR}/jsoncpp_revision")
 
 echo "GLSLANG_GITURL=${GLSLANG_GITURL}"
 echo "GLSLANG_REVISION=${GLSLANG_REVISION}"
-echo "SPIRV_TOOLS_GITURL=${SPIRV_TOOLS_GITURL}"
-echo "SPIRV_TOOLS_REVISION=${SPIRV_TOOLS_REVISION}"
-echo "SPIRV_HEADERS_GITURL=${SPIRV_HEADERS_GITURL}"
-echo "SPIRV_HEADERS_REVISION=${SPIRV_HEADERS_REVISION}"
-echo "JSONCPP_REVISION=${JSONCPP_REVISION}"
-=======
-
-echo "GLSLANG_GITURL=${GLSLANG_GITURL}"
-echo "GLSLANG_REVISION=${GLSLANG_REVISION}"
->>>>>>> f6838b24
 
 BUILDDIR=${CURRENT_DIR}
 BASEDIR="$BUILDDIR/external"
@@ -68,44 +52,7 @@
    make install
 }
 
-<<<<<<< HEAD
-function build_spirv-tools () {
-   echo "Building ${BASEDIR}/spirv-tools"
-   cd "${BASEDIR}"/spirv-tools
-   mkdir -p build
-   cd build
-   cmake -D CMAKE_BUILD_TYPE=Release -DCMAKE_INSTALL_PREFIX=install ..
-   make -j $CORE_COUNT
-}
-
-function create_jsoncpp () {
-   rm -rf ${BASEDIR}/jsoncpp
-   echo "Creating local jsoncpp repository (${BASEDIR}/jsoncpp)."
-   mkdir -p ${BASEDIR}/jsoncpp
-   cd ${BASEDIR}/jsoncpp
-   git clone https://github.com/open-source-parsers/jsoncpp.git .
-   git checkout ${JSONCPP_REVISION}
-}
-
-function update_jsoncpp () {
-   echo "Updating ${BASEDIR}/jsoncpp"
-   cd ${BASEDIR}/jsoncpp
-   git fetch --all
-   git checkout ${JSONCPP_REVISION}
-}
-
-function build_jsoncpp () {
-   echo "Building ${BASEDIR}/jsoncpp"
-   cd ${BASEDIR}/jsoncpp
-   python amalgamate.py
-}
-
 INCLUDE_GLSLANG=false
-INCLUDE_SPIRV_TOOLS=false
-INCLUDE_JSONCPP=false
-=======
-INCLUDE_GLSLANG=false
->>>>>>> f6838b24
 NO_SYNC=false
 NO_BUILD=false
 USE_IMPLICIT_COMPONENT_LIST=true
@@ -147,11 +94,6 @@
       echo "Usage: update_external_sources.sh [options]"
       echo "  Available options:"
       echo "    -g | --glslang      # enable glslang component"
-<<<<<<< HEAD
-      echo "    -s | --spirv-tools  # enable spirv-tools component"
-      echo "    -j | --jsoncpp      # enable jsoncpp component"
-=======
->>>>>>> f6838b24
       echo "    --no-sync           # skip sync from git"
       echo "    --no-build          # skip build"
       echo "  If any component enables are provided, only those components are enabled."
@@ -165,15 +107,8 @@
 done
 
 if [ ${USE_IMPLICIT_COMPONENT_LIST} == "true" ]; then
-<<<<<<< HEAD
-  echo "Building glslang, spirv-tools, and jsoncpp"
-  INCLUDE_GLSLANG=true
-  INCLUDE_SPIRV_TOOLS=true
-  INCLUDE_JSONCPP=true
-=======
   echo "Building glslang"
   INCLUDE_GLSLANG=true
->>>>>>> f6838b24
 fi
 
 if [ ${INCLUDE_GLSLANG} == "true" ]; then
@@ -186,28 +121,4 @@
   if [ ${NO_BUILD} == "false" ]; then
     build_glslang
   fi
-<<<<<<< HEAD
-fi
-
-
-if [ ${INCLUDE_SPIRV_TOOLS} == "true" ]; then
-  if [ ${NO_SYNC} == "false" ]; then
-    if [ ! -d "${BASEDIR}/spirv-tools" -o ! -d "${BASEDIR}/spirv-tools/.git" ]; then
-       create_spirv-tools
-    fi
-    update_spirv-tools
-  fi
-  if [ ${NO_BUILD} == "false" ]; then
-    build_spirv-tools
-  fi
-fi
-
-if [ ${INCLUDE_JSONCPP} == "true" ]; then
-    if [ ! -d "${BASEDIR}/jsoncpp" -o ! -d "${BASEDIR}/jsoncpp/.git" ]; then
-       create_jsoncpp
-    fi
-    update_jsoncpp
-    build_jsoncpp
-=======
->>>>>>> f6838b24
 fi
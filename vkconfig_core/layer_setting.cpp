--- conflicted
+++ resolved
@@ -28,7 +28,6 @@
 
 #include <cassert>
 
-<<<<<<< HEAD
 bool LayerSetting::Load(const QJsonObject& json_setting) {
     const QJsonValue& json_key = json_setting.value("key");
     assert(json_key != QJsonValue::Undefined);
@@ -112,10 +111,7 @@
 
 bool operator!=(const LayerSetting& l, const LayerSetting& r) { return !(l == r); }
 
-LayerSetting* Find(std::vector<LayerSetting>& settings, const char* key) {
-=======
 LayerSetting* FindSetting(std::vector<LayerSetting>& settings, const char* key) {
->>>>>>> b30fa362
     for (std::size_t i = 0, n = settings.size(); i < n; i++) {
         if (settings[i].key == key) {
             return &settings[i];

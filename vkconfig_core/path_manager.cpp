/*
 * Copyright (c) 2020 Valve Corporation
 * Copyright (c) 2020 LunarG, Inc.
 *
 * Licensed under the Apache License, Version 2.0 (the "License");
 * you may not use this file except in compliance with the License.
 * You may obtain a copy of the License at
 *
 *    http://www.apache.org/licenses/LICENSE-2.0
 *
 * Unless required by applicable law or agreed to in writing, software
 * distributed under the License is distributed on an "AS IS" BASIS,
 * WITHOUT WARRANTIES OR CONDITIONS OF ANY KIND, either express or implied.
 * See the License for the specific language governing permissions and
 * limitations under the License.
 *
 * Authors:
 * - Christophe Riccio <christophe@lunarg.com>
 */

#include "path_manager.h"
#include "util.h"
#include "platform.h"

#include <cassert>
#include <cstddef>

#include <QDir>
#include <QFileInfo>
#include <QString>
#include <QSettings>
#include <QWidget>
#include <QFileDialog>

struct DirectoryDesc {
    const char* label;
    const char* default_extension;  // file extension used to path
    const char* setting;            // system token to store the path, if empty the directory is not saved
    const char* default_filename;   // a default filename, if empty there is no default filename
    const bool resettable;
    Path alternative;
};

static const DirectoryDesc& GetDesc(Path directory) {
    assert(directory >= PATH_FIRST && directory <= PATH_LAST);

    static const DirectoryDesc table[] = {
        {"configuration", ".json", nullptr, nullptr, false, PATH_CONFIGURATION},                        // PATH_CONFIGURATION
        {"override settings", ".txt", nullptr, "vk_layer_settings", false, PATH_OVERRIDE_SETTINGS},     // PATH_OVERRIDE_SETTINGS
        {"override layers", ".json", nullptr, "VkLayer_override", false, PATH_OVERRIDE_LAYERS},         // PATH_OVERRIDE_LAYERS
        {"configuration import", ".json", "lastImportPath", nullptr, true, PATH_EXPORT_CONFIGURATION},  // PATH_IMPORT
        {"configuration export", ".json", "lastExportPath", nullptr, true, PATH_IMPORT_CONFIGURATION},  // PATH_EXPORT
<<<<<<< HEAD
        {"executable", GetPlatformString(PLATFORM_STRING_EXE_SUFFIX), "lastExecutablePath", nullptr, true,
         PATH_WORKING_DIR},                                                                            // PATH_EXECUTABLE
=======
#if VKC_PLATFORM == VKC_PLATFORM_WINDOWS
        {"executable", ".exe", "lastExecutablePath", nullptr, true, PATH_WORKING_DIR},  // PATH_EXECUTABLE
#else
        {"executable", "", "lastExecutablePath", nullptr, true, PATH_WORKING_DIR},  // PATH_EXECUTABLE
#endif
>>>>>>> b30fa362
        {"working directory", nullptr, "lastWorkingDirPath", nullptr, true, PATH_EXECUTABLE},          // PATH_EXECUTABLE
        {"home path", nullptr, nullptr, nullptr, false, PATH_HOME},                                    // PATH_HOME
        {"log file", ".txt", "lastLauncherLogFile", "log", true, PATH_LAUNCHER_LOG_FILE},              // PATH_LAUNCHER_LOG_FILE
        {"custom layer path", ".json", "lastCustomLayerPath", nullptr, true, PATH_CUSTOM_LAYER_PATH},  // PATH_CUSTOM_LAYER_PATH
    };
    static_assert(countof(table) == PATH_COUNT, "The tranlation table size doesn't match the enum number of elements");

    return table[directory];
}

struct FilenameDesc {
    const char* filename;
};

static const FilenameDesc& GetDesc(Filename filename) {
    static const FilenameDesc table[] = {"applist.json"};

    return table[filename];
}

PathManager::PathManager() {
    const bool result = Load();
    assert(result);
}

PathManager::~PathManager() {
    const bool result = Save();
    assert(result);
}

void PathManager::CheckDefaultDirectories() const {
    CheckHomePathsExist(GetPlatformString(PLATFORM_STRING_PATH_CONFIGURATION));
    CheckHomePathsExist(GetPlatformString(PLATFORM_STRING_PATH_OVERRIDE_LAYERS));
    CheckHomePathsExist(GetPlatformString(PLATFORM_STRING_PATH_OVERRIDE_SETTINGS));
}

bool PathManager::Load() {
    paths[PATH_HOME] = QDir::toNativeSeparators(QDir::homePath()).toStdString();

    QSettings settings;
    for (std::size_t i = 0; i < PATH_COUNT; ++i) {
        const Path type = static_cast<Path>(i);
        if (GetDesc(type).setting == nullptr) continue;
        paths[type] = settings.value(GetDesc(type).setting).toString().toUtf8().constData();
    }

    CheckDefaultDirectories();

    SetPath(PATH_CONFIGURATION, QDir::home().path() + GetPlatformString(PLATFORM_STRING_PATH_CONFIGURATION));
    SetPath(PATH_OVERRIDE_LAYERS, QDir::home().path() + GetPlatformString(PLATFORM_STRING_PATH_OVERRIDE_LAYERS));
    SetPath(PATH_OVERRIDE_SETTINGS, QDir::home().path() + GetPlatformString(PLATFORM_STRING_PATH_OVERRIDE_SETTINGS));

    return true;
}

bool PathManager::Save() {
    QSettings settings;
    for (std::size_t i = 0; i < PATH_COUNT; ++i) {
        const Path type = static_cast<Path>(i);
        if (GetDesc(type).setting == nullptr) continue;
        settings.setValue(GetDesc(type).setting, paths[type].c_str());
    }

    return true;
}

void PathManager::Clear() {
    for (std::size_t i = 0; i < PATH_COUNT; ++i) {
        const Path type = static_cast<Path>(i);
        paths[type].clear();
    }

    paths[PATH_HOME] = QDir::toNativeSeparators(QDir::homePath()).toStdString();
}

void PathManager::Reset() {
    for (std::size_t i = 0; i < PATH_COUNT; ++i) {
        const Path type = static_cast<Path>(i);

        if (GetDesc(type).resettable) {
            paths[type].clear();
        }
    }
}

const char* PathManager::GetPath(Path path) const {
    assert(path >= PATH_FIRST && path <= PATH_LAST);

    CheckDefaultDirectories();

    if (!paths[path].empty()) {
        return paths[path].c_str();
    }

    const Path alternative_path = GetDesc(path).alternative;
    if (!paths[alternative_path].empty()) {
        return paths[alternative_path].c_str();
    }

    // No path found, return home directory
    assert(!paths[PATH_HOME].empty());
    return paths[PATH_HOME].c_str();
}

void PathManager::SetPath(Path path, const char* path_value) {
    assert(path >= PATH_FIRST && path <= PATH_LAST);
    assert(path_value);

    CheckDefaultDirectories();

    const QDir directory(path_value);
    const QString native_path = QDir::toNativeSeparators(directory.absolutePath());
    paths[path] = native_path.toUtf8().constData();
}

void PathManager::SetPath(Path directory, const QString& path_value) {
    assert(!path_value.isEmpty());

    SetPath(directory, path_value.toStdString().c_str());
}

QString PathManager::GetFullPath(Path path, const char* filename) const {
    const QFileInfo file_info(filename);

    const QString path_base = GetPath(path);

    const QString path_filename = filename != nullptr ? QFileInfo(filename).baseName() : GetDesc(path).default_filename;
    assert(!path_filename.isEmpty());  // Did you really mean to use GetFullPath? GetPath seem to be the right function here

    const QString path_suffix =
        !file_info.completeSuffix().isEmpty() ? QString(".") + file_info.completeSuffix() : GetDesc(path).default_extension;
<<<<<<< HEAD
    assert(!path_suffix.isEmpty() || VKC_PLATFORM != PLATFORM_WINDOWS);  // Only Windows has a suffix for executable
=======
    assert(!path_suffix.isEmpty() || VKC_PLATFORM != VKC_PLATFORM_WINDOWS);  // Only Windows has a suffix for executable
>>>>>>> b30fa362

    const QString full_path = QDir::toNativeSeparators(path_base + "/" + path_filename + path_suffix);
    return full_path;
}

QString PathManager::GetFullPath(Path path, const QString& filename) const {
    return GetFullPath(path, filename.toStdString().c_str());
}

QString PathManager::GetFullPath(Filename filename) const {
    const QString path = GetPath(PATH_CONFIGURATION);

    const QString full_path = QDir::toNativeSeparators(path + "/" + GetDesc(filename).filename);
    return full_path;
}

QString PathManager::GetFilename(const char* full_path) const {
    assert(full_path);

    return QFileInfo(full_path).fileName();
}

QString PathManager::SelectPath(QWidget* parent, Path path) {
    assert(parent);
    assert(path >= PATH_FIRST && path <= PATH_LAST);

    return SelectPathImpl(parent, path, GetPath(path));
}

QString PathManager::SelectPath(QWidget* parent, Path path, const QString& suggested_path) {
    assert(parent);
    assert(path >= PATH_FIRST && path <= PATH_LAST);

    if (suggested_path.isEmpty())
        return SelectPathImpl(parent, path, GetPath(path));
    else
        return SelectPathImpl(parent, path, suggested_path);
}

QString PathManager::SelectPathImpl(QWidget* parent, Path path, const QString& suggested_path) {
    assert(parent);
    assert(path >= PATH_FIRST && path <= PATH_LAST);
    assert(!suggested_path.isEmpty());

    switch (path) {
        case PATH_LAUNCHER_LOG_FILE: {
            const QString selected_path =
                QFileDialog::getSaveFileName(parent, "Set Log File To...", suggested_path, "Log text(*.txt)");
            if (selected_path.isEmpty())  // The user cancelled
                return "";

            SetPath(path, QFileInfo(selected_path).absolutePath());
            return GetFullPath(path, QFileInfo(selected_path).baseName());
        } break;
        case PATH_EXECUTABLE: {
            const QString filter = GetPlatformString(PLATFORM_STRING_FILTER);
            const QString selected_path =
                QFileDialog::getOpenFileName(parent, "Select a Vulkan Executable...", suggested_path, filter);
            if (selected_path.isEmpty())  // The user cancelled
                return "";

            SetPath(path, QFileInfo(selected_path).absolutePath());
            return GetFullPath(path, QFileInfo(selected_path).fileName());
        }
        case PATH_WORKING_DIR: {
            const QString selected_path = QFileDialog::getExistingDirectory(parent, "Set Working Folder To...", suggested_path);
            if (selected_path.isEmpty())  // The user cancelled
                return "";

            SetPath(path, selected_path);
            return GetPath(path);
        }
        case PATH_CUSTOM_LAYER_PATH: {
            const QString selected_path = QFileDialog::getExistingDirectory(parent, "Add Custom Layer Folder...", suggested_path,
                                                                            QFileDialog::DontUseNativeDialog);
            if (selected_path.isEmpty())  // The user cancelled
                return "";

            SetPath(path, selected_path);
            return GetPath(path);
        }
        case PATH_IMPORT_CONFIGURATION: {
            const QString selected_path = QFileDialog::getOpenFileName(parent, "Import Layers Configuration File", suggested_path,
                                                                       "JSON configuration(*.json)");
            if (selected_path.isEmpty())  // The user cancelled
                return "";

            SetPath(path, QFileInfo(selected_path).absolutePath());
            return GetFullPath(path, QFileInfo(selected_path).baseName());
        }
        case PATH_EXPORT_CONFIGURATION: {
            const QString selected_path = QFileDialog::getSaveFileName(parent, "Export Layers Configuration File", suggested_path,
                                                                       "JSON configuration(*.json)");
            if (selected_path.isEmpty())  // The user cancelled
                return "";

            SetPath(path, QFileInfo(selected_path).absolutePath());
            return GetFullPath(path, QFileInfo(selected_path).baseName());
        }
        default:
            assert(0);
            return "";
    }
}<|MERGE_RESOLUTION|>--- conflicted
+++ resolved
@@ -50,17 +50,9 @@
         {"override layers", ".json", nullptr, "VkLayer_override", false, PATH_OVERRIDE_LAYERS},         // PATH_OVERRIDE_LAYERS
         {"configuration import", ".json", "lastImportPath", nullptr, true, PATH_EXPORT_CONFIGURATION},  // PATH_IMPORT
         {"configuration export", ".json", "lastExportPath", nullptr, true, PATH_IMPORT_CONFIGURATION},  // PATH_EXPORT
-<<<<<<< HEAD
         {"executable", GetPlatformString(PLATFORM_STRING_EXE_SUFFIX), "lastExecutablePath", nullptr, true,
          PATH_WORKING_DIR},                                                                            // PATH_EXECUTABLE
-=======
-#if VKC_PLATFORM == VKC_PLATFORM_WINDOWS
-        {"executable", ".exe", "lastExecutablePath", nullptr, true, PATH_WORKING_DIR},  // PATH_EXECUTABLE
-#else
-        {"executable", "", "lastExecutablePath", nullptr, true, PATH_WORKING_DIR},  // PATH_EXECUTABLE
-#endif
->>>>>>> b30fa362
-        {"working directory", nullptr, "lastWorkingDirPath", nullptr, true, PATH_EXECUTABLE},          // PATH_EXECUTABLE
+        {"working directory", nullptr, "lastWorkingDirPath", nullptr, true, PATH_EXECUTABLE},          // PATH_WORKING_DIR
         {"home path", nullptr, nullptr, nullptr, false, PATH_HOME},                                    // PATH_HOME
         {"log file", ".txt", "lastLauncherLogFile", "log", true, PATH_LAUNCHER_LOG_FILE},              // PATH_LAUNCHER_LOG_FILE
         {"custom layer path", ".json", "lastCustomLayerPath", nullptr, true, PATH_CUSTOM_LAYER_PATH},  // PATH_CUSTOM_LAYER_PATH
@@ -191,11 +183,7 @@
 
     const QString path_suffix =
         !file_info.completeSuffix().isEmpty() ? QString(".") + file_info.completeSuffix() : GetDesc(path).default_extension;
-<<<<<<< HEAD
-    assert(!path_suffix.isEmpty() || VKC_PLATFORM != PLATFORM_WINDOWS);  // Only Windows has a suffix for executable
-=======
     assert(!path_suffix.isEmpty() || VKC_PLATFORM != VKC_PLATFORM_WINDOWS);  // Only Windows has a suffix for executable
->>>>>>> b30fa362
 
     const QString full_path = QDir::toNativeSeparators(path_base + "/" + path_filename + path_suffix);
     return full_path;

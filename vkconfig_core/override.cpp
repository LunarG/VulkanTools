--- conflicted
+++ resolved
@@ -174,11 +174,7 @@
     const bool result_override_settings = std::remove(override_settings_path.toUtf8().constData()) == 0;
     const bool result_override_layers = std::remove(override_layers_path.toUtf8().constData()) == 0;
 
-<<<<<<< HEAD
-#if VKC_PLATFORM == PLATFORM_WINDOWS
-=======
 #if VKC_PLATFORM == VKC_PLATFORM_WINDOWS
->>>>>>> b30fa362
     RemoveRegistryEntriesForLayers(environment.running_as_administrator, override_layers_path, override_settings_path);
 #endif
 
@@ -195,11 +191,7 @@
         WriteLayerOverride(environment.paths, environment.GetApplications(), available_layers, configuration);
 
     // On Windows only, we need to write these values to the registry
-<<<<<<< HEAD
-#if VKC_PLATFORM == PLATFORM_WINDOWS
-=======
 #if VKC_PLATFORM == VKC_PLATFORM_WINDOWS
->>>>>>> b30fa362
     AppendRegistryEntriesForLayers(environment.running_as_administrator, environment.paths.GetFullPath(PATH_OVERRIDE_LAYERS),
                                    environment.paths.GetFullPath(PATH_OVERRIDE_SETTINGS));
 #endif

/*
 * Copyright (c) 2020 Valve Corporation
 * Copyright (c) 2020 LunarG, Inc.
 *
 * Licensed under the Apache License, Version 2.0 (the "License");
 * you may not use this file except in compliance with the License.
 * You may obtain a copy of the License at
 *
 *    http://www.apache.org/licenses/LICENSE-2.0
 *
 * Unless required by applicable law or agreed to in writing, software
 * distributed under the License is distributed on an "AS IS" BASIS,
 * WITHOUT WARRANTIES OR CONDITIONS OF ANY KIND, either express or implied.
 * See the License for the specific language governing permissions and
 * limitations under the License.
 *
 * Authors:
 * - Christophe Riccio <christophe@lunarg.com>
 */

#include "environment.h"
#include "platform.h"
#include "util.h"

<<<<<<< HEAD
#if VKC_PLATFORM_WINDOWS
=======
#if VKC_PLATFORM == VKC_PLATFORM_WINDOWS
>>>>>>> b30fa362
#include <shlobj.h>
#endif

#include <QSettings>
#include <QMessageBox>
#include <QCheckBox>
#include <QJsonDocument>
#include <QJsonArray>
#include <QJsonObject>
#include <QDir>
#include <QFile>
#include <QFileInfo>

#include <cassert>

// Saved settings for the application
#define VKCONFIG_KEY_INITIALIZE_FILES "FirstTimeRun"
#define VKCONFIG_KEY_OVERRIDE_MODE "OverrideMode"

#define VKCONFIG_KEY_EXIT "warnAboutShutdownState"
#define VKCONFIG_KEY_RESTART "restartWarning"
#define VKCONFIG_KEY_VKCONFIG_VERSION "vkConfigVersion"
#define VKCONFIG_KEY_CUSTOM_PATHS "customPaths"

static const char* GetNotificationToken(Notification notification) {
    assert(notification >= NOTIFICATION_FIRST && notification <= NOTIFICATION_LAST);

    static const char* table[] = {
        "restartWarning",         // NOTIFICATION_RESTART
        "warnAboutShutdownState"  // NOTIFICATION_EXIT
    };
    static_assert(countof(table) == NOTIFICATION_COUNT, "The tranlation table size doesn't match the enum number of elements");

    return table[notification];
}

static const char* GetActiveToken(Active active) {
    assert(active >= ACTIVE_FIRST && active <= ACTIVE_LAST);

    static const char* table[] = {
        "activeProfile",  // ACTIVE_CONFIGURATION
        "launchApp"       // ACTIVE_EXECUTABLE
    };
    static_assert(countof(table) == ACTIVE_COUNT, "The tranlation table size doesn't match the enum number of elements");

    return table[active];
}

static const char* GetActiveDefault(Active active) {
    assert(active >= ACTIVE_FIRST && active <= ACTIVE_LAST);

    static const char* table[] = {
        "Validation",  // ACTIVE_CONFIGURATION
        ""             // ACTIVE_EXECUTABLE
    };
    static_assert(countof(table) == ACTIVE_COUNT, "The tranlation table size doesn't match the enum number of elements");

    return table[active];
}

static const char* GetLayoutStateToken(LayoutState state) {
    assert(state >= LAYOUT_FIRST && state <= LAYOUT_LAST);

    static const char* table[] = {
        "geometry",            // LAYOUT_GEOMETRY
        "windowState",         // LAYOUT_WINDOW_STATE
        "splitter1State",      // LAYOUT_MAIN_SPLITTER1
        "splitter2State",      // LAYOUT_MAIN_SPLITTER2
        "splitter3State",      // LAYOUT_MAIN_SPLITTER3
        "layerGeometry",       // LAYOUT_GEOMETRY_SPLITTER
        "splitterLayerState",  // LAYOUT_LAYER_SPLITTER
        "launcherCollapsed",   // LAYOUT_LAUNCHER_COLLAPSED
        "launcherOnClear"      // LAYOUT_LAUNCHER_CLEAR_ON
    };
    static_assert(countof(table) == LAYOUT_COUNT, "The tranlation table size doesn't match the enum number of elements");

    return table[state];
}

Environment::Environment(PathManager& paths)
    : paths_manager(paths),
// Hack for GitHub C.I.
<<<<<<< HEAD
#if VKC_PLATFORM_WINDOWS && (QT_VERSION >= QT_VERSION_CHECK(5, 10, 0))
=======
#if VKC_PLATFORM == VKC_PLATFORM_WINDOWS && (QT_VERSION >= QT_VERSION_CHECK(5, 10, 0))
>>>>>>> b30fa362
      running_as_administrator(IsUserAnAdmin()),
#else
      running_as_administrator(false),
#endif
      paths(paths_manager) {

    const bool result = Load();
    assert(result);
}

Environment::~Environment() {
    const bool result = Save();
    assert(result);
}

bool Environment::Notify(Notification notification) {
    if (hidden_notifications[notification]) return true;

    bool result = true;
    bool hide_notification = true;

    switch (notification) {
        case NOTIFICATION_RESTART: {
            QMessageBox alert;
            alert.setText(
                "Vulkan Layers are fully configured when creating a Vulkan Instance which typically happens at Vulkan Application "
                "start.\n\n"
                "For changes to take effect, running Vulkan Applications should be restarted.");
            alert.setWindowTitle("Any change requires Vulkan Applications restart");
            alert.setIcon(QMessageBox::Warning);
            alert.exec();
        } break;

        case NOTIFICATION_EXIT: {
            QString shut_down_state;

            if (override_state & OVERRIDE_FLAG_PERSISTENT) {
                shut_down_state = "Vulkan Layers override will remain in effect when Vulkan Configurator closes.";

                if (override_state & OVERRIDE_FLAG_SELECTED)
                    shut_down_state += " Overrides will be applied only to the application list.";
                else
                    shut_down_state += " Overrides will be applied to ALL Vulkan applications.";
            } else {
                shut_down_state = "No Vulkan layers override will be active when Vulkan Configurator closes.";
            }

            QMessageBox alert;
            alert.setWindowTitle("Vulkan Layers configuration state on exit");
            alert.setText(shut_down_state);
            alert.setIcon(QMessageBox::Question);
            alert.setStandardButtons(QMessageBox::Yes | QMessageBox::No);
            alert.setCheckBox(new QCheckBox("Do not show again."));
            alert.setInformativeText("Are you still ready to close Vulkan Configurator?");

            int ret_val = alert.exec();
            hide_notification = alert.checkBox()->isChecked();
            if (ret_val == QMessageBox::No) {
                result = false;
            }
        } break;

        default:
            assert(0);
            break;
    }

    hidden_notifications[notification] = hide_notification;
    return result;
}

void Environment::Reset(ResetMode mode) {
    switch (mode) {
        case DEFAULT: {
            first_run = true;
            version = Version::VKCONFIG;
            override_state = OVERRIDE_STATE_GLOBAL_TEMPORARY;

            for (std::size_t i = 0; i < ACTIVE_COUNT; ++i) {
                actives[i] = GetActiveDefault(static_cast<Active>(i));
            }

            applications.clear();
            UpdateDefaultApplications(true);

            Set(ACTIVE_CONFIGURATION, "Validation");
            break;
        }
        case SYSTEM: {
            const bool result_env = Load();
            assert(result_env);
            const bool result_path = paths_manager.Load();
            assert(result_path);
            break;
        }
        default: {
            assert(0);
            break;
        }
    }
}

bool Environment::Load() {
    Reset(DEFAULT);

    QSettings settings;

    // Load "first_run"
    first_run = settings.value(VKCONFIG_KEY_INITIALIZE_FILES, QVariant(first_run)).toBool();

    // Load "version": If the version doesn't exist of it's an old version of vkconfig
    const Version default_version(first_run || !SUPPORT_VKCONFIG_2_0_0 ? version : Version("2.0.0"));
    version = Version(settings.value(VKCONFIG_KEY_VKCONFIG_VERSION, QVariant(default_version.str().c_str())).toString());

    if (version == Version("2.0.0")) {  // The version is an old development version, unknown and unsupported, hard reset.
        Reset(DEFAULT);
        return true;
    }

    // Load 'override_mode"
    if (SUPPORT_VKCONFIG_2_0_1 && version <= Version("2.0.1")) {
        const bool active = settings.value("overrideActive", QVariant(first_run)).toBool();
        const bool active_list = settings.value("applyOnlyToList", QVariant(first_run)).toBool();
        const bool active_persistent = settings.value("keepActiveOnExit", QVariant(first_run)).toBool();
        if (!active)
            override_state = OVERRIDE_STATE_DISABLED;
        else if (active_list && active_persistent)
            override_state = OVERRIDE_STATE_SELECTED_PERSISTENT;
        else if (active_list && !active_persistent)
            override_state = OVERRIDE_STATE_SELECTED_TEMPORARY;
        else if (!active_list && active_persistent)
            override_state = OVERRIDE_STATE_GLOBAL_PERSISTENT;
        else if (!active_list && !active_persistent)
            override_state = OVERRIDE_STATE_GLOBAL_TEMPORARY;
        else {
            override_state = OVERRIDE_STATE_DISABLED;
            assert(0);
        }
    } else {
        override_state = static_cast<OverrideState>(settings.value(VKCONFIG_KEY_OVERRIDE_MODE, QVariant(override_state)).toInt());
    }

    // Load active configuration
    for (std::size_t i = 0; i < ACTIVE_COUNT; ++i) {
        actives[i] = settings.value(GetActiveToken(static_cast<Active>(i)), actives[i]).toByteArray();
    }

    // Load notifications
    for (std::size_t i = 0; i < NOTIFICATION_COUNT; ++i) {
        hidden_notifications[i] = settings.value(GetNotificationToken(static_cast<Notification>(i)), false).toBool();
    }

    // Load layout state
    for (std::size_t i = 0; i < LAYOUT_COUNT; ++i) {
        layout_states[i] = settings.value(GetLayoutStateToken(static_cast<LayoutState>(i))).toByteArray();
    }

    // Load custom paths
    custom_layer_paths = settings.value(VKCONFIG_KEY_CUSTOM_PATHS).toStringList();

    // Load application list
    const bool result = LoadApplications();
    assert(result);

    return result;
}

bool Environment::LoadApplications() {
    /////////////////////////////////////////////////////////////
    // Now, use the list. If the file doesn't exist, this is not an error
    QString data;
    const QString& application_list_json = paths.GetFullPath(FILENAME_APPLIST);
    QFile file(application_list_json);
    if (file.open(QFile::ReadOnly)) {  // if applist.json exist, load saved applications
        data = file.readAll();
        file.close();

        applications.clear();

        const QJsonDocument& json_doc = QJsonDocument::fromJson(data.toLocal8Bit());
        assert(json_doc.isObject());
        if (!json_doc.isEmpty()) {
            // Get the list of apps
            const QJsonObject& json_doc_object = json_doc.object();
            const QStringList& app_keys = json_doc_object.keys();

            for (int i = 0, n = app_keys.length(); i < n; i++) {
                const QJsonValue& app_value = json_doc_object.value(app_keys[i]);
                const QJsonObject& app_object = app_value.toObject();

                Application application;
                application.executable_path = app_object.value("app_path").toString();
                application.working_folder = app_object.value("app_folder").toString();
                application.override_layers = !app_object.value("exclude_override").toBool();
                application.log_file = app_object.value("log_file").toString();

                // Arguments are in an array to make room for adding more in a future version
                const QJsonArray& args = app_object.value("command_lines").toArray();
                application.arguments = args[0].toString();

                applications.push_back(application);
            }
        }

        UpdateDefaultApplications(first_run || applications.empty());
    }

    return true;
}

static QString GetDefaultExecutablePath(const QString& executable_name) {
<<<<<<< HEAD
    static const char* DEFAULT_PATH = VKC_PLATFORM == PLATFORM_MACOS ? "/../.." : "";

    if (VKC_PLATFORM == PLATFORM_MACOS) {
=======
    static const char* DEFAULT_PATH = VKC_PLATFORM == VKC_PLATFORM_MACOS ? "/../.." : "";

    if (VKC_PLATFORM == VKC_PLATFORM_MACOS) {
>>>>>>> b30fa362
        // Using the standard install loation on macOS
        {
            const QString search_path = "/Applications/" + executable_name;
            QFileInfo file_info(search_path);
            if (file_info.exists())  // Couldn't find vkcube
                return file_info.filePath();
        }

        // Using relative path to vkconfig in case SDK is not "installed"
        {
            const QString search_path = QString("..") + DEFAULT_PATH + executable_name;
            QFileInfo file_info(search_path);
            if (file_info.exists())                   // Couldn't find vkcube
                return file_info.absoluteFilePath();  // This cannot be file path like the others
        }
        // Allow fall through to below. Really, only the VULKAN_SDK is likely to catch anything
    }

    // Using relative path to vkconfig
    {
        const QString search_path = QString("../bin") + DEFAULT_PATH + executable_name;
        QFileInfo file_info(search_path);
        if (file_info.exists())  // Couldn't find vkcube
            return file_info.filePath();
    }

    // Using VULKAN_SDK environement variable
    {
        const QString search_path = QString(qgetenv("VULKAN_SDK")) + "/bin" + DEFAULT_PATH + executable_name;
        QFileInfo file_info(search_path);
        if (file_info.exists())  // Couldn't find vkcube
            return file_info.absoluteFilePath();
    }

    // Such the default applications from package installation (Linux)
    {
        const QString search_path = QString("/usr/bin") + DEFAULT_PATH + executable_name;
        QFileInfo file_info(search_path);
        if (file_info.exists())  // Couldn't find vkcube
            return file_info.absoluteFilePath();
    }

    return "";
}

// Search for vkcube and add it to the app list.
void Environment::UpdateDefaultApplications(const bool add_default_applications) {
    std::vector<Application> new_applications;

    // Remove application that can't be found
    for (std::size_t i = 0, n = applications.size(); i < n; ++i) {
        const Application& application = applications[i];

        const QFileInfo file_info(application.executable_path);
        if (!file_info.exists()) continue;

        new_applications.push_back(application);
    }

    if (!add_default_applications) return;

    const char* suffix = GetPlatformString(PLATFORM_STRING_APP_SUFFIX);

    struct Default {
        QString name;
        QString arguments;
    };

    static const Default defaults[] = {{QDir::toNativeSeparators("/vkcube"), "--suppress_popups"},
                                       {QDir::toNativeSeparators("/vkcubepp"), "--suppress_popups"}};

    for (std::size_t name_index = 0, name_count = countof(defaults); name_index < name_count; ++name_index) {
        bool found = false;

        for (std::size_t i = 0; i < new_applications.size(); ++i) {
            const Application& application = new_applications[i];

            if (!application.executable_path.endsWith(defaults[name_index].name + suffix)) continue;

            found;
            break;
        }

        if (found) continue;

        const QString executable_path = GetDefaultExecutablePath(defaults[name_index].name + suffix);
        if (executable_path.isEmpty()) continue;  // application could not be found..

        Application application(executable_path, "--suppress_popups");

        // On all operating systems, but Windows we keep running into problems with this ending up
        // somewhere the user isn't allowed to create and write files. For consistncy sake, the log
        // initially will be set to the users home folder across all OS's. This is highly visible
        // in the application launcher and should not present a usability issue. The developer can
        // easily change this later to anywhere they like.
        application.log_file = paths.GetPath(PATH_HOME) + defaults[name_index].name + ".txt";

        new_applications.push_back(application);
    }

    std::swap(applications, new_applications);
}

bool Environment::Save() const {
    QSettings settings;

    // Save "first_run"
    settings.setValue(VKCONFIG_KEY_INITIALIZE_FILES, first_run);

    // Save "version"
    settings.setValue(VKCONFIG_KEY_VKCONFIG_VERSION, Version::VKCONFIG.str().c_str());

    // Save 'override_mode"
    settings.setValue(VKCONFIG_KEY_OVERRIDE_MODE, override_state);

    // Save active state
    for (std::size_t i = 0; i < ACTIVE_COUNT; ++i) {
        settings.setValue(GetActiveToken(static_cast<Active>(i)), actives[i]);
    }

    // Save notifications
    for (std::size_t i = 0; i < NOTIFICATION_COUNT; ++i) {
        settings.setValue(GetNotificationToken(static_cast<Notification>(i)), hidden_notifications[i]);
    }

    // Save layout state
    for (std::size_t i = 0; i < LAYOUT_COUNT; ++i) {
        settings.setValue(GetLayoutStateToken(static_cast<LayoutState>(i)), layout_states[i]);
    }

    // Save custom paths
    settings.setValue(VKCONFIG_KEY_CUSTOM_PATHS, custom_layer_paths);

    const bool result = SaveApplications();
    assert(result);

    return true;
}

bool Environment::SaveApplications() const {
    QJsonObject root;
    // root.insert("file_format_version", Version::VKCONFIG.str().c_str());

    for (std::size_t i = 0, n = applications.size(); i < n; ++i) {
        // Build an array of appnames with associated data
        QJsonObject application_object;
        application_object.insert("app_path", applications[i].executable_path);
        application_object.insert("app_folder", applications[i].working_folder);
        application_object.insert("exclude_override", !applications[i].override_layers);
        application_object.insert("log_file", applications[i].log_file);

        // Ground work for mulitiple sets of command line arguments
        QJsonArray argsArray;
        argsArray.append(QJsonValue(applications[i].arguments));  // [J] PROBABLY

        application_object.insert("command_lines", argsArray);
        root.insert(QFileInfo(applications[i].executable_path).fileName(), application_object);
    }

    const QString& app_list_json = paths.GetFullPath(FILENAME_APPLIST);
    QFile file(app_list_json);
    file.open(QFile::WriteOnly);
    QJsonDocument doc(root);
    file.write(doc.toJson());
    file.close();

    return true;
}

void Environment::SelectActiveApplication(std::size_t application_index) {
    assert(application_index < applications.size());

    Set(ACTIVE_APPLICATION, applications[application_index].executable_path);
}

int Environment::GetActiveApplicationIndex() const {
    for (std::size_t i = 0, n = applications.size(); i < n; ++i) {
        if (applications[i].executable_path == Get(ACTIVE_APPLICATION)) {
            return static_cast<int>(i);
        }
    }

    return 0;  // Not found, but the list is present, so return the first item.
}

bool Environment::HasOverriddenApplications() const {
    for (std::size_t i = 0, n = applications.size(); i < n; ++i) {
        if (applications[i].override_layers) return true;
    }

    return false;
}

bool Environment::AppendApplication(const Application& application) {
    applications.push_back(application);
    return true;
}

bool Environment::RemoveApplication(std::size_t application_index) {
    assert(!applications.empty());
    assert(application_index < applications.size());

    if (applications.size() == 1u) {
        applications.clear();
        return true;
    }

    std::vector<Application> new_applications;
    new_applications.reserve(applications.size() - 1);

    for (std::size_t i = 0, n = applications.size(); i < n; ++i) {
        if (i == application_index) continue;
        new_applications.push_back(applications[i]);
    }

    std::swap(applications, new_applications);
    return true;
}

const Application& Environment::GetActiveApplication() const {
    assert(!applications.empty());

    for (std::size_t i = 0, n = applications.size(); i < n; ++i) {
        if (applications[i].executable_path == Get(ACTIVE_APPLICATION)) {
            return applications[i];
        }
    }

    return applications[0];  // Not found, but the list is present, so return the first item.
}

const Application& Environment::GetApplication(int application_index) const {
    assert(application_index >= 0 && application_index < applications.size());

    return applications[application_index];
}

Application& Environment::GetApplication(int application_index) {
    assert(application_index >= 0 && application_index < applications.size());

    return applications[application_index];
}

bool Environment::UseOverride() const { return (override_state & OVERRIDE_FLAG_ACTIVE) != 0; }

bool Environment::UseApplicationListOverrideMode() const { return (override_state & OVERRIDE_FLAG_SELECTED) != 0; }

bool Environment::UsePersistentOverrideMode() const { return (override_state & OVERRIDE_FLAG_PERSISTENT) != 0; }

void Environment::SetMode(OverrideMode mode, bool enabled) {
    switch (mode) {
        case OVERRIDE_MODE_ACTIVE:
            if (enabled)
                override_state = static_cast<OverrideState>(override_state | OVERRIDE_FLAG_ACTIVE);
            else
                override_state = static_cast<OverrideState>(override_state & ~OVERRIDE_FLAG_ACTIVE);
            break;
        case OVERRIDE_MODE_LIST:
            if (enabled)
                override_state = static_cast<OverrideState>(override_state | OVERRIDE_FLAG_SELECTED);
            else
                override_state = static_cast<OverrideState>(override_state & ~OVERRIDE_FLAG_SELECTED);
            break;
        case OVERRIDE_MODE_PERISTENT:
            if (enabled)
                override_state = static_cast<OverrideState>(override_state | OVERRIDE_FLAG_PERSISTENT);
            else
                override_state = static_cast<OverrideState>(override_state & ~OVERRIDE_FLAG_PERSISTENT);
            break;
        default:
            assert(0);
            break;
    }
}

void Environment::Set(LayoutState state, const QByteArray& data) {
    assert(state >= LAYOUT_FIRST && state <= LAYOUT_LAST);
    layout_states[state] = data;
}

const QByteArray& Environment::Get(LayoutState state) const {
    assert(state >= LAYOUT_FIRST && state <= LAYOUT_LAST);
    return layout_states[state];
}

const QString& Environment::Get(Active active) const { return actives[active]; }

void Environment::Set(Active active, const QString& name) { actives[active] = name; }

bool Environment::AppendCustomLayerPath(const QString& path) {
    assert(!path.isEmpty());

    for (int i = 0, n = custom_layer_paths.size(); i < n; ++i) {
        if (QDir::toNativeSeparators(custom_layer_paths[i]) == QDir::toNativeSeparators(path)) {
            return false;
        }
    }

    custom_layer_paths.append(QDir::toNativeSeparators(path));
    return true;
}

bool Environment::RemoveCustomLayerPath(const QString& path) {
    assert(!path.isEmpty());

    for (int i = 0, n = custom_layer_paths.size(); i < n; ++i) {
        if (custom_layer_paths[i] == QDir::toNativeSeparators(path)) {
            custom_layer_paths.removeAt(i);
            return true;
        }
    }
    return false;
}<|MERGE_RESOLUTION|>--- conflicted
+++ resolved
@@ -22,11 +22,7 @@
 #include "platform.h"
 #include "util.h"
 
-<<<<<<< HEAD
-#if VKC_PLATFORM_WINDOWS
-=======
 #if VKC_PLATFORM == VKC_PLATFORM_WINDOWS
->>>>>>> b30fa362
 #include <shlobj.h>
 #endif
 
@@ -109,11 +105,7 @@
 Environment::Environment(PathManager& paths)
     : paths_manager(paths),
 // Hack for GitHub C.I.
-<<<<<<< HEAD
-#if VKC_PLATFORM_WINDOWS && (QT_VERSION >= QT_VERSION_CHECK(5, 10, 0))
-=======
 #if VKC_PLATFORM == VKC_PLATFORM_WINDOWS && (QT_VERSION >= QT_VERSION_CHECK(5, 10, 0))
->>>>>>> b30fa362
       running_as_administrator(IsUserAnAdmin()),
 #else
       running_as_administrator(false),
@@ -325,15 +317,9 @@
 }
 
 static QString GetDefaultExecutablePath(const QString& executable_name) {
-<<<<<<< HEAD
-    static const char* DEFAULT_PATH = VKC_PLATFORM == PLATFORM_MACOS ? "/../.." : "";
-
-    if (VKC_PLATFORM == PLATFORM_MACOS) {
-=======
     static const char* DEFAULT_PATH = VKC_PLATFORM == VKC_PLATFORM_MACOS ? "/../.." : "";
 
     if (VKC_PLATFORM == VKC_PLATFORM_MACOS) {
->>>>>>> b30fa362
         // Using the standard install loation on macOS
         {
             const QString search_path = "/Applications/" + executable_name;

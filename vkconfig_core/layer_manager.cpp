/*
 * Copyright (c) 2020 Valve Corporation
 * Copyright (c) 2020 LunarG, Inc.
 *
 * Licensed under the Apache License, Version 2.0 (the "License");
 * you may not use this file except in compliance with the License.
 * You may obtain a copy of the License at
 *
 *    http://www.apache.org/licenses/LICENSE-2.0
 *
 * Unless required by applicable law or agreed to in writing, software
 * distributed under the License is distributed on an "AS IS" BASIS,
 * WITHOUT WARRANTIES OR CONDITIONS OF ANY KIND, either express or implied.
 * See the License for the specific language governing permissions and
 * limitations under the License.
 *
 * Authors:
 * - Christophe Riccio <christophe@lunarg.com>
 */

#include "layer_manager.h"
#include "util.h"
#include "platform.h"
#include "registry.h"

#include <QSettings>
#include <QDir>
#include <QStringList>

/// Going back and forth between the Windows registry and looking for files
/// in specific folders is just a mess. This class consolidates all that into
/// one single abstraction that knows whether to look in the registry or in
/// a folder with QDir.
/// This is a little weird because generally QSettings is for going back
/// and forth between the Registry or .ini files. Here, I'm going from
/// the registry to directory entries.
class PathFinder {
   private:
    QStringList files;

   public:
    PathFinder() {}

    // Constructor does all the work. Abstracts away instances where we might
    // be searching a disk path, or a registry path.
    // TBD, does this really need it's own file/module?
    PathFinder(const QString &path, bool force_file_system = (VKC_PLATFORM != VKC_PLATFORM_WINDOWS)) {
        if (!force_file_system) {
            QSettings settings(path, QSettings::NativeFormat);
            files = settings.allKeys();
        } else {
            QDir dir(path);
            QFileInfoList file_info_list = dir.entryInfoList(QStringList() << "*.json", QDir::Files);

            for (int file_index = 0; file_index < file_info_list.size(); ++file_index) {
                files << file_info_list[file_index].filePath();
            }
        }
    }

    int FileCount() { return files.size(); }
    QString GetFileName(int i) { return files[i]; }
};

// I am purposly not flagging these as explicit or implicit as this can be parsed from the location
// and future updates to layer locations will only require a smaller change.
<<<<<<< HEAD
#if VKC_PLATFORM == PLATFORM_WINDOWS
=======
#if VKC_PLATFORM == VKC_PLATFORM_WINDOWS
>>>>>>> b30fa362
static const QString szSearchPaths[] = {"HKEY_LOCAL_MACHINE\\Software\\Khronos\\Vulkan\\ExplicitLayers",
                                        "HKEY_LOCAL_MACHINE\\Software\\Khronos\\Vulkan\\ImplicitLayers",
                                        "HKEY_CURRENT_USER\\Software\\Khronos\\Vulkan\\ExplicitLayers",
                                        "HKEY_CURRENT_USER\\Software\\Khronos\\Vulkan\\ImplicitLayers",
                                        "HKEY_LOCAL_MACHINE\\System\\CurrentControlSet\\Control\\Class\\...\\VulkanExplicitLayers",
                                        "HKEY_LOCAL_MACHINE\\System\\CurrentControlSet\\Control\\Class\\...\\VulkanImplicitLayers"};
#else
static const QString szSearchPaths[] = {"/usr/local/etc/vulkan/explicit_layer.d",  // Not used on macOS, okay to just ignore
                                        "/usr/local/etc/vulkan/implicit_layer.d",  // Not used on macOS, okay to just ignore
                                        "/usr/local/share/vulkan/explicit_layer.d",
                                        "/usr/local/share/vulkan/implicit_layer.d",
                                        "/etc/vulkan/explicit_layer.d",
                                        "/etc/vulkan/implicit_layer.d",
                                        "/usr/share/vulkan/explicit_layer.d",
                                        "/usr/share/vulkan/implicit_layer.d",
                                        ".local/share/vulkan/explicit_layer.d",
                                        ".local/share/vulkan/implicit_layer.d"};
#endif

LayerManager::LayerManager(const Environment &environment) : environment(environment) {
    available_layers.reserve(10);

    // See if the VK_LAYER_PATH environment variable is set. If so, parse it and
    // assemble a list of paths that take precidence for layer discovery.
    QString layer_path = qgetenv("VK_LAYER_PATH");
    if (!layer_path.isEmpty()) {
        VK_LAYER_PATH = layer_path.split(GetPlatformString(PLATFORM_STRING_SEPARATOR));
    }
}

void LayerManager::Clear() { available_layers.clear(); }

bool LayerManager::Empty() const { return available_layers.empty(); }

// Find all installed layers on the system.
void LayerManager::LoadAllInstalledLayers() {
    // This is called initially, but also when custom search paths are set, so
    // we need to clear out the old data and just do a clean refresh
    available_layers.clear();

    // FIRST: If VK_LAYER_PATH is set it has precedence over other layers.
    int lp = VK_LAYER_PATH.count();
    if (lp != 0)
        for (int i = 0; i < lp; i++) LoadLayersFromPath(VK_LAYER_PATH[i], available_layers);

    // SECOND: Any custom paths? Search for those too
    const QStringList &custom_layers_paths = environment.GetCustomLayerPaths();
    for (int i = 0; i < custom_layers_paths.size(); i++) {
        LoadLayersFromPath(custom_layers_paths[i], available_layers);
    }

    // THIRD: Standard layer paths, in standard locations. The above has always taken precedence.
    for (std::size_t i = 0, n = countof(szSearchPaths); i < n; i++) {
        LoadLayersFromPath(szSearchPaths[i], available_layers);
    }

    // FOURTH: Finally, see if thee is anyting in the VULKAN_SDK path that wasn't already found elsewhere
    QString vulkanSDK = qgetenv("VULKAN_SDK");
    if (!vulkanSDK.isEmpty()) {
        vulkanSDK += "/etc/vulkan/explicit_layer.d";
        LoadLayersFromPath(vulkanSDK, available_layers);
    }
}

/// Search a folder and load up all the layers found there. This does NOT
/// load the default settings for each layer. This is just a master list of
/// layers found. Do NOT load duplicate layer names. The type of layer (explicit or implicit) is
/// determined from the path name.
void LayerManager::LoadLayersFromPath(const QString &path, std::vector<Layer> &layers) {
    // On Windows custom files are in the file system. On non Windows all layers are
    // searched this way
    LayerType type = LAYER_TYPE_CUSTOM;
    if (path.contains("explicit", Qt::CaseInsensitive)) type = LAYER_TYPE_EXPLICIT;

    if (path.contains("implicit", Qt::CaseInsensitive)) type = LAYER_TYPE_IMPLICIT;

    PathFinder file_list;

<<<<<<< HEAD
    if (VKC_PLATFORM == PLATFORM_WINDOWS) {
        if (path.contains("...")) {
#if VKC_PLATFORM_WINDOWS
=======
    if (VKC_PLATFORM == VKC_PLATFORM_WINDOWS) {
        if (path.contains("...")) {
>>>>>>> b30fa362
            LoadRegistryLayers(path, layers, type);
            return;
        }

        file_list = PathFinder(path, (type == LAYER_TYPE_CUSTOM));
<<<<<<< HEAD
    } else if (VKC_PLATFORM == PLATFORM_MACOS || VKC_PLATFORM == PLATFORM_LINUX) {
=======
    } else if (VKC_PLATFORM == VKC_PLATFORM_LINUX || VKC_PLATFORM == VKC_PLATFORM_MACOS) {
>>>>>>> b30fa362
        // On Linux/Mac, we also need the home folder
        QString search_path = path;
        if (path[0] == '.') {
            search_path = QDir().homePath();
            search_path += "/";
            search_path += path;
        }

        file_list = PathFinder(search_path, true);
    } else {
        assert(0);  // Platform
    }

    if (file_list.FileCount() == 0) return;

    // We have a list of layer files. Add to the list as long as the layer name has
    // not already been added.
    for (int i = 0; i < file_list.FileCount(); ++i) {
        Layer layer;
        if (layer.Load(file_list.GetFileName(i), type)) {
            if (layer.name == "VK_LAYER_LUNARG_override") continue;

            // Make sure this layer name has not already been added
            if (Find(available_layers, layer.name) != available_layers.end()) continue;

            // Good to go, add the layer
            layers.push_back(layer);
        }
    }
}<|MERGE_RESOLUTION|>--- conflicted
+++ resolved
@@ -64,11 +64,7 @@
 
 // I am purposly not flagging these as explicit or implicit as this can be parsed from the location
 // and future updates to layer locations will only require a smaller change.
-<<<<<<< HEAD
-#if VKC_PLATFORM == PLATFORM_WINDOWS
-=======
 #if VKC_PLATFORM == VKC_PLATFORM_WINDOWS
->>>>>>> b30fa362
 static const QString szSearchPaths[] = {"HKEY_LOCAL_MACHINE\\Software\\Khronos\\Vulkan\\ExplicitLayers",
                                         "HKEY_LOCAL_MACHINE\\Software\\Khronos\\Vulkan\\ImplicitLayers",
                                         "HKEY_CURRENT_USER\\Software\\Khronos\\Vulkan\\ExplicitLayers",
@@ -147,24 +143,14 @@
 
     PathFinder file_list;
 
-<<<<<<< HEAD
-    if (VKC_PLATFORM == PLATFORM_WINDOWS) {
-        if (path.contains("...")) {
-#if VKC_PLATFORM_WINDOWS
-=======
     if (VKC_PLATFORM == VKC_PLATFORM_WINDOWS) {
         if (path.contains("...")) {
->>>>>>> b30fa362
             LoadRegistryLayers(path, layers, type);
             return;
         }
 
         file_list = PathFinder(path, (type == LAYER_TYPE_CUSTOM));
-<<<<<<< HEAD
-    } else if (VKC_PLATFORM == PLATFORM_MACOS || VKC_PLATFORM == PLATFORM_LINUX) {
-=======
     } else if (VKC_PLATFORM == VKC_PLATFORM_LINUX || VKC_PLATFORM == VKC_PLATFORM_MACOS) {
->>>>>>> b30fa362
         // On Linux/Mac, we also need the home folder
         QString search_path = path;
         if (path[0] == '.') {

--- conflicted
+++ resolved
@@ -20,11 +20,6 @@
 
 #pragma once
 
-<<<<<<< HEAD
-#define APP_SHORT_NAME "vkconfig"
-
-=======
->>>>>>> b30fa362
 #define VKC_PLATFORM_WINDOWS 0
 #define VKC_PLATFORM_LINUX 1
 #define VKC_PLATFORM_MACOS 2

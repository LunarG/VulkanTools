/*
 * Copyright (c) 2020 Valve Corporation
 * Copyright (c) 2020 LunarG, Inc.
 *
 * Licensed under the Apache License, Version 2.0 (the "License");
 * you may not use this file except in compliance with the License.
 * You may obtain a copy of the License at
 *
 *    http://www.apache.org/licenses/LICENSE-2.0
 *
 * Unless required by applicable law or agreed to in writing, software
 * distributed under the License is distributed on an "AS IS" BASIS,
 * WITHOUT WARRANTIES OR CONDITIONS OF ANY KIND, either express or implied.
 * See the License for the specific language governing permissions and
 * limitations under the License.
 *
 * Authors:
 * - Christophe Riccio <christophe@lunarg.com>
 */

#include "registry.h"

<<<<<<< HEAD
#if VKC_PLATFORM == PLATFORM_WINDOWS
=======
#if VKC_PLATFORM == VKC_PLATFORM_WINDOWS
>>>>>>> b30fa362
#include <windows.h>
#include <winreg.h>
#include <Cfgmgr32.h>
#define WIN_BUFFER_SIZE 1024

/// On Windows the overide json file and settings file are not used unless the path to those
/// files are stored in the registry.
void AppendRegistryEntriesForLayers(bool running_as_administrator, QString override_file, QString settings_file) {
    // Layer override json file
    HKEY key;
    const HKEY userKey = running_as_administrator ? HKEY_LOCAL_MACHINE : HKEY_CURRENT_USER;

    REGSAM access = KEY_WRITE;
    LSTATUS err = RegCreateKeyEx(userKey, TEXT("SOFTWARE\\Khronos\\Vulkan\\ImplicitLayers"), 0, NULL, REG_OPTION_NON_VOLATILE,
                                 access, NULL, &key, NULL);
    if (err != ERROR_SUCCESS) return;

    QString file_path;
    DWORD value_count;
    DWORD value = 0;
    RegQueryInfoKey(key, NULL, NULL, NULL, NULL, NULL, NULL, &value_count, NULL, NULL, NULL, NULL);
    RegSetValueExW(key, (LPCWSTR)override_file.utf16(), 0, REG_DWORD, (BYTE *)&value, sizeof(value));
    RegCloseKey(key);

    // Layer settings file
    err = RegCreateKeyEx(userKey, TEXT("SOFTWARE\\Khronos\\Vulkan\\Settings"), 0, NULL, REG_OPTION_NON_VOLATILE, access, NULL, &key,
                         NULL);
    if (err != ERROR_SUCCESS) return;

    RegQueryInfoKeyW(key, NULL, NULL, NULL, NULL, NULL, NULL, &value_count, NULL, NULL, NULL, NULL);
    RegSetValueExW(key, (LPCWSTR)settings_file.utf16(), 0, REG_DWORD, (BYTE *)&value, sizeof(value));
    RegCloseKey(key);
}

/// On Windows the overide json file and settings file are not used unless the path to those
/// files are stored in the registry.
void RemoveRegistryEntriesForLayers(bool running_as_administrator, QString override_file, QString settings_file) {
    // Layer override json file
    HKEY key;
    HKEY userKey = (running_as_administrator) ? HKEY_LOCAL_MACHINE : HKEY_CURRENT_USER;

    REGSAM access = KEY_WRITE;
    LSTATUS err = RegCreateKeyEx(userKey, TEXT("SOFTWARE\\Khronos\\Vulkan\\ImplicitLayers"), 0, NULL, REG_OPTION_NON_VOLATILE,
                                 access, NULL, &key, NULL);
    if (err != ERROR_SUCCESS) return;

    RegDeleteValueW(key, (LPCWSTR)override_file.utf16());
    RegCloseKey(key);

    // Layer settings file
    err = RegCreateKeyEx(userKey, TEXT("SOFTWARE\\Khronos\\Vulkan\\Settings"), 0, NULL, REG_OPTION_NON_VOLATILE, access, NULL, &key,
                         NULL);
    if (err != ERROR_SUCCESS) return;

    RegDeleteValueW(key, (LPCWSTR)settings_file.utf16());
    RegCloseKey(key);
}

/// Look for device specific layers
static void LoadDeviceRegistry(DEVINST id, const QString &entry, std::vector<Layer> &layers, LayerType type) {
    HKEY key;
    if (CM_Open_DevNode_Key(id, KEY_QUERY_VALUE, 0, RegDisposition_OpenExisting, &key, CM_REGISTRY_SOFTWARE) != CR_SUCCESS) return;

    DWORD path_size;
    if (RegQueryValueExW(key, (LPCWSTR)entry.utf16(), nullptr, nullptr, nullptr, &path_size) != ERROR_SUCCESS) {
        RegCloseKey(key);
        return;
    }

    DWORD data_type;
    wchar_t *path = new wchar_t[path_size];
    if (RegQueryValueExW(key, (LPCWSTR)entry.utf16(), nullptr, &data_type, (LPBYTE)path, &path_size) != ERROR_SUCCESS) {
        delete[] path;
        RegCloseKey(key);
        return;
    }

    if (data_type == REG_SZ || data_type == REG_MULTI_SZ) {
        for (wchar_t *curr_filename = path; curr_filename[0] != '\0'; curr_filename += wcslen(curr_filename) + 1) {
            Layer layer;
            if (layer.Load(QString::fromWCharArray(curr_filename), type)) {
                layers.push_back(layer);
            }

            if (data_type == REG_SZ) {
                break;
            }
        }
    }

    delete[] path;
    RegCloseKey(key);
}

/// This is for Windows only. It looks for device specific layers in the Windows registry.
void LoadRegistryLayers(const QString &path, std::vector<Layer> &layers, LayerType type) {
    QString root_string = path.section('\\', 0, 0);
    static QHash<QString, HKEY> root_keys = {
        {"HKEY_CLASSES_ROOT", HKEY_CLASSES_ROOT},
        {"HKEY_CURRENT_CONFIG", HKEY_CURRENT_CONFIG},
        {"HKEY_CURRENT_USER", HKEY_CURRENT_USER},
        {"HKEY_LOCAL_MACHINE", HKEY_LOCAL_MACHINE},
        {"HKEY_USERS", HKEY_USERS},
    };

    HKEY root = HKEY_CURRENT_USER;
    for (auto label : root_keys.keys()) {
        if (label == root_string) {
            root = root_keys[label];
            break;
        }
    }

    static const QString DISPLAY_GUID = "{4d36e968-e325-11ce-bfc1-08002be10318}";
    static const QString SOFTWARE_COMPONENT_GUID = "{5c4c3332-344d-483c-8739-259e934c9cc8}";
    static const ULONG FLAGS = CM_GETIDLIST_FILTER_CLASS | CM_GETIDLIST_FILTER_PRESENT;

    ULONG device_names_size;
    wchar_t *device_names = nullptr;
    do {
        CM_Get_Device_ID_List_SizeW(&device_names_size, (LPCWSTR)DISPLAY_GUID.utf16(), FLAGS);
        if (device_names != nullptr) {
            delete[] device_names;
        }
        device_names = new wchar_t[device_names_size];
    } while (CM_Get_Device_ID_ListW((LPCWSTR)DISPLAY_GUID.utf16(), device_names, device_names_size, FLAGS) == CR_BUFFER_SMALL);

    if (device_names != nullptr) {
        QString entry;
        // This has already been set by now
        if (path.endsWith("VulkanExplicitLayers")) {
            entry = "VulkanExplicitLayers";
            type = LAYER_TYPE_EXPLICIT;
        } else if (path.endsWith("VulkanImplicitLayers")) {
            entry = "VulkanImplicitLayers";
            type = LAYER_TYPE_IMPLICIT;
        }

        for (wchar_t *device_name = device_names; device_name[0] != '\0'; device_name += wcslen(device_name) + 1) {
            DEVINST device_id;
            if (CM_Locate_DevNodeW(&device_id, device_name, CM_LOCATE_DEVNODE_NORMAL) != CR_SUCCESS) {
                continue;
            }
            LoadDeviceRegistry(device_id, entry, layers, type);

            DEVINST child_id;
            if (CM_Get_Child(&child_id, device_id, 0) != CR_SUCCESS) {
                continue;
            }
            do {
                wchar_t child_buffer[MAX_DEVICE_ID_LEN];
                CM_Get_Device_IDW(child_id, child_buffer, MAX_DEVICE_ID_LEN, 0);

                wchar_t child_guid[MAX_GUID_STRING_LEN + 2];
                ULONG child_guid_size = sizeof(child_guid);
                if (CM_Get_DevNode_Registry_Property(child_id, CM_DRP_CLASSGUID, nullptr, &child_guid, &child_guid_size, 0) !=
                    CR_SUCCESS) {
                    continue;
                }
                if (wcscmp(child_guid, (LPCWSTR)SOFTWARE_COMPONENT_GUID.utf16()) == 0) {
                    LoadDeviceRegistry(child_id, entry, layers, type);
                    break;
                }
            } while (CM_Get_Sibling(&child_id, child_id, 0) == CR_SUCCESS);
        }
    }

    if (device_names != nullptr) {
        delete[] device_names;
    }
}

<<<<<<< HEAD
#endif
=======
#endif  // VKC_PLATFORM == VKC_PLATFORM_WINDOWS
>>>>>>> b30fa362
<|MERGE_RESOLUTION|>--- conflicted
+++ resolved
@@ -20,11 +20,7 @@
 
 #include "registry.h"
 
-<<<<<<< HEAD
-#if VKC_PLATFORM == PLATFORM_WINDOWS
-=======
 #if VKC_PLATFORM == VKC_PLATFORM_WINDOWS
->>>>>>> b30fa362
 #include <windows.h>
 #include <winreg.h>
 #include <Cfgmgr32.h>
@@ -197,8 +193,4 @@
     }
 }
 
-<<<<<<< HEAD
-#endif
-=======
-#endif  // VKC_PLATFORM == VKC_PLATFORM_WINDOWS
->>>>>>> b30fa362
+#endif  // VKC_PLATFORM == VKC_PLATFORM_WINDOWS
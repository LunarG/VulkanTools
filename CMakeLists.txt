# The name of our project is "VULKAN". CMakeLists files in this project can
# refer to the root source directory of the project as ${VULKAN_SOURCE_DIR} and
# to the root binary directory of the project as ${VULKAN_BINARY_DIR}.
cmake_minimum_required(VERSION 2.8.11)
project (VULKAN_TOOLS)
# set (CMAKE_VERBOSE_MAKEFILE 1)

# The MAJOR number of the version we're building, used in naming
# vulkan-<major>.dll (and other files).
set(MAJOR "1")

find_package(PythonInterp 3 REQUIRED)

if(CMAKE_SYSTEM_NAME STREQUAL "Windows")
    add_definitions(-DVK_USE_PLATFORM_WIN32_KHR -DWIN32_LEAN_AND_MEAN)
    set(DisplayServer Win32)
elseif(CMAKE_SYSTEM_NAME STREQUAL "Android")
    add_definitions(-DVK_USE_PLATFORM_ANDROID_KHR)
    set(DisplayServer Android)
elseif(CMAKE_SYSTEM_NAME STREQUAL "Linux")
    #   Note: Supported configurations are XCB, XCB + Xlib, Wayland.  
    #         MIR is stubbed and untested 
    option(BUILD_WSI_XCB_SUPPORT "Build XCB WSI support" ON)
    option(BUILD_WSI_XLIB_SUPPORT "Build Xlib WSI support" ON)
    option(BUILD_WSI_WAYLAND_SUPPORT "Build Wayland WSI support" OFF)
    option(BUILD_WSI_MIR_SUPPORT "Build Mir WSI support" OFF)

    if (BUILD_WSI_XCB_SUPPORT)
        add_definitions(-DVK_USE_PLATFORM_XCB_KHR)
        set(DisplayServer Xcb)
    endif()

    if (BUILD_WSI_XLIB_SUPPORT)
        add_definitions(-DVK_USE_PLATFORM_XLIB_KHR)
        set(DisplayServer Xlib)
    endif()

    if (BUILD_WSI_WAYLAND_SUPPORT)
        add_definitions(-DVK_USE_PLATFORM_WAYLAND_KHR)
        set(DisplayServer Wayland)
    endif()

    if (BUILD_WSI_MIR_SUPPORT)
        add_definitions(-DVK_USE_PLATFORM_MIR_KHR)
        set(DisplayServer Mir)
    endif()
else()
    message(FATAL_ERROR "Unsupported Platform!")
endif()

set(CMAKE_MODULE_PATH ${CMAKE_MODULE_PATH} "${CMAKE_SOURCE_DIR}/cmake")

# Header file for CMake settings
include_directories("${PROJECT_SOURCE_DIR}/include")

if(NOT WIN32)
    include(FindPkgConfig)
endif()

if (CMAKE_COMPILER_IS_GNUCC OR CMAKE_C_COMPILER_ID MATCHES "Clang")
    set(COMMON_COMPILE_FLAGS "-Wall -Wextra -Wno-unused-parameter -Wno-missing-field-initializers")
    set(COMMON_COMPILE_FLAGS "${COMMON_COMPILE_FLAGS} -fno-strict-aliasing -fno-builtin-memcmp")
    set(CMAKE_C_FLAGS "${CMAKE_C_FLAGS} -std=c99 ${COMMON_COMPILE_FLAGS}")
    set(CMAKE_CXX_FLAGS "${CMAKE_CXX_FLAGS} ${COMMON_COMPILE_FLAGS} -std=c++11 -fno-rtti")
    if (UNIX)
        set(CMAKE_C_FLAGS "${CMAKE_C_FLAGS} -fvisibility=hidden")
        set(CMAKE_CXX_FLAGS "${CMAKE_CXX_FLAGS} -fvisibility=hidden")
    endif()
endif()

if(WIN32)
    # Disable RTTI
    set(CMAKE_CXX_FLAGS "${CMAKE_CXX_FLAGS} /GR-")
endif()

if(NOT WIN32)
    find_package(XCB REQUIRED)
    set (BUILDTGT_DIR build)
    set (BINDATA_DIR Bin)
    set (LIBSOURCE_DIR Lib)
else()
    option(DISABLE_BUILD_PATH_DECORATION "Disable the decoration of the gslang and SPIRV-Tools build path with MSVC build type info" OFF)
    option(DISABLE_BUILDTGT_DIR_DECORATION "Disable the decoration of the gslang and SPIRV-Tools build path with target info" OFF)
    # For Windows, since 32-bit and 64-bit items can co-exist, we build each in its own build directory.
    # 32-bit target data goes in build32, and 64-bit target data goes into build.  So, include/link the
    # appropriate data at build time.
    if (DISABLE_BUILDTGT_DIR_DECORATION)
        set (BUILDTGT_DIR "")
        set (BINDATA_DIR "")
        set (LIBSOURCE_DIR "")
    elseif (CMAKE_CL_64)
        set (BUILDTGT_DIR build)
        set (BINDATA_DIR Bin)
        set (LIBSOURCE_DIR Lib)
    else()
        set (BUILDTGT_DIR build32)
        set (BINDATA_DIR Bin32)
        set (LIBSOURCE_DIR Lib32)
    endif()
endif()

option(BUILD_LOADER "Build loader" ON)
if(WIN32)
    option(BUILD_ICD "Build LunarG intel icd" OFF)
else()
    option(BUILD_ICD "Build LunarG intel icd" ON)
endif()
option(BUILD_TESTS "Build tests" ON)
option(BUILD_LAYERS "Build layers" ON)
option(BUILD_LAYERSVT "Build layersvt" ON)
option(BUILD_DEMOS "Build demos" ON)
option(BUILD_VKTRACE "Build VkTrace" ON)
option(BUILD_VKJSON "Build vkjson" ON)
option(CUSTOM_GLSLANG_BIN_ROOT "Use the user defined GLSLANG_BINARY_ROOT" OFF)
option(CUSTOM_SPIRV_TOOLS_BIN_ROOT "Use the user defined SPIRV_TOOLS_BINARY_ROOT" OFF)

#Choose natural default paths for glslang and SPIRV-Tools binaries to support custom definition by the user on the CMake command line or in the GUI
set(GLSLANG_BINARY_ROOT "${CMAKE_BINARY_DIR}/../glslang" CACHE STRING "User defined path to the glslang binaries for this project")
set(SPIRV_TOOLS_BINARY_ROOT "${CMAKE_BINARY_DIR}/../SPIRV-Tools" CACHE STRING "User defined path to the SPIRV-Tools binaries for this project")

# Define a variable for a default root location to the gslang, SPIRV-Tools and other external sources and cache it to allow the user to customize it as needed
set(EXTERNAL_SOURCE_ROOT "${CMAKE_SOURCE_DIR}/external" CACHE STRING "Root path to external sources such as glslang and SPIRV-Tools")


if (WIN32)
    if(CUSTOM_GLSLANG_BIN_ROOT)
        set(GSLANG_FINAL_BINARY_PATH ${GLSLANG_BINARY_ROOT}/${BUILDTGT_DIR})
    else()
        set(GSLANG_FINAL_BINARY_PATH "${EXTERNAL_SOURCE_ROOT}/glslang/${BUILDTGT_DIR}")
    endif()

    if(DISABLE_BUILD_PATH_DECORATION)
        set (DEBUG_DECORATION "")
        set (RELEASE_DECORATION "")
    else()
        set (DEBUG_DECORATION "Debug")
        set (RELEASE_DECORATION "Release")
    endif()

    # Take some steps to set up a variable pointing to the final glslang binaries given the variety of input options
    set (GLSLANG_SEARCH_PATH "${GSLANG_FINAL_BINARY_PATH}/glslang/${RELEASE_DECORATION}"
                             "${GSLANG_FINAL_BINARY_PATH}/glslang/OSDependent/Windows/${RELEASE_DECORATION}"
                             "${GSLANG_FINAL_BINARY_PATH}/hlsl/${RELEASE_DECORATION}"
                             "${GSLANG_FINAL_BINARY_PATH}/OGLCompilersDLL/${RELEASE_DECORATION}"
                             "${GSLANG_FINAL_BINARY_PATH}/SPIRV/${RELEASE_DECORATION}" )

    set (GLSLANG_DEBUG_SEARCH_PATH "${GSLANG_FINAL_BINARY_PATH}/glslang/${DEBUG_DECORATION}"
                                   "${GSLANG_FINAL_BINARY_PATH}/glslang/OSDependent/Windows/${DEBUG_DECORATION}"
                                   "${GSLANG_FINAL_BINARY_PATH}/hlsl/${DEBUG_DECORATION}"
                                   "${GSLANG_FINAL_BINARY_PATH}/OGLCompilersDLL/${DEBUG_DECORATION}"
                                   "${GSLANG_FINAL_BINARY_PATH}/SPIRV/${DEBUG_DECORATION}")

    if(CUSTOM_SPIRV_TOOLS_BIN_ROOT)
        set (SPIRV_TOOLS_SEARCH_PATH "${SPIRV_TOOLS_BINARY_ROOT}/${BUILDTGT_DIR}/source/${RELEASE_DECORATION}")
        set (SPIRV_TOOLS_DEBUG_SEARCH_PATH "${SPIRV_TOOLS_BINARY_ROOT}/${BUILDTGT_DIR}/source/${DEBUG_DECORATION}")
    else()
        set (SPIRV_TOOLS_SEARCH_PATH "${EXTERNAL_SOURCE_ROOT}/spirv-tools/${BUILDTGT_DIR}/source/${RELEASE_DECORATION}")
        set (SPIRV_TOOLS_DEBUG_SEARCH_PATH "${EXTERNAL_SOURCE_ROOT}/spirv-tools/${BUILDTGT_DIR}/source/${DEBUG_DECORATION}")
    endif()
else()
    #non windows
    if(CUSTOM_GLSLANG_BIN_ROOT)
        set (GLSLANG_SEARCH_PATH "${GLSLANG_BINARY_ROOT}/install/lib"
                                 "${GLSLANG_BINARY_ROOT}/glslang"
                                 "${GLSLANG_BINARY_ROOT}/glslang/OSDependent/Unix"
                                 "${GLSLANG_BINARY_ROOT}/OGLCompilersDLL"
                                 "${GLSLANG_BINARY_ROOT}/SPIRV"
                                 "${GLSLANG_BINARY_ROOT}/hlsl"
                                 "${GLSLANG_BINARY_ROOT}/StandAlone")
    else()
        set (GLSLANG_SEARCH_PATH "${EXTERNAL_SOURCE_ROOT}/glslang/${BUILDTGT_DIR}/install/lib" "${CMAKE_SOURCE_DIR}/../x86_64/lib/glslang" )
    endif()

    if(CUSTOM_SPIRV_TOOLS_BIN_ROOT)
        set (SPIRV_TOOLS_SEARCH_PATH "${SPIRV_TOOLS_BINARY_ROOT}/source" )
    else()
        set (SPIRV_TOOLS_SEARCH_PATH "${EXTERNAL_SOURCE_ROOT}/spirv-tools/${BUILDTGT_DIR}/source" "${CMAKE_SOURCE_DIR}/../x86_64/lib/spirv-tools" )
    endif()
endif()

find_program(GLSLANG_VALIDATOR NAMES glslangValidator
             HINTS "${CMAKE_SOURCE_DIR}/external/glslang/${BUILDTGT_DIR}/install/bin"
                   "${GLSLANG_BINARY_ROOT}/StandAlone"
                   "${PROJECT_SOURCE_DIR}/external/${BINDATA_DIR}")

find_path(GLSLANG_SPIRV_INCLUDE_DIR SPIRV/spirv.hpp HINTS "${EXTERNAL_SOURCE_ROOT}/glslang"
                                                    "${CMAKE_SOURCE_DIR}/../glslang"
                                              DOC "Path to SPIRV/spirv.hpp")

find_path(SPIRV_TOOLS_INCLUDE_DIR spirv-tools/libspirv.h HINTS "${EXTERNAL_SOURCE_ROOT}/spirv-tools/include"
                                                   "${EXTERNAL_SOURCE_ROOT}/SPIRV-Tools/include"
                                                   "${CMAKE_SOURCE_DIR}/../spirv-tools/include"
                                                   "${CMAKE_SOURCE_DIR}/../SPIRV-Tools/include"
                                                   "${EXTERNAL_SOURCE_ROOT}/source/spirv-tools/external/include"
                                             DOC "Path to spirv-tools/libspirv.h")

    find_library(GLSLANG_LIB NAMES glslang
        HINTS ${GLSLANG_SEARCH_PATH} )

    find_library(OGLCompiler_LIB NAMES OGLCompiler
        HINTS ${GLSLANG_SEARCH_PATH} )

    find_library(OSDependent_LIB NAMES OSDependent
        HINTS ${GLSLANG_SEARCH_PATH} )

    find_library(HLSL_LIB NAMES HLSL
        HINTS ${GLSLANG_SEARCH_PATH} )

    find_library(SPIRV_LIB NAMES SPIRV
        HINTS ${GLSLANG_SEARCH_PATH} )

<<<<<<< HEAD
    find_library(SPIRV_TOOLS_LIB NAMES SPIRV-Tools
        HINTS ${SPIRV_TOOLS_SEARCH_PATH} )
=======
find_library(SPIRV_REMAPPER_LIB NAMES SPVRemapper
             HINTS ${GLSLANG_SEARCH_PATH} )

find_library(SPIRV_TOOLS_LIB NAMES SPIRV-Tools
             HINTS ${SPIRV_TOOLS_SEARCH_PATH} )
>>>>>>> dae6e857

if (WIN32)
    add_library(glslang     STATIC IMPORTED)
    add_library(OGLCompiler STATIC IMPORTED)
    add_library(OSDependent STATIC IMPORTED)
    add_library(HLSL        STATIC IMPORTED)
    add_library(SPIRV       STATIC IMPORTED)
    add_library(SPVRemapper       STATIC IMPORTED)
    add_library(Loader      STATIC IMPORTED)
    add_library(SPIRV-Tools STATIC IMPORTED)

    find_library(GLSLANG_DLIB NAMES glslangd
                 HINTS ${GLSLANG_DEBUG_SEARCH_PATH} )
    find_library(OGLCompiler_DLIB NAMES OGLCompilerd
                 HINTS ${GLSLANG_DEBUG_SEARCH_PATH} )
    find_library(OSDependent_DLIB NAMES OSDependentd
                 HINTS ${GLSLANG_DEBUG_SEARCH_PATH} )
    find_library(HLSL_DLIB NAMES HLSLd
                 HINTS ${GLSLANG_DEBUG_SEARCH_PATH} )
    find_library(SPIRV_DLIB NAMES SPIRVd
                 HINTS ${GLSLANG_DEBUG_SEARCH_PATH} )
    find_library(SPIRV_REMAPPER_DLIB NAMES SPVRemapperd
                 HINTS ${GLSLANG_DEBUG_SEARCH_PATH} )
    find_library(SPIRV_TOOLS_DLIB NAMES SPIRV-Tools
                 HINTS ${SPIRV_TOOLS_DEBUG_SEARCH_PATH} )

    set_target_properties(glslang PROPERTIES
                          IMPORTED_LOCATION       "${GLSLANG_LIB}"
                          IMPORTED_LOCATION_DEBUG "${GLSLANG_DLIB}")
    set_target_properties(OGLCompiler PROPERTIES
                          IMPORTED_LOCATION       "${OGLCompiler_LIB}"
                          IMPORTED_LOCATION_DEBUG "${OGLCompiler_DLIB}")
    set_target_properties(OSDependent PROPERTIES
                          IMPORTED_LOCATION       "${OSDependent_LIB}"
                          IMPORTED_LOCATION_DEBUG "${OSDependent_DLIB}")
    set_target_properties(HLSL PROPERTIES
                          IMPORTED_LOCATION       "${HLSL_LIB}"
                          IMPORTED_LOCATION_DEBUG "${HLSL_DLIB}")
    set_target_properties(SPIRV PROPERTIES
<<<<<<< HEAD
                          IMPORTED_LOCATION       "${SPIRV_LIB}"
                          IMPORTED_LOCATION_DEBUG "${SPIRV_DLIB}")
=======
                         IMPORTED_LOCATION       "${SPIRV_LIB}"
                         IMPORTED_LOCATION_DEBUG "${SPIRV_DLIB}")
    set_target_properties(SPVRemapper PROPERTIES
                         IMPORTED_LOCATION       "${SPIRV_REMAPPER_LIB}"
                         IMPORTED_LOCATION_DEBUG "${SPIRV_REMAPPER_DLIB}")
>>>>>>> dae6e857
    set_target_properties(SPIRV-Tools PROPERTIES
                          IMPORTED_LOCATION       "${SPIRV_TOOLS_LIB}"
                          IMPORTED_LOCATION_DEBUG "${SPIRV_TOOLS_DLIB}")

    set (GLSLANG_LIBRARIES glslang OGLCompiler OSDependent HLSL SPIRV SPVRemapper)
    set (SPIRV_TOOLS_LIBRARIES SPIRV-Tools)
else ()
    set (GLSLANG_LIBRARIES ${GLSLANG_LIB} ${OGLCompiler_LIB} ${OSDependent_LIB} ${HLSL_LIB} ${SPIRV_LIB} ${SPIRV_REMAPPER_LIB})
    set (SPIRV_TOOLS_LIBRARIES ${SPIRV_TOOLS_LIB})
endif()

if (BUILD_ICD)
    # Hard code our LunarGLASS path for now
    get_filename_component(LUNARGLASS_PREFIX external/LunarGLASS ABSOLUTE)

    if(NOT EXISTS ${LUNARGLASS_PREFIX})
        message(FATAL_ERROR "Necessary LunarGLASS components do not exist: " ${LUNARGLASS_PREFIX})
    endif()
endif()

set (PYTHON_CMD ${PYTHON_EXECUTABLE})

if(NOT WIN32)
    include(GNUInstallDirs)
    add_definitions(-DSYSCONFDIR="${CMAKE_INSTALL_SYSCONFDIR}")
    add_definitions(-DDATADIR="${CMAKE_INSTALL_DATADIR}")
    if (CMAKE_INSTALL_PREFIX STREQUAL "/usr/local")
    elseif (CMAKE_INSTALL_PREFIX STREQUAL "")
    else()
        add_definitions(-DLOCALPREFIX="${CMAKE_INSTALL_PREFIX}")
    endif()
endif()

# loader: Generic VULKAN ICD loader
# icd: Device dependent (DD) VULKAN components
# tests: VULKAN tests
if(BUILD_LOADER)
    add_subdirectory(loader)
endif()

if(BUILD_ICD)
    add_subdirectory(icd)
endif()

if(BUILD_TESTS)
    add_subdirectory(tests)
endif()

if(BUILD_LAYERS)
    add_subdirectory(layers)
endif()

if(BUILD_LAYERSVT)
    add_subdirectory(layersvt)
endif()

if(BUILD_DEMOS)
    add_subdirectory(demos)
endif()

if(BUILD_VKTRACE)
    add_subdirectory(vktrace)
endif()

if(BUILD_VKJSON)
    add_subdirectory(libs/vkjson)
endif()<|MERGE_RESOLUTION|>--- conflicted
+++ resolved
@@ -209,16 +209,11 @@
     find_library(SPIRV_LIB NAMES SPIRV
         HINTS ${GLSLANG_SEARCH_PATH} )
 
-<<<<<<< HEAD
+    find_library(SPIRV_REMAPPER_LIB NAMES SPVRemapper
+             HINTS ${GLSLANG_SEARCH_PATH} )
+
     find_library(SPIRV_TOOLS_LIB NAMES SPIRV-Tools
-        HINTS ${SPIRV_TOOLS_SEARCH_PATH} )
-=======
-find_library(SPIRV_REMAPPER_LIB NAMES SPVRemapper
-             HINTS ${GLSLANG_SEARCH_PATH} )
-
-find_library(SPIRV_TOOLS_LIB NAMES SPIRV-Tools
              HINTS ${SPIRV_TOOLS_SEARCH_PATH} )
->>>>>>> dae6e857
 
 if (WIN32)
     add_library(glslang     STATIC IMPORTED)
@@ -258,16 +253,11 @@
                           IMPORTED_LOCATION       "${HLSL_LIB}"
                           IMPORTED_LOCATION_DEBUG "${HLSL_DLIB}")
     set_target_properties(SPIRV PROPERTIES
-<<<<<<< HEAD
-                          IMPORTED_LOCATION       "${SPIRV_LIB}"
-                          IMPORTED_LOCATION_DEBUG "${SPIRV_DLIB}")
-=======
                          IMPORTED_LOCATION       "${SPIRV_LIB}"
                          IMPORTED_LOCATION_DEBUG "${SPIRV_DLIB}")
     set_target_properties(SPVRemapper PROPERTIES
                          IMPORTED_LOCATION       "${SPIRV_REMAPPER_LIB}"
                          IMPORTED_LOCATION_DEBUG "${SPIRV_REMAPPER_DLIB}")
->>>>>>> dae6e857
     set_target_properties(SPIRV-Tools PROPERTIES
                           IMPORTED_LOCATION       "${SPIRV_TOOLS_LIB}"
                           IMPORTED_LOCATION_DEBUG "${SPIRV_TOOLS_DLIB}")

/*
 * Copyright (c) 2020 Valve Corporation
 * Copyright (c) 2020 LunarG, Inc.
 *
 * Licensed under the Apache License, Version 2.0 (the "License");
 * you may not use this file except in compliance with the License.
 * You may obtain a copy of the License at
 *
 *    http://www.apache.org/licenses/LICENSE-2.0
 *
 * Unless required by applicable law or agreed to in writing, software
 * distributed under the License is distributed on an "AS IS" BASIS,
 * WITHOUT WARRANTIES OR CONDITIONS OF ANY KIND, either express or implied.
 * See the License for the specific language governing permissions and
 * limitations under the License.
 *
 * The vkConfig2 program monitors and adjusts the Vulkan configuration
 * environment. These settings are wrapped in this class, which serves
 * as the "model" of the system.
 *
 * Author: Richard S. Wright Jr. <richard@lunarg.com>
 *  * Author: Lenny Komow <lenny@lunarg.com> (Win32 device registry trapsing).
 */

#include <QDir>
#include <QSettings>
#include <QTextStream>

#include <vulkan/vulkan.h>

#include <profiledef.h>
#include "vulkanconfiguration.h"


//////////////////////////////////////////////////////////////////////////////
// Constructor does all the work. Abstracts away instances where we might
// be searching a disk path, or a registry path.
// TBD, does this really need it's own file/module?
CPathFinder::CPathFinder(const QString& qsPath, bool bForceFileSystem)
    {
    if(!bForceFileSystem) {
        QSettings files(qsPath, QSettings::NativeFormat);
        fileList = files.allKeys();
        }
    else {
        QDir dir(qsPath);
        QFileInfoList fileInfoList = dir.entryInfoList(QStringList() << "*.json", QDir::Files);

        for(int iFile = 0; iFile < fileInfoList.size(); iFile++)
            fileList << fileInfoList[iFile].filePath();
        }
    }


//////////////////////////////////////////////////////////////////////////////
// These are the built-in configurations that are pulled in from the resource
// file.
int CVulkanConfiguration::nNumCannedProfiles = 9;
int CVulkanConfiguration::nNumKhronosPreConfigs = 5;
const char* CVulkanConfiguration::szCannedProfiles[9] = {
    "Validation - Standard",
    "Validation - Best Practices",
    "Validation - GPU Assisted",
    "Validation - Shader Printf",
    "Validation - Reduced-Overhead",
    "API dump",
    "Frame Capture - First two frames",
    "Frame Capture - Range F10 to start and to stop",
    "Frame Capture - Single frame triggered with F10",
    };


// I am purposly not flagging these as explicit or implicit as this can be parsed from the location
// and future updates to layer locations will only require a smaller change.
#ifdef _WIN32
const int nSearchPaths = 6;
const QString szSearchPaths[nSearchPaths] = {
        "HKEY_LOCAL_MACHINE\\Software\\Khronos\\Vulkan\\ExplicitLayers",
        "HKEY_LOCAL_MACHINE\\Software\\Khronos\\Vulkan\\ImplicitLayers",
        "HKEY_CURRENT_USER\\Software\\Khronos\\Vulkan\\ExplicitLayers",
        "HKEY_CURRENT_USER\\Software\\Khronos\\Vulkan\\ImplicitLayers",
        "HKEY_LOCAL_MACHINE\\System\\CurrentControlSet\\Control\\Class\\...\\VulkanExplicitLayers",
        "HKEY_LOCAL_MACHINE\\System\\CurrentControlSet\\Control\\Class\\...\\VulkanImplicitLayers" };
#else
const int nSearchPaths = 10;
const QString szSearchPaths[nSearchPaths] = {
        "/usr/local/etc/vulkan/explicit_layer.d",            // Not used on macOS, okay to just ignore
        "/usr/local/etc/vulkan/implicit_layer.d",            // Not used on macOS, okay to just ignore
        "/usr/local/share/vulkan/explicit_layer.d",
        "/usr/local/share/vulkan/implicit_layer.d",
        "/etc/vulkan/explicit_layer.d",
        "/etc/vulkan/implicit_layer.d",
        "/usr/share/vulkan/explicit_layer.d",
        "/usr/share/vulkan/implicit_layer.d",
        ".local/share/vulkan/explicit_layer.d",
        ".local/share/vulkan/implicit_layer.d"
};
#endif // QDir().homePath() + "./local...." do this inline?


// Single pointer to singleton configuration object
CVulkanConfiguration* CVulkanConfiguration::pMe = nullptr;


CVulkanConfiguration::CVulkanConfiguration()
    {
    allLayers.reserve(10);
    pActiveProfile = nullptr;
    pSavedProfile = nullptr;
    bHasOldLoader = false;
    bFirstRun = true;

    // Where is stuff
#ifdef _WIN32
    // Assemble the path name where the overide .json file goes
    QDir tempPath = QDir::temp();
    if (!tempPath.cd("VulkanLayerManager")) {
        tempPath.mkpath("VulkanLayerManager");
        tempPath.cd("VulkanLayerManager");
        }
    qsOverrideJsonPath = QDir::toNativeSeparators(tempPath.absoluteFilePath("VkLayer_override.json"));
    qsOverrideSettingsPath = QDir::toNativeSeparators(tempPath.absoluteFilePath("vk_layer_settings.txt"));

    QDir home = QDir::home();
    qsProfileFilesPath = home.path() + QString("/AppData/Local/");
    if(!home.cd("LunarG")) {
        home.mkpath("LunarG");
        home.cd("LunarG");
        }

    if(!home.cd("vkconfig"))
        home.mkpath("vkconfig");

    qsProfileFilesPath += "LunarG/vkconfig";
    qsProfileFilesPath = QDir::toNativeSeparators(qsProfileFilesPath);
#else
    QDir home = QDir::home();
    if(!home.cd(".local")) {
        home.mkpath(".local");
        home.cd(".local");
        }

    if(!home.cd("share")) {
        home.mkpath("share");
        home.cd("share");
        }

    if(!home.cd("vulkan")) {
        home.mkpath("vulkan");
        home.cd("vulkan");
        }

    if(!home.cd("settings.d")) {
        home.mkpath("settings.d");
        home.cd("settings.d");
        }

    home.cd("..");
    if(!home.cd("implicit_layer.d")) {
        home.mkpath("implicit_layer.d");
        home.cd("implicit_layer.d");
        }

    home = QDir::home();
    qsProfileFilesPath = home.path() + QString("/.local/share/vulkan/");     // TBD, where do profiles go if not here...
    qsOverrideSettingsPath = qsProfileFilesPath + "settings.d/vk_layer_settings.txt";
    qsOverrideJsonPath = qsProfileFilesPath + "implicit_layer.d/VkLayer_override.json";
#endif
    // Load simple app settings, the additional search paths, and the
    // override app list.
    LoadAppSettings();
    LoadAdditionalSearchPaths();
    LoadAppList();
    LoadDefaultLayerSettings();    // findAllInstalledLayers uses the results of this.
    FindAllInstalledLayers();
    LoadAllProfiles();

    // This will reset or clear the current profile if the files have been
    // manually manipulated
    SetCurrentActiveProfile(pActiveProfile);
    }


CVulkanConfiguration::~CVulkanConfiguration()
    {
    ClearLayerLists();
    qDeleteAll(profileList.begin(), profileList.end());
    profileList.clear();
    }

void CVulkanConfiguration::ClearLayerLists(void)
    {
    qDeleteAll(allLayers.begin(), allLayers.end());
    allLayers.clear();
    }

#ifdef _WIN32
///////////////////////////////////////////////////////////////////////
/// \brief CVulkanConfiguration::LoadDeviceRegistry
/// \param id
/// \param entry
/// \param layerList
/// \param type
/// Look for device specific layers
void CVulkanConfiguration::LoadDeviceRegistry(DEVINST id, const QString& entry, QVector<CLayerFile *>& layerList, TLayerType type) {
    HKEY key;
    if(CM_Open_DevNode_Key(id, KEY_QUERY_VALUE, 0, RegDisposition_OpenExisting, &key, CM_REGISTRY_SOFTWARE) != CR_SUCCESS)
        return;

    DWORD path_size;
    if (RegQueryValueExW(key, (LPCWSTR)entry.utf16(), nullptr, nullptr, nullptr, &path_size) != ERROR_SUCCESS) {
        RegCloseKey(key);
        return;
        }

    DWORD data_type;
    wchar_t *path = new wchar_t[path_size];
    if (RegQueryValueExW(key, (LPCWSTR)entry.utf16(), nullptr, &data_type, (LPBYTE)path, &path_size) != ERROR_SUCCESS) {
        delete[] path;
        RegCloseKey(key);
        return;
        }

    if (data_type == REG_SZ || data_type == REG_MULTI_SZ) {
        for (wchar_t* curr_filename = path; curr_filename[0] != '\0'; curr_filename += wcslen(curr_filename) + 1) {
            CLayerFile *pLayerFile = new CLayerFile();
            if(pLayerFile->ReadLayerFile(QString::fromWCharArray(curr_filename), type))
            layerList.push_back(pLayerFile);
            if (data_type == REG_SZ) {
                break;
            }
        }
    }

    delete[] path;
    RegCloseKey(key);
}

////////////////////////////////////////////////////////////////
/// This is for Windows only. It looks for device specific layers in
/// the Windows registry.
void CVulkanConfiguration::LoadRegistryLayers(const QString &path, QVector<CLayerFile *>& layerList, TLayerType type) {

    QString root_string = path.section('\\', 0, 0);
    static QHash<QString, HKEY> root_keys = {
        {"HKEY_CLASSES_ROOT", HKEY_CLASSES_ROOT},
        {"HKEY_CURRENT_CONFIG", HKEY_CURRENT_CONFIG},
        {"HKEY_CURRENT_USER", HKEY_CURRENT_USER},
        {"HKEY_LOCAL_MACHINE", HKEY_LOCAL_MACHINE},
        {"HKEY_USERS", HKEY_USERS},
    };

    HKEY root = HKEY_CURRENT_USER;
    for (auto label : root_keys.keys()) {
        if (label == root_string) {
            root = root_keys[label];
            break;
            }
        }

    static const QString DISPLAY_GUID = "{4d36e968-e325-11ce-bfc1-08002be10318}";
    static const QString SOFTWARE_COMPONENT_GUID = "{5c4c3332-344d-483c-8739-259e934c9cc8}";
    static const ULONG FLAGS = CM_GETIDLIST_FILTER_CLASS | CM_GETIDLIST_FILTER_PRESENT;

    ULONG device_names_size;
    wchar_t *device_names = nullptr;
    do {
        CM_Get_Device_ID_List_SizeW(&device_names_size, (LPCWSTR)DISPLAY_GUID.utf16(), FLAGS);
        if (device_names != nullptr) {
            delete[] device_names;
        }
        device_names = new wchar_t[device_names_size];
    }  while (CM_Get_Device_ID_ListW((LPCWSTR)DISPLAY_GUID.utf16(), device_names, device_names_size, FLAGS) == CR_BUFFER_SMALL);

    if (device_names != nullptr) {
        QString entry;
        // This has already been set by now
        if (path.endsWith("VulkanExplicitLayers")) {
            entry = "VulkanExplicitLayers";
            type = LAYER_TYPE_EXPLICIT;
        } else if (path.endsWith("VulkanImplicitLayers")) {
            entry = "VulkanImplicitLayers";
            type = LAYER_TYPE_IMPLICIT;
        }

        for (wchar_t *device_name = device_names; device_name[0] != '\0'; device_name += wcslen(device_name) + 1) {
            DEVINST device_id;
            if (CM_Locate_DevNodeW(&device_id, device_name, CM_LOCATE_DEVNODE_NORMAL) != CR_SUCCESS) {
                continue;
            }
            LoadDeviceRegistry(device_id, entry, layerList, type);

            DEVINST child_id;
            if (CM_Get_Child(&child_id, device_id, 0) != CR_SUCCESS) {
                continue;
            }
            do {
                wchar_t child_buffer[MAX_DEVICE_ID_LEN];
                CM_Get_Device_IDW(child_id, child_buffer, MAX_DEVICE_ID_LEN, 0);

                wchar_t child_guid[MAX_GUID_STRING_LEN + 2];
                ULONG child_guid_size = sizeof(child_guid);
                if (CM_Get_DevNode_Registry_Property(child_id, CM_DRP_CLASSGUID, nullptr, &child_guid, &child_guid_size, 0) != CR_SUCCESS) {
                    continue;
                }
                if (wcscmp(child_guid, (LPCWSTR)SOFTWARE_COMPONENT_GUID.utf16()) == 0) {
                    LoadDeviceRegistry(child_id, entry, layerList, type);
                    break;
                 }
            } while(CM_Get_Sibling(&child_id, child_id, 0) == CR_SUCCESS);
        }
    }

    if(device_names != nullptr) {
        delete[] device_names;
    }
}


///////////////////////////////////////////////////////////////////////////////////////////////////
/// \brief CVulkanConfiguration::AddRegistryEntriesForLayers
/// \param qsJSONFile
/// \param qsSettingsFile
/// On Windows the overide json file and settings file are not used unless the path to those
/// files are stored in the registry.
void CVulkanConfiguration::AddRegistryEntriesForLayers(QString qsJSONFile, QString qsSettingsFile)
    {
    // Layer override json file
    HKEY key;
    REGSAM access =  KEY_WRITE;
    LSTATUS err = RegCreateKeyExW(HKEY_CURRENT_USER, TEXT("SOFTWARE\\Khronos\\Vulkan\\ImplicitLayers"), 0, NULL, REG_OPTION_NON_VOLATILE, access, NULL, &key, NULL);
    if (err != ERROR_SUCCESS)
        return;

    QString file_path;
    DWORD value_count;
    DWORD value = 0;
    RegQueryInfoKey(key, NULL, NULL, NULL, NULL, NULL, NULL, &value_count, NULL, NULL, NULL, NULL);
    RegSetValueExW(key, (LPCWSTR)qsJSONFile.utf16(), 0, REG_DWORD, (BYTE*) &value, sizeof(value));
    RegCloseKey(key);


    // Layer settings file
    err = RegCreateKeyExW(HKEY_CURRENT_USER, TEXT("SOFTWARE\\Khronos\\Vulkan\\Settings"), 0, NULL, REG_OPTION_NON_VOLATILE,
                                 access, NULL, &key, NULL);
    if (err != ERROR_SUCCESS)
        return;

<<<<<<< HEAD
    RegQueryInfoKeyW(key, NULL, NULL, NULL, NULL, NULL, NULL, &value_count, NULL, NULL, NULL, NULL);
=======
    RegQueryInfoKey(key, NULL, NULL, NULL, NULL, NULL, NULL, &value_count, NULL, NULL, NULL, NULL);
>>>>>>> d480623f
    RegSetValueExW(key, (LPCWSTR)qsSettingsFile.utf16(), 0, REG_DWORD, (BYTE *)&value, sizeof(value));
    RegCloseKey(key);
    }


///////////////////////////////////////////////////////////////////////////////////////////////////
/// \brief CVulkanConfiguration::AddRegistryEntriesForLayers
/// \param qsJSONFile
/// \param qsSettingsFile
/// On Windows the overide json file and settings file are not used unless the path to those
/// files are stored in the registry.
void CVulkanConfiguration::RemoveRegistryEntriesForLayers(QString qsJSONFile, QString qsSettingsFile)
    {
    // Layer override json file
    HKEY key;
    REGSAM access =  KEY_WRITE;
    LSTATUS err = RegCreateKeyEx(HKEY_CURRENT_USER, TEXT("SOFTWARE\\Khronos\\Vulkan\\ImplicitLayers"), 0, NULL, REG_OPTION_NON_VOLATILE, access, NULL, &key, NULL);
    if (err != ERROR_SUCCESS)
        return;

    RegDeleteValueW(key, (LPCWSTR)qsJSONFile.utf16());
    RegCloseKey(key);


    // Layer settings file
    err = RegCreateKeyEx(HKEY_CURRENT_USER, TEXT("SOFTWARE\\Khronos\\Vulkan\\Settings"), 0, NULL, REG_OPTION_NON_VOLATILE,
                                 access, NULL, &key, NULL);
    if (err != ERROR_SUCCESS)
        return;

    RegDeleteValueW(key, (LPCWSTR)qsSettingsFile.utf16());
    RegCloseKey(key);
    }

#endif



///////////////////////////////////////////////////////////////////////////////
/// This is for the local application settings, not the system Vulkan settings
void CVulkanConfiguration::LoadAppSettings(void)
    {
    // Load the launch app name from the last session
    QSettings settings;
    qsLaunchApplicationWPath = settings.value(VKCONFIG_KEY_LAUNCHAPP).toString();
    qsLaunchApplicationArgs = settings.value(VKCONFIG_KEY_LAUNCHAPP_ARGS).toString();
    qsLaunchApplicationWorkingDir = settings.value(VKCONFIG_KEY_LAUNCHAPP_CWD).toString();
    qsLogFileWPath = settings.value(VKCONFIG_KEY_LOGFILE, QString("vkconfig_log.txt")).toString();
    bOverrideActive = settings.value(VKCONFIG_KEY_OVERRIDE_ACTIVE, true).toBool();
    bApplyOnlyToList = settings.value(VKCONFIG_KEY_APPLY_ONLY_TO_LIST).toBool();
    bKeepActiveOnExit = settings.value(VKCONFIG_KEY_KEEP_ACTIVE_ON_EXIT).toBool();
    }


///////////////////////////////////////////////////////////////////////////////
/// This is for the local application settings, not the system Vulkan settings
void CVulkanConfiguration::SaveAppSettings(void)
    {
    QSettings settings;
    settings.setValue(VKCONFIG_KEY_LAUNCHAPP, qsLaunchApplicationWPath);
    settings.setValue(VKCONFIG_KEY_LAUNCHAPP_ARGS, qsLaunchApplicationArgs);
    settings.setValue(VKCONFIG_KEY_LAUNCHAPP_CWD, qsLaunchApplicationWorkingDir);
    settings.setValue(VKCONFIG_KEY_LOGFILE, qsLogFileWPath);
    settings.setValue(VKCONFIG_KEY_OVERRIDE_ACTIVE, bOverrideActive);
    settings.setValue(VKCONFIG_KEY_APPLY_ONLY_TO_LIST, bApplyOnlyToList);
    settings.setValue(VKCONFIG_KEY_KEEP_ACTIVE_ON_EXIT, bKeepActiveOnExit);
    }


/////////////////////////////////////////////////////////////////////////////
/// \brief CVulkanConfiguration::loadAdditionalSearchPaths
/// We may have additional paths where we want to search for layers.
/// Load the list of paths here.
void CVulkanConfiguration::LoadAdditionalSearchPaths(void)
    {
    QSettings searchPaths;
    additionalSearchPaths = searchPaths.value(VKCONFIG_KEY_CUSTOM_PATHS).toStringList();
    }


/////////////////////////////////////////////////////////////////////////////
/// \brief saveAdditionalSearchPaths
/// We may have additional paths where we want to search for layers.
/// Save the list of paths here.
void CVulkanConfiguration::SaveAdditionalSearchPaths(void)
    {
    QSettings searchPaths;
    searchPaths.setValue(VKCONFIG_KEY_CUSTOM_PATHS, additionalSearchPaths);
    }


/////////////////////////////////////////////////////////////////////////////
// Search for vkcube and add it to the app list.
void CVulkanConfiguration::FindVkCube(void)
    {
    // This should only be called on first run, but make sure it's not already there.
    if(appList.size() != 0)
        for(int i = 0; i < appList.size(); i++)
            if(appList[i]->qsAppNameWithPath.contains("vkcube"))
                return;

    // One of these must be true, or we just aren't going to compile!
#ifdef _WIN32
    QString appName("vkcube.exe");
#endif

#ifdef __APPLE__
    QString appName("vkcube.app");
#endif

#ifdef __linux__
    QString appName("vkcube");
#endif

    QString searchPath = "./" + appName;
    QFileInfo local(searchPath);
    if(!local.exists()) {
        searchPath = "../bin/" + appName;
        QFileInfo local2(searchPath);
        if(!local2.exists())
            return;
        local = local2;
        }

    TAppListEntry *appEntry = new TAppListEntry;
    appEntry->qsWorkingFolder = local.absolutePath();
    appEntry->qsAppNameWithPath = local.absoluteFilePath();
    appEntry->bExcludeFromGlobalList = false;
    appList.push_back(appEntry);
    }


///////////////////////////////////////////////////////////////////////////
/// \brief CVulkanConfiguration::loadAppList
/// Load the custom application list. This is maintained as a json database
/// file.
void CVulkanConfiguration::LoadAppList(void)
    {
    /////////////////////////////////////////////////////////////
    // Now, use the list
    QString appListJson = qsProfileFilesPath + "/applist.json";
    QFile file(appListJson);
    file.open(QFile::ReadOnly);
    QString data = file.readAll();
    file.close();

    QJsonDocument       jsonAppList;
    jsonAppList = QJsonDocument::fromJson(data.toLocal8Bit());
    if (jsonAppList.isObject())
        if(!jsonAppList.isEmpty()) {
            // Get the list of apps
            QStringList appKeys;
            QJsonObject jsonDocObject = jsonAppList.object();
            appKeys = jsonDocObject.keys();

            // Get them...
            for(int i = 0; i < appKeys.length(); i++) {
                QJsonValue appValue = jsonDocObject.value(appKeys[i]);
                QJsonObject appObject = appValue.toObject();

                TAppListEntry *appEntry = new TAppListEntry;
                appEntry->qsWorkingFolder = appObject.value("app_folder").toString();
                appEntry->qsAppNameWithPath = appObject.value("app_path").toString();
                appEntry->bExcludeFromGlobalList = appObject.value("exclude_override").toBool();

                // Arguments are in an array to make room for adding more in a future version
                QJsonArray args = appObject.value("command_lines").toArray();
                appEntry->qsArguments = args[0].toString();

                appList.push_back(appEntry);
                }
        }

    //////////////////////////////////////////////
    // On first run, search for vkcube. Do this after this list
    // is loaded in case it's already there.
    QSettings settings;
    if(settings.value(VKCONFIG_KEY_FIRST_RUN, true).toBool())
        FindVkCube();
    }


//////////////////////////////////////////////////////////////////////////
/// \brief CVulkanConfiguration::saveAppList
/// Save the custom applicaiton list in a .json file
void CVulkanConfiguration::SaveAppList(void)
    {
    QJsonObject root;

    for(int i = 0; i < appList.size(); i++) {
        // Build an array of appnames with associated data
        QJsonObject applicationObject;
        applicationObject.insert("app_path", appList[i]->qsAppNameWithPath);
        applicationObject.insert("app_folder", appList[i]->qsWorkingFolder);
        applicationObject.insert("exclude_override", appList[i]->bExcludeFromGlobalList);

        // Ground work for mulitiple sets of command line arguments
        QJsonArray argsArray;
        argsArray.append(QJsonValue(appList[i]->qsArguments)); // [J] PROBABLY

        applicationObject.insert("command_lines", argsArray);
        root.insert(QFileInfo(appList[i]->qsAppNameWithPath).fileName(), applicationObject);
        }

    QString appListJson = qsProfileFilesPath + "/applist.json";
    QFile file(appListJson);
    file.open(QFile::WriteOnly);
    QJsonDocument doc(root);
    file.write(doc.toJson());
    file.close();
    }


///////////////////////////////////////////////////////////////////////////////
// Find all installed layers on the system.
void CVulkanConfiguration::FindAllInstalledLayers(void)
    {
    // This is called initially, but also when custom search paths are set, so
    // we need to clear out the old data and just do a clean refresh
    ClearLayerLists();

    // Standard layer paths
    for(uint32_t i = 0; i < nSearchPaths; i++) {
        TLayerType type = (szSearchPaths[i].contains("implicit", Qt::CaseInsensitive)) ? LAYER_TYPE_IMPLICIT : LAYER_TYPE_EXPLICIT;
        if(type == LAYER_TYPE_IMPLICIT)
            LoadLayersFromPath(szSearchPaths[i], allLayers, type);
        else
            LoadLayersFromPath(szSearchPaths[i], allLayers, type);
        }

    // Any custom paths? All layers from all paths are appended together here
    for(int i = 0; i < additionalSearchPaths.size(); i++)
        LoadLayersFromPath(additionalSearchPaths[i], allLayers, LAYER_TYPE_CUSTOM);
    }


///////////////////////////////////////////////////////////////////////////////
/// \brief CVulkanConfiguration::loadLayersFromPath
/// \param szPath
/// \param layerList
/// Search a folder and load up all the layers found there. This does NOT
/// load the default settings for each layer. This is just a master list of
/// settings to be copied from, and referenced.
void CVulkanConfiguration::LoadLayersFromPath(const QString &qsPath,
                               QVector<CLayerFile *>& layerList, TLayerType type)
    {
    // On Windows custom files are in the file system. On non Windows all layers are
    // searched this way
#ifdef _WIN32
    if(qsPath.contains("...")) {
        LoadRegistryLayers(qsPath, layerList, type);
        return;
        }

    CPathFinder fileList(qsPath, (type == LAYER_TYPE_CUSTOM));
#else
    // On Linux/Mac, we also need the home folder
    QString searchPath = qsPath;
    if(qsPath[0] == '.') {
        searchPath = QDir().homePath();
        searchPath += "/";
        searchPath += qsPath;
        }

      CPathFinder fileList(searchPath, true);
#endif
    if(fileList.FileCount() == 0)
        return;

    for(int iFile = 0; iFile < fileList.FileCount(); iFile++) {
        CLayerFile *pLayerFile = new CLayerFile();
        if(pLayerFile->ReadLayerFile(fileList.GetFileName(iFile), type)) {

            // Do not load VK_LAYER_LUNARG_override
            for(int i = 0; i < layerList.size(); i++)
                if(QString("VK_LAYER_LUNARG_override") == pLayerFile->name) {
                    delete pLayerFile;
                    pLayerFile = nullptr;
                    break;
                    }

            // We have a layer! See if we need to add the settings list to it, and then add it to our list
            if(pLayerFile != nullptr)
                layerList.push_back(pLayerFile);
            }
        }
    }


///////////////////////////////////////////////////////////////////////////////
/// \brief CVulkanConfiguration::findSettingsFor
/// \param layerName
/// \return
/// Find the settings for this named layer. If none found, return nullptr
const LayerSettingsDefaults* CVulkanConfiguration::FindSettingsFor(QString layerName)
    {
    for(int i = 0; i < defaultLayerSettings.size(); i++)
        if(layerName == defaultLayerSettings[i]->layerName)
            return defaultLayerSettings[i];

    return nullptr;
    }


//////////////////////////////////////////////////////////////////////////////
/// \brief CVulkanConfiguration::FindProfile
/// \param profileName
/// \return
/// Search the list of loaded profiles and return a pointer
CProfileDef* CVulkanConfiguration::FindProfile(QString profileName)
    {
    for(int i = 0; i < profileList.size(); i++)
        if(profileList[i]->qsProfileName == profileName)
            return profileList[i];

    return nullptr;
    }

///////////////////////////////////////////////////////////////////////////////
/// \brief CVulkanConfiguration::loadProfiles
/// Load all the  profiles. If the canned profiles don't exist,
/// they are created from the embedded json files
void CVulkanConfiguration::LoadAllProfiles(void)
    {
    // This might be called to refresh the list...
    qDeleteAll(profileList.begin(), profileList.end());
    profileList.clear();
    pActiveProfile = nullptr;

    // //////////////////////////////////////////////////////////////////////////
    // If this is the first time, we need to create the initial set of
    // configuration files.
    QSettings settings;
    bFirstRun = settings.value(VKCONFIG_KEY_FIRST_RUN, true).toBool();
    if(bFirstRun) {
        for(int i = 0; i < nNumCannedProfiles; i+=1) {
                // Search the list of loaded profiles
                QString qsFile = ":/resourcefiles/";
                qsFile += szCannedProfiles[i];
                qsFile += ".json";
                CProfileDef *pProfile = LoadProfile(qsFile);
                   if(pProfile != nullptr)
                       SaveProfile(pProfile);
                }

            bFirstRun = false;
            settings.setValue(VKCONFIG_KEY_FIRST_RUN, false);
            }

    // Get a list of all files that end in .json in the folder where
    // we store them. TBD... don't hard code this here.
    QDir dir(qsProfileFilesPath);
    dir.setFilter(QDir::Files | QDir::NoSymLinks);
    dir.setNameFilters(QStringList() << "*.json");
    QFileInfoList profileFiles = dir.entryInfoList();

    // Loop through all the profiles found and load them
    for(int iProfile = 0; iProfile < profileFiles.size(); iProfile++)
        {
        QFileInfo info = profileFiles.at(iProfile);
        if(info.absoluteFilePath().contains("applist.json"))
            continue;

        CProfileDef *pProfile = LoadProfile(info.absoluteFilePath());
        if(pProfile != nullptr) {
            pProfile->qsFileName = info.fileName(); // Easier than parsing it myself ;-)
            profileList.push_back(pProfile);
            }
        }

    //////////////////////////////////////////////////////////////////////////
    // Which of these profiles is currently active?
    pActiveProfile = nullptr;
    QString qsActiveProfile = settings.value(VKCONFIG_KEY_ACTIVEPROFILE).toString();
    for(int i = 0; i < profileList.size(); i++)
        if(profileList[i]->qsProfileName == qsActiveProfile) {
            pActiveProfile = profileList[i];
            break;
            }
    }



//////////////////////////////////////////////////////////////////////////////
// This function loads the (currently four) sets of profile settings into
// the defaults. These are all stored in layer_info.json
// 4/8/2020
void CVulkanConfiguration::LoadDefaultLayerSettings(void)
    {
    // Load the main object into the json document
    QFile file(":/resourcefiles/layer_info.json");
    file.open(QFile::ReadOnly);
    QString data = file.readAll();
    file.close();

    QJsonDocument       jsonlayerInfoDoc;
    jsonlayerInfoDoc = QJsonDocument::fromJson(data.toLocal8Bit());
    if (!jsonlayerInfoDoc.isObject())
            return;

    // Isolate the Json object for each layer
    QJsonObject docObject = jsonlayerInfoDoc.object();
    QJsonValue layerOptionsValue = docObject.value("layer_options");
    QJsonObject layersOptionsObject = layerOptionsValue.toObject();

    // This is a list of layers for which we have user editable settings.
    // there are nine as of this writing, but this code should accomodate
    // if more are added at a later time.
    // All the layers have been loaded, so we can look for matches
    // and let the layers parse the json data to create their own list
    // of settings.
    QStringList layersWithSettings = layersOptionsObject.keys();
    for(int i = 0; i < layersWithSettings.size(); i++) {    // For each setting
        LayerSettingsDefaults *pDefaults = new LayerSettingsDefaults();
        pDefaults->layerName = layersWithSettings[i];

        // Save the name of the layer, and by default none are read only
        pDefaults->layerName = layersWithSettings[i];

        // Get the object for just this layer
        QJsonValue layerValue = layersOptionsObject.value(layersWithSettings[i]);
        QJsonObject layerObject = layerValue.toObject();

        CLayerFile::LoadSettingsFromJson(layerObject, pDefaults->defaultSettings);

        // Add to my list of layer settings
        defaultLayerSettings.push_back(pDefaults);
        }
    }


//////////////////////////////////////////////////////////////////////////////
/// \brief CVulkanConfiguration::findLayerNamed
/// \param qsLayerName
/// \param location
/// \return
/// To do a full match, not only the layer name, but the layer path/location
/// must also be a match. It IS possible to have two layers with the same name
/// as long as they are in different locations.
const CLayerFile* CVulkanConfiguration::FindLayerNamed(QString qsLayerName, const char* location)
    {
    // Search just by name
    if(location == nullptr) {
        for(int i = 0; i < allLayers.size(); i++)
            if(qsLayerName == allLayers[i]->name) {
                return allLayers[i];
                }

        return nullptr; // Not found
        }

    // Match both
    for(int i = 0; i < allLayers.size(); i++)
        if(qsLayerName == allLayers[i]->name && QString(location) == allLayers[i]->qsLayerPath)
            return allLayers[i];

    return nullptr;
    }


///////////////////////////////////////////////////////////////////////////////
// Load from a .profile file (.json really)
CProfileDef* CVulkanConfiguration::LoadProfile(QString pathToProfile)
    {
    // Just load the name for now, and if it's read only
    if(pathToProfile.isEmpty())
        return nullptr;

    QFile file(pathToProfile);
    file.open(QIODevice::ReadOnly | QIODevice::Text);
    QString jsonText = file.readAll();
    file.close();

    // Tease it apart, get the name of the profile
    QJsonDocument jsonDoc;
    QJsonParseError parseError;
    jsonDoc = QJsonDocument::fromJson(jsonText.toUtf8(), &parseError);

    if(parseError.error != QJsonParseError::NoError)
        return nullptr;

    // Allocate a new profile container
    CProfileDef *pProfile = new CProfileDef();
    pProfile->qsFileName = QFileInfo(pathToProfile).fileName();

    QJsonObject jsonTopObject = jsonDoc.object();
    QStringList key = jsonTopObject.keys();

    // The file name overrides the stored name. Otherwise
    // we can end up with duplicate profiles
    pProfile->qsProfileName = pProfile->qsFileName.left(pProfile->qsFileName.length() - 5);

    QJsonValue profileEntryValue = jsonTopObject.value(key[0]);
    QJsonObject profileEntryObject = profileEntryValue.toObject();

    QJsonValue blackListValue = profileEntryObject.value("blacklisted_layers");
    QJsonArray blackListArray = blackListValue.toArray();
    for(int i = 0; i < blackListArray.size(); i++)
        pProfile->blacklistedLayers << blackListArray[i].toString();

    QJsonValue presetIndex = profileEntryObject.value("preset");
    pProfile->nPresetIndex = presetIndex.toInt();

    QJsonValue editorState = profileEntryObject.value("editor_state");
    pProfile->settingTreeState = editorState.toVariant().toByteArray();


    QJsonValue description = profileEntryObject.value("description");
    pProfile->qsDescription = description.toString();

    QJsonValue optionsValue = profileEntryObject.value("layer_options");

    QJsonObject layerObjects = optionsValue.toObject();
    QStringList layerList = layerObjects.keys();

    // Build the list of layers with their settings
    for(int iLayer = 0; iLayer < layerList.length(); iLayer++) {
        const CLayerFile *pLayer = nullptr;
        QJsonValue layerValue = layerObjects.value(layerList[iLayer]);
        QJsonObject layerObject = layerValue.toObject();

        // To match the layer we need not just the name, but the path
        // If the path doesn't exist, assume it's from the standard layer locations
        // Get the path of this layer
        QJsonValue layerPathValue = layerObject.value("layer_path");
        QString layerPath = layerPathValue.toString();

        if(layerPath.isEmpty()) { // No layer path exists
            // Find this in our lookup of layers. The standard layers are listed first
            pLayer = FindLayerNamed(layerList[iLayer]);
            if(pLayer == nullptr)           // If not found, we have a layer missing....
                continue;
            }
        else {
            // We have a layer path, find the exact match. If an exact match doesn't
            // exist, allow just the name to match
            // (this fixes the problem with the API dump tool)
            // WAIT? Why both checking for path then?
            pLayer = FindLayerNamed(layerList[iLayer], layerPath.toUtf8().constData());
            if(pLayer == nullptr)
                continue;   // We still can't find the layer
            }


        // Make a copy add it to this layer
        CLayerFile *pProfileLayer = new CLayerFile();
        pLayer->CopyLayer(pProfileLayer);
        pProfile->layers.push_back(pProfileLayer);

        QJsonValue layerRank = layerObject.value("layer_rank");
        pProfileLayer->nRank = layerRank.toInt();
        pProfileLayer->bActive = true;      // Always because it's present in the file

        // Load the layer
        CLayerFile::LoadSettingsFromJson(layerObject, pProfileLayer->layerSettings);
        }

    // We need to sort the layers by their rank. The json sorts alphebetically and we
    // need to undo it.... A bubble quick sort is fine, it's a small list
    if(pProfile->layers.size() > 1)
        for(int i = 0; i < pProfile->layers.size()-1; i++)
            for(int j = i+1; j < pProfile->layers.size(); j++)
                if(pProfile->layers[i]->nRank > pProfile->layers[j]->nRank) {
                    CLayerFile *pTemp = pProfile->layers[i];
                    pProfile->layers[i] = pProfile->layers[j];
                    pProfile->layers[j] = pTemp;
                    }

    return pProfile;
    }


/////////////////////////////////////////////////////////////////////////////////////
void CVulkanConfiguration::SaveProfile(CProfileDef *pProfile)
    {
    // Build the json document
    QJsonArray blackList;
    for(int i = 0; i < pProfile->blacklistedLayers.size(); i++)
        blackList.append(pProfile->blacklistedLayers[i]);

    QJsonObject layerList; // This list of layers

    for(int iLayer = 0; iLayer < pProfile->layers.size(); iLayer++) {
        CLayerFile *pLayer = pProfile->layers[iLayer];

        QJsonObject jsonSettings;

        // Rank goes in here with settings
        jsonSettings.insert("layer_rank", pLayer->nRank);

        // We also need the path to the layer
        jsonSettings.insert("layer_path", pLayer->qsLayerPath);

        // Loop through the actual settings
        for(int iSetting = 0; iSetting < pLayer->layerSettings.size(); iSetting++) {
            QJsonObject setting;
            TLayerSettings *pSettingsDetails = pLayer->layerSettings[iSetting];

            setting.insert("name", pSettingsDetails->settingsPrompt);
            setting.insert("description", pSettingsDetails->settingsDesc);

            switch(pSettingsDetails->settingsType) {
                case LAYER_SETTINGS_STRING:
                    setting.insert("type", "string");
                    setting.insert("default", pSettingsDetails->settingsValue);
                break;

                case LAYER_SETTINGS_FILE:
                    setting.insert("type", "save_file");
                    setting.insert("default", pSettingsDetails->settingsValue);
                break;

                case LAYER_SETTINGS_SAVE_FOLDER:
                   setting.insert("type", "save_folder");
                   setting.insert("default", pSettingsDetails->settingsValue);
                break;

                case LAYER_SETTINGS_BOOL:
                    setting.insert("type", "bool");
                    setting.insert("default", pSettingsDetails->settingsValue);
                break;

                case LAYER_SETTINGS_BOOL_NUMERIC:
                    setting.insert("type", "bool_numeric");
                    setting.insert("default", pSettingsDetails->settingsValue);
                break;

                case LAYER_SETTINGS_EXCLUSIVE_LIST: {
                    setting.insert("type", "enum");
                    setting.insert("default", pSettingsDetails->settingsValue);

                    QJsonObject options;
                    for(int i = 0; i < pSettingsDetails->settingsListExclusivePrompt.size(); i++)
                        options.insert( pSettingsDetails->settingsListExclusiveValue[i],
                                        pSettingsDetails->settingsListExclusivePrompt[i]);
                    setting.insert("options", options);
                    }
                break;

            case LAYER_SETTINGS_INCLUSIVE_LIST: {
                    setting.insert("type", "multi_enum");
                    QJsonObject options;
                    for(int i = 0; i < pSettingsDetails->settingsListInclusivePrompt.size(); i++)
                        options.insert( pSettingsDetails->settingsListInclusiveValue[i],
                                        pSettingsDetails->settingsListInclusivePrompt[i]);
                    setting.insert("options", options);

                    QJsonArray defaults;
                    if(!pSettingsDetails->settingsValue.isEmpty()) {
                        QStringList list = pSettingsDetails->settingsValue.split(",");
                        for(int i = 0; i < list.size(); i++)
                            defaults.append(list[i]);
                        }

                    setting.insert("default", defaults);
                    }
                break;

                // There is a string field that is actually a complicted series of number or
                // ranges of numbers. We should at some point add this to allow more error free editing of it.
                case LAYER_SETTINGS_RANGE_INT:


                break;

                // We missed somethhing
                default:
                    setting.insert("type", "unknown type");
                    setting.insert("default", "unknown data");
                }

            jsonSettings.insert(pSettingsDetails->settingsName, setting);
            }

        layerList.insert(pLayer->name, jsonSettings);
        }



    //////////////////////////////////////////////////////////
    // Assemble the json
    QJsonObject root;
    QJsonObject json_profile;
    json_profile.insert("blacklisted_layers", blackList);
    json_profile.insert("description", pProfile->qsDescription);
    json_profile.insert("preset", pProfile->nPresetIndex);
    json_profile.insert("editor_state", pProfile->settingTreeState.data());
    json_profile.insert("layer_options", layerList);
    root.insert(pProfile->qsProfileName, json_profile);
    QJsonDocument doc(root);


    ///////////////////////////////////////////////////////////
    // Write it out - file name is same as name. If it's been
    // changed, this corrects the behavior.
    QString pathToProfile = qsProfileFilesPath;
    pathToProfile += "/";
    pathToProfile += pProfile->qsProfileName;
    pathToProfile += QString(".json");

    QFile jsonFile(pathToProfile);
    if(!jsonFile.open(QIODevice::WriteOnly | QIODevice::Text))
        return;     // TBD, should we report an error
    jsonFile.write(doc.toJson());
    jsonFile.close();
    }

///////////////////////////////////////////////////////////////////////////////
/// \brief CVulkanConfiguration::CreateEmptyProfile
/// \return
/// Create an empty profile definition that contains all available layers.
/// All settings are the default, and the layer order is just the order at
/// which they have come.
CProfileDef* CVulkanConfiguration::CreateEmptyProfile()
    {
    CProfileDef* pNewProfile = new CProfileDef();

    CLayerFile *pTempLayer;
    int nRank = 0;

    // Add layers
    for(int i = 0; i < allLayers.size(); i++) {
        pTempLayer = new CLayerFile();
        allLayers[i]->CopyLayer(pTempLayer);
        pTempLayer->nRank = nRank++;
        pNewProfile->layers.push_back(pTempLayer);
        }

    // Now grab settings defaults
    for(int i = 0; i < pNewProfile->layers.size(); i++)
        LoadDefaultSettings(pNewProfile->layers[i]);

    return pNewProfile;
    }

//////////////////////////////////////////////////////////////////////////////
/// \brief CVulkanConfiguration::LoadDefaultSettings
/// \param pBlankLayer
/// Load the default settings into an empty layer file container
void CVulkanConfiguration::LoadDefaultSettings(CLayerFile* pBlankLayer)
    {
    const LayerSettingsDefaults *pDefaults = FindSettingsFor(pBlankLayer->name);

    if(pDefaults == nullptr)  // Did we find any?
        return;

    // Create and pop them in....
    for(int s = 0; s < pDefaults->defaultSettings.size(); s++) {
        TLayerSettings *pSetting = new TLayerSettings();
        *pSetting = *pDefaults->defaultSettings[s];
        pBlankLayer->layerSettings.push_back(pSetting);
        }
    }



///////////////////////////////////////////////////////////////////////////////
// Set this as the current override profile. The profile definition passed in
// is used to construct the override and settings files.
// Passing in nullptr IS valid, and will clear the current profile
void CVulkanConfiguration::SetCurrentActiveProfile(CProfileDef *pProfile)
    {
    pActiveProfile = pProfile;
    QString profileName;
    QSettings settings;

    // Clear the profile if null
    if(pProfile == nullptr) {
        // Delete a bunch of stuff
        remove(qsOverrideSettingsPath.toUtf8().constData());
        remove(qsOverrideJsonPath.toUtf8().constData());

        // On Windows only, we need clear these values from the registry
        // This works without any Win32 specific functions for the registry
 #ifdef _WIN32
        RemoveRegistryEntriesForLayers(qsOverrideJsonPath, qsOverrideSettingsPath); // Clear out the registry settings
 #endif
        return;
        }

    /////////////////////////////////////////////
    // Now the fun starts, we need to write out the json file
    // that describes the layers being employed and the settings file

    // Save this as the last active profile (and we do NOT want to clear it when
    // no profile is made active.
    settings.setValue(VKCONFIG_KEY_ACTIVEPROFILE, pActiveProfile->qsProfileName);


    /////////////////////////
    // vk_layer_settings.txt
    QFile file(qsOverrideSettingsPath);
    file.open(QIODevice::WriteOnly | QIODevice::Text);
    QTextStream stream(&file);

    // Loop through all the layers
    for(int iLayer = 0; iLayer < pProfile->layers.size(); iLayer++) {
        CLayerFile *pLayer = pProfile->layers[iLayer];
        stream << endl;
        stream << "# " << pLayer->name << endl;


        QString shortLayerName = pLayer->name;
        shortLayerName.remove("VK_LAYER_");
        QString lcLayerName = shortLayerName.toLower();


        for(int iSetting = 0; iSetting < pLayer->layerSettings.size(); iSetting++) {
            TLayerSettings *pSetting = pLayer->layerSettings[iSetting];
            stream << lcLayerName << "." << pSetting->settingsName << " = " << pSetting->settingsValue << endl;
            }
        }
    file.close();

    ////////////////////////
    // VkLayer_override.json

    ///////////////////////////////////////////////////////////////////////
    // The paths are tricky... if no custom layers are being used, then
    // this is left empty. If any custom paths are used, then we need to make
    // sure if some of the standard layers are also selected that they
    // can also be found. So, we add their paths as well to the list
    QJsonArray json_paths;

    // See if any of the included layers are custom?
    bool bHaveCustom = false;
    for(int i = 0; i < pProfile->layers.size(); i++)
        if(pProfile->layers[i]->layerType == LAYER_TYPE_CUSTOM)
            bHaveCustom = true;

    // Only if we have custom paths...
    if(bHaveCustom) {
        // Don't use the additional search paths list, only use the paths
        // used by the layers themsevles. All the paths are included so
        // we can use standard SDK layers and custom layers at the same time.
        // The order of the search paths should match the order of the layers
        // in the profile.
        for(int i = 0; i < pProfile->layers.size(); i++) {
            // Extract just the path
            QFileInfo file(pProfile->layers[i]->qsLayerPath);
            QString qsPath = QDir().toNativeSeparators(file.absolutePath());

            // Okay, add to the list
            json_paths.append(qsPath);
            }
        }

    QJsonArray json_layers;
    for(int i = 0; i < pProfile->layers.size(); i++)
        json_layers.append(pProfile->layers[i]->name);

    QJsonArray json_blacklist;
    for(int i = 0; i < pProfile->blacklistedLayers.size(); i++)
        json_blacklist.append(pProfile->blacklistedLayers[i]);

    // Only supply this list if an app list is specified
    QJsonArray json_applist;
    if(this->bApplyOnlyToList)
        for(int i = 0; i < appList.size(); i++)
            json_applist.append(QDir::toNativeSeparators(appList[i]->qsAppNameWithPath));

    QJsonObject disable;
    disable.insert("DISABLE_VK_LAYER_LUNARG_override", QString("1"));

    QJsonObject layer;
    layer.insert("name", QString("VK_LAYER_LUNARG_override"));
    layer.insert("type", QString("GLOBAL"));
    layer.insert("api_version", "1.2." + QString::number(VK_HEADER_VERSION));
    layer.insert("implementation_version", QString("1"));
    layer.insert("description", QString("LunarG Override Layer"));
    layer.insert("override_paths", json_paths);
    layer.insert("component_layers", json_layers);
    layer.insert("blacklisted_layers", json_blacklist);
    layer.insert("disable_environment", disable);
    layer.insert("app_keys", json_applist);

     QJsonObject root;
     root.insert("file_format_version", QJsonValue(QString("1.1.2")));
     root.insert("layer", layer);
     QJsonDocument doc(root);

    QFile jsonFile(qsOverrideJsonPath);
    if(!jsonFile.open(QIODevice::WriteOnly | QIODevice::Text))
        return;     // TBD, should we report an error
    jsonFile.write(doc.toJson());
    jsonFile.close();

    // On Windows only, we need to write these values to the registry
#ifdef _WIN32
    // I'm leaving this here as a warning... the Qt wrappers WILL NOT allow the file path seperators in a key
    // so you MUST use the native API to override this policy.
/*    QSettings registry("HKEY_CURRENT_USER\\Software\\Khronos\\Vulkan\\ImplicitLayers", QSettings::NativeFormat);
    registry.setValue(qsOverrideJsonPath, 0);
    QSettings overrideSettings("HKEY_CURRENT_USER\\Software\\Khronos\\Vulkan\\Settings", QSettings::NativeFormat);
    //overrideSettings.setValue(qsOverrideSettingsPath, QVariant()::DWORD(0));
*/
    AddRegistryEntriesForLayers(qsOverrideJsonPath, qsOverrideSettingsPath);
#endif
    }

///////////////////////////////////////////////////////////////
/// \brief CVulkanConfiguration::pushProfile
/// \param pNew
/// Make a temporary copy of this profile and activate it.
/// Any layer output settings need to be set to stderr
void CVulkanConfiguration::pushProfile(CProfileDef *pNew) {
        // Copy the working profile
        pSavedProfile = pActiveProfile;
        CProfileDef *pCopy = pNew->DuplicateProfile();
        pCopy->CollapseProfile();

        for(int iLayer = 0; iLayer < pCopy->layers.size(); iLayer++) // For each layer
            for(int iSetting = 0; iSetting < pCopy->layers[iLayer]->layerSettings.size(); iSetting++) {
                // Change to stdout if not already so it will get captured.
                if(pCopy->layers[iLayer]->layerSettings[iSetting]->settingsName == QString("log_filename"))
                    pCopy->layers[iLayer]->layerSettings[iSetting]->settingsValue = QString("stdout");

                // API Dump also has this setting
                if(pCopy->layers[iLayer]->layerSettings[iSetting]->settingsName == QString("file"))
                    pCopy->layers[iLayer]->layerSettings[iSetting]->settingsValue = QString("false");

            }

        SetCurrentActiveProfile(pCopy);
        }


/////////////////////////////////////////////////////////////
/// \brief CVulkanConfiguration::popProfile
/// Restore the original working profile
void CVulkanConfiguration::popProfile(void) {
    delete GetCurrentActiveProfile();
    SetCurrentActiveProfile(pSavedProfile);
    pSavedProfile = nullptr;
    }
<|MERGE_RESOLUTION|>--- conflicted
+++ resolved
@@ -346,11 +346,7 @@
     if (err != ERROR_SUCCESS)
         return;
 
-<<<<<<< HEAD
     RegQueryInfoKeyW(key, NULL, NULL, NULL, NULL, NULL, NULL, &value_count, NULL, NULL, NULL, NULL);
-=======
-    RegQueryInfoKey(key, NULL, NULL, NULL, NULL, NULL, NULL, &value_count, NULL, NULL, NULL, NULL);
->>>>>>> d480623f
     RegSetValueExW(key, (LPCWSTR)qsSettingsFile.utf16(), 0, REG_DWORD, (BYTE *)&value, sizeof(value));
     RegCloseKey(key);
     }

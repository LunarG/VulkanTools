/*
 * Copyright (c) 2020 Valve Corporation
 * Copyright (c) 2020 LunarG, Inc.
 *
 * Licensed under the Apache License, Version 2.0 (the "License");
 * you may not use this file except in compliance with the License.
 * You may obtain a copy of the License at
 *
 *    http://www.apache.org/licenses/LICENSE-2.0
 *
 * Unless required by applicable law or agreed to in writing, software
 * distributed under the License is distributed on an "AS IS" BASIS,
 * WITHOUT WARRANTIES OR CONDITIONS OF ANY KIND, either express or implied.
 * See the License for the specific language governing permissions and
 * limitations under the License.
 *
 * Authors:
 * - Richard S. Wright Jr. <richard@lunarg.com>
 * - Christophe Riccio <christophe@lunarg.com>
 */

#pragma once

#include <QWidget>
#include <QComboBox>
#include <QLabel>
#include <QResizeEvent>
#include <QCompleter>
#include <QStringList>
#include <QLineEdit>
#include <QPushButton>

class VUIDSearchWidget : public QWidget {
    Q_OBJECT
   public:
    explicit VUIDSearchWidget(QWidget *parent = nullptr);

   private:
    QStringList vuid_list_;
    QCompleter *search_vuid_;
    QLineEdit *user_box_;
    QPushButton *add_button_;

    void ResetCompleter();

    virtual void resizeEvent(QResizeEvent *event) override;
    virtual bool eventFilter(QObject *target, QEvent *event) override;

   public Q_SLOTS:
    void addButtonPressed(void);

   Q_SIGNALS:
    void itemSelected(const QString &textSelected);
    void itemChanged();
<<<<<<< HEAD

=======
>>>>>>> fbeac56f
};<|MERGE_RESOLUTION|>--- conflicted
+++ resolved
@@ -52,8 +52,4 @@
    Q_SIGNALS:
     void itemSelected(const QString &textSelected);
     void itemChanged();
-<<<<<<< HEAD
-
-=======
->>>>>>> fbeac56f
 };
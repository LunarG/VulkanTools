/*
 * Copyright (c) 2020 Valve Corporation
 * Copyright (c) 2020 LunarG, Inc.
 *
 * Licensed under the Apache License, Version 2.0 (the "License");
 * you may not use this file except in compliance with the License.
 * You may obtain a copy of the License at
 *
 *    http://www.apache.org/licenses/LICENSE-2.0
 *
 * Unless required by applicable law or agreed to in writing, software
 * distributed under the License is distributed on an "AS IS" BASIS,
 * WITHOUT WARRANTIES OR CONDITIONS OF ANY KIND, either express or implied.
 * See the License for the specific language governing permissions and
 * limitations under the License.
 *
 * Authors:
 * - Richard S. Wright Jr. <richard@lunarg.com>
 * - Christophe Riccio <christophe@lunarg.com>
 */

#include "mainwindow.h"

#include "alert.h"

#include "dialog_about.h"
#include "dialog_vulkan_analysis.h"
#include "dialog_vulkan_info.h"
#include "dialog_layers.h"
#include "dialog_applications.h"
#include "dialog_custom_paths.h"

#include "configurator.h"
#include "vulkan.h"

#include "../vkconfig_core/util.h"
#include "../vkconfig_core/version.h"
#include "../vkconfig_core/platform.h"
#include "../vkconfig_core/help.h"

#include <QProcess>
#include <QDir>
#include <QMessageBox>
#include <QFile>
#include <QFrame>
#include <QComboBox>
#include <QVariant>
#include <QContextMenuEvent>
#include <QFileDialog>
#include <QLineEdit>

#if VKC_PLATFORM == VKC_PLATFORM_LINUX || VKC_PLATFORM == VKC_PLATFORM_MACOS
#include <unistd.h>
#endif

#include <cassert>

static const int LAUNCH_COLUMN0_SIZE = 220;
static const int LAUNCH_COLUMN2_SIZE = 32;
static const int LAUNCH_SPACING_SIZE = 2;
#if VKC_PLATFORM == VKC_PLATFORM_MACOS
static const int LAUNCH_ROW_HEIGHT = 26;
#else
static const int LAUNCH_ROW_HEIGHT = 28;
#endif

MainWindow::MainWindow(QWidget *parent)
    : QMainWindow(parent),
      ui(new Ui::MainWindow),
      been_warned_about_old_loader(false),
      _launch_application(nullptr),
      _log_file(nullptr),
      _launcher_apps_combo(nullptr),
      _launcher_arguments(nullptr) {
    ui->setupUi(this);
    ui->launcher_tree->installEventFilter(this);
    ui->configuration_tree->installEventFilter(this);

    SetupLauncherTree();

    connect(ui->actionAbout, SIGNAL(triggered(bool)), this, SLOT(aboutVkConfig(bool)));
    connect(ui->actionVulkan_Info, SIGNAL(triggered(bool)), this, SLOT(toolsVulkanInfo(bool)));
    connect(ui->actionHelp, SIGNAL(triggered(bool)), this, SLOT(helpShowHelp(bool)));
    connect(ui->actionVulkan_specification, SIGNAL(triggered(bool)), this, SLOT(helpShowVulkanSpec(bool)));
    connect(ui->actionVulkan_Layer_Specification, SIGNAL(triggered(bool)), this, SLOT(helpShowLayerSpec(bool)));

    connect(ui->actionCustom_Layer_Paths, SIGNAL(triggered(bool)), this, SLOT(toolsSetCustomPaths(bool)));

    connect(ui->actionVulkan_Installation, SIGNAL(triggered(bool)), this, SLOT(toolsVulkanInstallation(bool)));
    connect(ui->actionRestore_Default_Configurations, SIGNAL(triggered(bool)), this, SLOT(toolsResetToDefault(bool)));

    connect(ui->configuration_tree, SIGNAL(itemChanged(QTreeWidgetItem *, int)), this,
            SLOT(OnConfigurationItemChanged(QTreeWidgetItem *, int)));
    connect(ui->configuration_tree, SIGNAL(currentItemChanged(QTreeWidgetItem *, QTreeWidgetItem *)), this,
            SLOT(OnConfigurationTreeChanged(QTreeWidgetItem *, QTreeWidgetItem *)));
    connect(ui->configuration_tree, SIGNAL(itemClicked(QTreeWidgetItem *, int)), this,
            SLOT(OnConfigurationTreeClicked(QTreeWidgetItem *, int)));

    connect(ui->settings_tree, SIGNAL(itemExpanded(QTreeWidgetItem *)), this, SLOT(editorExpanded(QTreeWidgetItem *)));
    connect(ui->settings_tree, SIGNAL(itemClicked(QTreeWidgetItem *, int)), this,
            SLOT(OnSettingsTreeClicked(QTreeWidgetItem *, int)));

    connect(ui->launcher_tree, SIGNAL(itemCollapsed(QTreeWidgetItem *)), this, SLOT(launchItemCollapsed(QTreeWidgetItem *)));
    connect(ui->launcher_tree, SIGNAL(itemExpanded(QTreeWidgetItem *)), this, SLOT(launchItemExpanded(QTreeWidgetItem *)));

    Configurator &configurator = Configurator::Get();
    const Environment &environment = configurator.environment;

    // Restore window geometry from last launch
    restoreGeometry(environment.Get(LAYOUT_MAIN_GEOMETRY));
    restoreState(environment.Get(LAYOUT_MAIN_WINDOW_STATE));
    ui->splitter->restoreState(environment.Get(LAYOUT_MAIN_SPLITTER1));
    ui->splitter_2->restoreState(environment.Get(LAYOUT_MAIN_SPLITTER2));
    ui->splitter_3->restoreState(environment.Get(LAYOUT_MAIN_SPLITTER3));

    configurator.RefreshConfiguration();

    LoadConfigurationList();

    // Resetting this from the default prevents the log window (a QTextEdit) from overflowing.
    // Whenever the control surpasses this block count, old blocks are discarded.
    // Note: We could make this a user configurable setting down the road should this be
    // insufficinet.
    ui->log_browser->document()->setMaximumBlockCount(2048);
    ui->log_browser->append("Vulkan Development Status:");
    ui->log_browser->append(GenerateVulkanStatus());
    ui->configuration_tree->scrollToItem(ui->configuration_tree->topLevelItem(0), QAbstractItemView::PositionAtTop);

    if (configurator.HasActiveConfiguration()) {
        _settings_tree_manager.CreateGUI(ui->settings_tree);
    }

    UpdateUI();
}

MainWindow::~MainWindow() { ResetLaunchApplication(); }

static std::string GetMainWindowTitle(bool active) {
    std::string title = format("%s %s", VKCONFIG_NAME, Version::VKCONFIG.str().c_str());
    if (active) title += " <ACTIVE>";
    return title;
}

void MainWindow::UpdateUI() {
    Configurator &configurator = Configurator::Get();
    const Environment &environment = Configurator::Get().environment;
    const bool has_active_configuration = configurator.HasActiveConfiguration();
    const QString &active_contiguration_name = environment.Get(ACTIVE_CONFIGURATION);

    ui->configuration_tree->blockSignals(true);

    // Mode states
    ui->radio_override->setChecked(environment.UseOverride());
    ui->radio_fully->setChecked(!environment.UseOverride());

    // Update configurations
    ui->group_box_configurations->setEnabled(environment.UseOverride());

    for (int i = 0, n = ui->configuration_tree->topLevelItemCount(); i < n; ++i) {
        ConfigurationListItem *item = dynamic_cast<ConfigurationListItem *>(ui->configuration_tree->topLevelItem(i));
        assert(item);
        assert(!item->configuration_name.isEmpty());

        auto configuration = Find(configurator.available_configurations, item->configuration_name);
        if (configuration == configurator.available_configurations.end()) continue;

        if (!HasMissingLayer(configuration->layers, configurator.layers.available_layers)) {
            item->setText(1, item->configuration_name);
            item->radio_button->setToolTip(configuration->_description);
        } else {
            item->setText(1, item->configuration_name + " (Invalid)");
            item->radio_button->setToolTip(
                "Missing Vulkan Layer to use this configuration, try to add Custom Path to locate the layers");
        }

        if (&item->configuration_name == active_contiguration_name) {
            ui->configuration_tree->setCurrentItem(item);
            item->radio_button->setChecked(true);
        }
    }

    // Update settings
    ui->push_button_select_configuration->setEnabled(environment.UseOverride() && !active_contiguration_name.isEmpty());
    ui->settings_tree->setEnabled(environment.UseOverride() && has_active_configuration);
    ui->group_box_settings->setTitle(active_contiguration_name.isEmpty() ? "Configuration Settings"
                                                                         : active_contiguration_name + " Settings");

    // Handle application lists states
    ui->check_box_apply_list->setEnabled(!been_warned_about_old_loader && environment.UseOverride());
    ui->check_box_apply_list->setChecked(!been_warned_about_old_loader && environment.UseApplicationListOverrideMode());
    ui->push_button_applications->setEnabled(!been_warned_about_old_loader && ui->check_box_apply_list->isChecked());

    _launcher_apps_combo->blockSignals(true);
    _launcher_apps_combo->clear();

    const std::vector<Application> &applications = environment.GetApplications();
    if (applications.empty()) {
        _launcher_arguments->setText("");
        _launcher_working->setText("");
        _launcher_log_file_edit->setText("");
    } else {
        for (std::size_t i = 0, n = applications.size(); i < n; ++i) {
            _launcher_apps_combo->addItem(applications[i].executable_path);
        }
        _launcher_apps_combo->setCurrentIndex(environment.GetActiveApplicationIndex());

        const Application &application = environment.GetActiveApplication();
        _launcher_arguments->setText(application.arguments);
        _launcher_working->setText(application.working_folder);
        _launcher_log_file_edit->setText(application.log_file);
    }

    _launcher_apps_combo->blockSignals(false);

    // Handle persistent states
    ui->check_box_persistent->setEnabled(environment.UseOverride());
    ui->check_box_persistent->setChecked(environment.UsePersistentOverrideMode());

    // Launcher states
    const bool has_application_list = !environment.GetApplications().empty();
    ui->push_button_launcher->setEnabled(has_application_list);
    ui->push_button_launcher->setText(_launch_application ? "Terminate" : "Launch");
    ui->check_box_clear_on_launch->setChecked(environment.Get(LAYOUT_LAUNCHER_NOT_CLEAR) != "true");
    if (_launcher_working_browse_button) {
        _launcher_working_browse_button->setEnabled(has_application_list);
    }
    if (_launcher_log_file_browse_button) {
        _launcher_log_file_browse_button->setEnabled(has_application_list);
    }
    if (_launcher_apps_combo) {
        _launcher_apps_combo->setEnabled(has_application_list);
    }
    if (_launcher_arguments) {
        _launcher_arguments->setEnabled(has_application_list);
    }
    if (_launcher_working) {
        _launcher_working->setEnabled(has_application_list);
    }
    if (_launcher_log_file_edit) {
        _launcher_log_file_edit->setEnabled(has_application_list);
    }

    // Update title bar
    if (has_active_configuration && configurator.environment.UseOverride()) {
        setWindowTitle(GetMainWindowTitle(true).c_str());
    } else {
        setWindowTitle(GetMainWindowTitle(false).c_str());
    }

    ui->configuration_tree->blockSignals(false);
}

void MainWindow::UpdateConfiguration() {}

// Load or refresh the list of configuration. Any profile that uses a layer that
// is not detected on the system is disabled.
void MainWindow::LoadConfigurationList() {
    // There are lots of ways into this, and in none of them
    // can we have an active editor running.
    _settings_tree_manager.CleanupGUI();
    ui->configuration_tree->blockSignals(true);  // No signals firing off while we do this
    ui->configuration_tree->clear();

    Configurator &configurator = Configurator::Get();

    for (std::size_t i = 0, n = configurator.available_configurations.size(); i < n; i++) {
        const Configuration &configuration = configurator.available_configurations[i];

        ConfigurationListItem *item = new ConfigurationListItem(configuration.name);
        ui->configuration_tree->addTopLevelItem(item);
        item->radio_button = new QRadioButton();
<<<<<<< HEAD
        if (VKC_PLATFORM == PLATFORM_MACOS)  // Mac OS does not leave enough space without this
=======
        if (VKC_PLATFORM == VKC_PLATFORM_MACOS)  // Mac OS does not leave enough space without this
>>>>>>> b30fa362
            item->radio_button->setText(" ");

        item->radio_button->setToolTip(configuration._description);

        item->setFlags(item->flags() | Qt::ItemIsEditable);
        ui->configuration_tree->setItemWidget(item, 0, item->radio_button);
        connect(item->radio_button, SIGNAL(clicked(bool)), this, SLOT(OnConfigurationItemClicked(bool)));
    }

    ui->configuration_tree->blockSignals(false);
    ui->configuration_tree->resizeColumnToContents(0);
    ui->configuration_tree->resizeColumnToContents(1);

    UpdateUI();
}

/// Okay, because we are using custom controls, some of
/// the signaling is not happening as expected. So, we cannot
/// always get an accurate answer to the currently selected
/// item, but we do often need to know what has been checked
/// when an event occurs. This unambigously answers that question.
ConfigurationListItem *MainWindow::GetCheckedItem() {
    // Just go through all the top level items
    for (int i = 0; i < ui->configuration_tree->topLevelItemCount(); i++) {
        ConfigurationListItem *item = dynamic_cast<ConfigurationListItem *>(ui->configuration_tree->topLevelItem(i));

        if (item != nullptr)
            if (item->radio_button->isChecked()) return item;
    }

    return nullptr;
}

void MainWindow::on_radio_override_clicked() {
    Configurator &configurator = Configurator::Get();

    configurator.environment.SetMode(OVERRIDE_MODE_ACTIVE, true);
    configurator.RefreshConfiguration();

    UpdateUI();
}

void MainWindow::on_radio_fully_clicked() {
    Configurator &configurator = Configurator::Get();

    configurator.environment.SetMode(OVERRIDE_MODE_ACTIVE, false);
    configurator.RefreshConfiguration();

    UpdateUI();
}

// We want to apply to just the app list... hang on there. Doe we have the new loader?
void MainWindow::on_check_box_apply_list_clicked() {
    Configurator &configurator = Configurator::Get();

    // Handle old loader case
    Version loader_version;
    if (!configurator.SupportApplicationList(&loader_version)) {
        const std::string version = loader_version.str();
        const std::string message =
            format("The detected Vulkan loader version is %s but version 1.2.141 or newer is required", version.c_str());
        ui->check_box_apply_list->setToolTip(message.c_str());

        QMessageBox alert(nullptr);
        alert.setWindowTitle("Layers override of a selected list of Vulkan Applications is not available");
        alert.setTextFormat(Qt::RichText);
        alert.setText(message.c_str());
        alert.setInformativeText(
            "In order to apply layers override to only a selected list of Vulkan applications, get the latest Vulkan Runtime from "
            "<a href='https://vulkan.lunarg.com/sdk/home'>HERE.</a> to use this feature or update your Vulkan drivers");
        alert.setIcon(QMessageBox::Warning);
        alert.exec();

        ui->check_box_apply_list->setEnabled(false);
        ui->check_box_apply_list->setChecked(false);
        ui->push_button_applications->setEnabled(false);
        configurator.environment.SetMode(OVERRIDE_MODE_LIST, false);
        been_warned_about_old_loader = true;

        return;
    }

    configurator.environment.SetMode(OVERRIDE_MODE_LIST, ui->check_box_apply_list->isChecked());

    // Handle the case where no application with active override is present
    const bool application_list_requires_update = !configurator.environment.HasOverriddenApplications();
    if (ui->check_box_apply_list->isChecked() && application_list_requires_update) {
        ApplicationsDialog dialog(this);
        dialog.exec();
    }

    configurator.RefreshConfiguration();

    UpdateUI();
}

void MainWindow::on_check_box_persistent_clicked() {
    Configurator::Get().environment.SetMode(OVERRIDE_MODE_PERISTENT, ui->check_box_persistent->isChecked());
}

void MainWindow::on_check_box_clear_on_launch_clicked() {
    Configurator::Get().environment.Set(LAYOUT_LAUNCHER_NOT_CLEAR, ui->check_box_clear_on_launch->isChecked() ? "false" : "true");
}

void MainWindow::toolsResetToDefault(bool checked) {
    (void)checked;

    // Let make sure...
    QMessageBox alert;
    alert.setIcon(QMessageBox::Warning);
    alert.setWindowTitle("Restoring and Resetting all Layers Configurations to default");
    alert.setText(
        "You are about to delete all the user-defined configurations and resetting all default configurations to their default "
        "state.");
    alert.setInformativeText("Are you sure you want to continue?");
    alert.setStandardButtons(QMessageBox::Yes | QMessageBox::No);
    alert.setDefaultButton(QMessageBox::Yes);
    if (alert.exec() == QMessageBox::No) return;

    _settings_tree_manager.CleanupGUI();

    Configurator &configurator = Configurator::Get();
    configurator.ResetDefaultsConfigurations();

    configurator.RefreshConfiguration();

    LoadConfigurationList();

    if (configurator.HasActiveConfiguration()) {
        _settings_tree_manager.CreateGUI(ui->settings_tree);
    }

    ui->log_browser->clear();
    ui->log_browser->append("Vulkan Development Status:");
    ui->log_browser->append(GenerateVulkanStatus());

    UpdateUI();
}

// Thist signal actually comes from the radio button
void MainWindow::OnConfigurationItemClicked(bool checked) {
    (void)checked;
    // Someone just got checked, they are now the current profile
    // This pointer will only be valid if it's one of the elements with
    // the radio button
    ConfigurationListItem *item = GetCheckedItem();
    if (item == nullptr) return;

    // This appears redundant on Windows, but under linux it is needed
    // to ensure the new item is "selected"
    ui->configuration_tree->setCurrentItem(item);

    Configurator &configurator = Configurator::Get();
    configurator.environment.Set(ACTIVE_CONFIGURATION, item->configuration_name);
    configurator.RefreshConfiguration();
}

/// An item has been changed. Check for edit of the items name (configuration name)
void MainWindow::OnConfigurationItemChanged(QTreeWidgetItem *item, int column) {
    // This pointer will only be valid if it's one of the elements with
    // the radio button
    ConfigurationListItem *configuration_item = dynamic_cast<ConfigurationListItem *>(item);
    if (configuration_item == nullptr) return;

    if (column == 1) {  // configuration name
        _settings_tree_manager.CleanupGUI();
        Configurator &configurator = Configurator::Get();

        // We are renaming the file. Things can go wrong here...
        // This is the name of the configuratin we are changing
        const QString full_path(configurator.path.GetFullPath(PATH_CONFIGURATION, configuration_item->configuration_name));

        // This is the new name we want to use for the configuration
        const QString &new_configuration_name = configuration_item->text(1);

        if (new_configuration_name.isEmpty()) {
            Alert::ConfigurationNameEmpty();
        }

        auto end = configurator.available_configurations.end();
        auto duplicate_configuration =
            new_configuration_name.isEmpty() ? end : Find(configurator.available_configurations, new_configuration_name);
        if (duplicate_configuration != end) {
            Alert::ConfigurationRenamingFailed();
        }

        // Find existing configuration using it's old name
        auto configuration = Find(configurator.available_configurations, configuration_item->configuration_name);

        if (new_configuration_name.isEmpty() || duplicate_configuration != end) {
            // If the configurate name is empty or the configuration name is taken, keep old configuration name

            ui->configuration_tree->blockSignals(true);
            item->setText(1, configuration_item->configuration_name);
            ui->configuration_tree->blockSignals(false);
        } else {
            // Rename configuration ; Remove old configuration file ; Create new configuration file

            configuration->name = configuration_item->configuration_name = new_configuration_name;

            remove(full_path.toUtf8().constData());
            const bool result = configuration->Save(configurator.path.GetFullPath(PATH_CONFIGURATION, new_configuration_name));
            assert(result);
        }

        configurator.SetActiveConfiguration(configuration);

        _settings_tree_manager.CreateGUI(ui->settings_tree);
    }

    UpdateUI();
}

/// This gets called with keyboard selections and clicks that do not necessarily
/// result in a radio button change (but it may). So we need to do two checks here, one
/// for the radio button, and one to change the editor/information at lower right.
void MainWindow::OnConfigurationTreeChanged(QTreeWidgetItem *current, QTreeWidgetItem *previous) {
    (void)previous;
    _settings_tree_manager.CleanupGUI();
    // This pointer will only be valid if it's one of the elements with
    // the radio button
    ConfigurationListItem *configuration_item = dynamic_cast<ConfigurationListItem *>(current);
    if (configuration_item == nullptr) return;

    configuration_item->radio_button->setChecked(true);
    Configurator::Get().SetActiveConfiguration(configuration_item->configuration_name);

    _settings_tree_manager.CreateGUI(ui->settings_tree);

    ui->settings_tree->resizeColumnToContents(0);
}

// Unused flag, just display the about Qt dialog
void MainWindow::aboutVkConfig(bool checked) {
    (void)checked;

    AboutDialog dlg(this);
    dlg.exec();
}

/// Create the VulkanInfo dialog if it doesn't already exits & show it.
void MainWindow::toolsVulkanInfo(bool checked) {
    (void)checked;

    vk_info_dialog.reset(new VulkanInfoDialog(this));
}

/// Create the VulkanTools dialog if it doesn't already exist & show it.
void MainWindow::toolsVulkanInstallation(bool checked) {
    (void)checked;

    vk_installation_dialog.reset(new VulkanAnalysisDialog(this));
}

void MainWindow::helpShowHelp(bool checked) {
    (void)checked;

    ShowDoc(DOC_VKCONFIG_README);
}

void MainWindow::helpShowVulkanSpec(bool checked) {
    (void)checked;

    ShowDoc(DOC_VULKAN_SPEC);
}

void MainWindow::helpShowLayerSpec(bool checked) {
    (void)checked;

    ShowDoc(DOC_VULKAN_LAYERS);
}

/// The only thing we need to do here is clear the configuration if
/// the user does not want it active.
void MainWindow::closeEvent(QCloseEvent *event) {
    Configurator &configurator = Configurator::Get();

    // Alert the user to the current state of the vulkan configurator and
    // give them the option to not shutdown.
    const bool exec_event = configurator.environment.Notify(NOTIFICATION_EXIT);
    if (!exec_event) {
        event->ignore();
        return;
    }

    // If a child process is still running, destroy it
    if (_launch_application) {
        ResetLaunchApplication();
    }

    _settings_tree_manager.CleanupGUI();

    configurator.environment.Set(LAYOUT_MAIN_GEOMETRY, saveGeometry());
    configurator.environment.Set(LAYOUT_MAIN_WINDOW_STATE, saveState());
    configurator.environment.Set(LAYOUT_MAIN_SPLITTER1, ui->splitter->saveState());
    configurator.environment.Set(LAYOUT_MAIN_SPLITTER2, ui->splitter_2->saveState());
    configurator.environment.Set(LAYOUT_MAIN_SPLITTER3, ui->splitter_3->saveState());

    QMainWindow::closeEvent(event);
}

/// Resizing needs a little help. Yes please, there has to be
/// a better way of doing this.
void MainWindow::resizeEvent(QResizeEvent *event) {
    if (event != nullptr) event->accept();
}

void MainWindow::showEvent(QShowEvent *event) {
    (void)event;

    SaveLastItem();

    UpdateUI();

    event->accept();
}

/// Edit the list of apps that can be filtered.
void MainWindow::on_push_button_applications_clicked() {
    ApplicationsDialog dlg(this);
    dlg.exec();

    Configurator::Get().RefreshConfiguration();

    UpdateUI();
}

/// Just resave the list anytime we go into the editor
void MainWindow::on_push_button_select_configuration_clicked() {
    ConfigurationListItem *item = SaveLastItem();
    if (item == nullptr) return;

    Configurator &configurator = Configurator::Get();

    // Save current state before we go in
    _settings_tree_manager.CleanupGUI();

    auto configuration = configurator.GetActiveConfiguration();
    assert(configuration != configurator.available_configurations.end());

    LayersDialog dlg(this, *configuration);
    dlg.exec();

    configurator.LoadAllConfigurations();
    configurator.SetActiveConfiguration(dlg.GetConfigurationName());
    LoadConfigurationList();

    RestoreLastItem();
    _settings_tree_manager.CreateGUI(ui->settings_tree);
}

// When changes are made to the layer list, it forces a reload
// of the configuration list. This wipes everything out, so we
// need a way to restore the currently selected item whenever
// certain kinds of edits occur. These push/pop functions
// accomplish that. If nothing can be found it should simply
// leave nothing selected.
ConfigurationListItem *MainWindow::SaveLastItem() {
    // Who is selected?
    ConfigurationListItem *item = dynamic_cast<ConfigurationListItem *>(ui->configuration_tree->currentItem());
    if (item == nullptr) return nullptr;

    assert(!item->configuration_name.isEmpty());
    _last_item = item->configuration_name;
    return item;
}

bool MainWindow::SelectConfigurationItem(const QString &configuration_name) {
    assert(!configuration_name.isEmpty());

    for (int i = 0, n = ui->configuration_tree->topLevelItemCount(); i < n; ++i) {
        ConfigurationListItem *item = dynamic_cast<ConfigurationListItem *>(ui->configuration_tree->topLevelItem(i));
        assert(item != nullptr);
        assert(!item->configuration_name.isEmpty());

        if (item->configuration_name == configuration_name) {
            ui->configuration_tree->setCurrentItem(item);
            return true;
        }
    }

    assert(0);
    return false;
}

// Partner for above function. Returns false if the last config could not be found.
bool MainWindow::RestoreLastItem(const char *configuration_override) {
    if (configuration_override != nullptr) _last_item = configuration_override;

    // Reset the current item
    for (int i = 0; i < ui->configuration_tree->topLevelItemCount(); i++) {
        ConfigurationListItem *item = dynamic_cast<ConfigurationListItem *>(ui->configuration_tree->topLevelItem(i));
        if (item == nullptr) continue;

        assert(!item->configuration_name.isEmpty());
        if (item->configuration_name == _last_item) {
            ui->configuration_tree->setCurrentItem(item);
            return true;
        }
    }
    return false;
}

/// Allow addition or removal of custom layer paths. Afterwards reset the list
/// of loaded layers, but only if something was changed.
void MainWindow::addCustomPaths() {
    // SaveLastItem();
    // Get the tree state and clear it.
    // This looks better aesthetically after the dialog
    // but the dialog changes the pointers to the
    // configs and it will cause a crash.
    _settings_tree_manager.CleanupGUI();

    CustomPathsDialog dlg(this);
    dlg.exec();

    LoadConfigurationList();  // Force a reload
    RestoreLastItem();
}

// Edit the layers for the given configuration.
void MainWindow::EditClicked(ConfigurationListItem *item) {
    assert(item);
    assert(!item->configuration_name.isEmpty());

    Configurator &configurator = Configurator::Get();

    SaveLastItem();
    _settings_tree_manager.CleanupGUI();

    LayersDialog dlg(this, *Find(configurator.available_configurations, item->configuration_name));
    dlg.exec();

    configurator.LoadAllConfigurations();
    configurator.SetActiveConfiguration(dlg.GetConfigurationName());
    LoadConfigurationList();

    RestoreLastItem();
    _settings_tree_manager.CreateGUI(ui->settings_tree);
}

void MainWindow::NewClicked() {
    // SaveLastItem();
    _settings_tree_manager.CleanupGUI();
    Configurator &configurator = Configurator::Get();

    Configuration configuration;
    configuration.name = MakeConfigurationName(configurator.available_configurations, "New Configuration");

    LayersDialog dlg(this, configuration);
    if (QDialog::Accepted == dlg.exec()) {
        configurator.LoadAllConfigurations();
        configurator.SetActiveConfiguration(dlg.GetConfigurationName());
        LoadConfigurationList();

        RestoreLastItem(dlg.GetConfigurationName().toUtf8().constData());
        _settings_tree_manager.CreateGUI(ui->settings_tree);
    }
}

void MainWindow::RemoveClicked(ConfigurationListItem *item) {
    assert(item);
    assert(!item->configuration_name.isEmpty());

    // Let make sure...
    QMessageBox alert;
    alert.setWindowTitle(VKCONFIG_NAME);
    alert.setText("Are you sure you want to remove this configuration?");
    alert.setInformativeText(item->configuration_name);
    alert.setStandardButtons(QMessageBox::Yes | QMessageBox::No);
    alert.setDefaultButton(QMessageBox::Yes);
    alert.setIcon(QMessageBox::Question);
    if (alert.exec() == QMessageBox::No) return;

    SaveLastItem();
    _settings_tree_manager.CleanupGUI();

    Configurator::Get().RemoveConfiguration(item->configuration_name);
    LoadConfigurationList();
    RestoreLastItem();
}

void MainWindow::RenameClicked(ConfigurationListItem *item) {
    assert(item);

    SaveLastItem();
    ui->configuration_tree->editItem(item, 1);
}

void MainWindow::DuplicateClicked(ConfigurationListItem *item) {
    assert(item);

    Configurator &configurator = Configurator::Get();

    assert(!item->configuration_name.isEmpty());

    auto configuration = Find(configurator.available_configurations, item->configuration_name);
    assert(configuration != configurator.available_configurations.end());

    const QString &new_name = MakeConfigurationName(configurator.available_configurations, item->configuration_name);
    assert(new_name != item->configuration_name);

    configuration->name = item->configuration_name = new_name;
    const bool result = configuration->Save(configurator.path.GetFullPath(PATH_CONFIGURATION, item->configuration_name));
    assert(result);

    _settings_tree_manager.CleanupGUI();

    configurator.LoadAllConfigurations();
    configurator.SetActiveConfiguration(new_name);
    LoadConfigurationList();

    ConfigurationListItem *new_item = nullptr;
    for (int i = 0, n = ui->configuration_tree->topLevelItemCount(); i < n; ++i) {
        ConfigurationListItem *searched_item = dynamic_cast<ConfigurationListItem *>(ui->configuration_tree->topLevelItem(i));
        assert(searched_item);

        if (searched_item->configuration_name != new_name) continue;

        new_item = searched_item;
        break;
    }
    assert(new_item);
    ui->configuration_tree->editItem(new_item, 1);

    _settings_tree_manager.CreateGUI(ui->settings_tree);
}

void MainWindow::ImportClicked(ConfigurationListItem *item) {
    (void)item;  // We don't need this
    Configurator &configurator = Configurator::Get();

    const QString full_import_path = configurator.path.SelectPath(this, PATH_IMPORT_CONFIGURATION);
    if (full_import_path.isEmpty()) return;

    _settings_tree_manager.CleanupGUI();

    Configurator::Get().ImportConfiguration(full_import_path);
    LoadConfigurationList();
}

void MainWindow::ExportClicked(ConfigurationListItem *item) {
    assert(item);

    Configurator &configurator = Configurator::Get();

    const QString full_suggested_path = configurator.path.GetFullPath(PATH_EXPORT_CONFIGURATION, item->configuration_name);
    const QString full_export_path = configurator.path.SelectPath(this, PATH_EXPORT_CONFIGURATION, full_suggested_path);
    if (full_export_path.isEmpty()) return;

    configurator.ExportConfiguration(item->configuration_name + ".json", full_export_path);
}

void MainWindow::EditCustomPathsClicked(ConfigurationListItem *item) {
    (void)item;
    addCustomPaths();
}

void MainWindow::toolsSetCustomPaths(bool checked) {
    (void)checked;
    addCustomPaths();
}

void MainWindow::editorExpanded(QTreeWidgetItem *item) {
    (void)item;
    ui->settings_tree->resizeColumnToContents(0);
}

void MainWindow::OnConfigurationItemExpanded(QTreeWidgetItem *item) {
    (void)item;
    ui->settings_tree->resizeColumnToContents(0);
    ui->settings_tree->resizeColumnToContents(1);
}

void MainWindow::OnConfigurationTreeClicked(QTreeWidgetItem *item, int column) {
    (void)column;

    Configurator &configurator = Configurator::Get();
    configurator.environment.Notify(NOTIFICATION_RESTART);

    ConfigurationListItem *configuration_item = dynamic_cast<ConfigurationListItem *>(item);
    if (configuration_item != nullptr) {
        configurator.SetActiveConfiguration(configuration_item->configuration_name);
    }
<<<<<<< HEAD

    == == == =
>>>>>>> master
                 SaveLastItem();

    UpdateUI();
}

void MainWindow::OnSettingsTreeClicked(QTreeWidgetItem *item, int column) {
    (void)column;
    (void)item;

    Configurator::Get().environment.Notify(NOTIFICATION_RESTART);
    Configurator::Get().RefreshConfiguration();
    SaveLastItem();

    UpdateUI();
}

void MainWindow::SetupLauncherTree() {
    // Executable
    QTreeWidgetItem *launcher_parent = new QTreeWidgetItem();
    launcher_parent->setText(0, "Executable Path");
    ui->launcher_tree->addTopLevelItem(launcher_parent);

    _launcher_apps_combo = new QComboBox();
    _launcher_apps_combo->setMinimumHeight(LAUNCH_ROW_HEIGHT);
    _launcher_apps_combo->setMaximumHeight(LAUNCH_ROW_HEIGHT);
    ui->launcher_tree->setItemWidget(launcher_parent, 1, _launcher_apps_combo);

    _launcher_apps_browse_button = new QPushButton();
    _launcher_apps_browse_button->setText("...");
    _launcher_apps_browse_button->setSizePolicy(QSizePolicy::Fixed, QSizePolicy::Fixed);
    _launcher_apps_browse_button->setMaximumWidth(LAUNCH_COLUMN2_SIZE);
    _launcher_apps_browse_button->setMinimumHeight(LAUNCH_ROW_HEIGHT);
    _launcher_apps_browse_button->setMaximumHeight(LAUNCH_ROW_HEIGHT);
    ui->launcher_tree->setItemWidget(launcher_parent, 2, _launcher_apps_browse_button);
    connect(_launcher_apps_combo, SIGNAL(currentIndexChanged(int)), this, SLOT(launchItemChanged(int)));
    connect(_launcher_apps_browse_button, SIGNAL(clicked()), this, SLOT(on_push_button_applications_clicked()));

    // Working folder
    QTreeWidgetItem *launcher_folder_item = new QTreeWidgetItem();
    launcher_folder_item->setText(0, "Working Directory");
    launcher_parent->addChild(launcher_folder_item);

    _launcher_working = new QLineEdit();
    _launcher_working->setMinimumHeight(LAUNCH_ROW_HEIGHT);
    _launcher_working->setMaximumHeight(LAUNCH_ROW_HEIGHT);
    ui->launcher_tree->setItemWidget(launcher_folder_item, 1, _launcher_working);
    _launcher_working->setReadOnly(false);

    _launcher_working_browse_button = new QPushButton();
    _launcher_working_browse_button->setText("...");
    _launcher_working_browse_button->setSizePolicy(QSizePolicy::Fixed, QSizePolicy::Fixed);
    _launcher_working_browse_button->setMaximumWidth(LAUNCH_COLUMN2_SIZE);
    _launcher_working_browse_button->setMinimumHeight(LAUNCH_ROW_HEIGHT);
    _launcher_working_browse_button->setMaximumHeight(LAUNCH_ROW_HEIGHT);
    ui->launcher_tree->setItemWidget(launcher_folder_item, 2, _launcher_working_browse_button);
    connect(_launcher_working_browse_button, SIGNAL(clicked()), this, SLOT(launchSetWorkingFolder()));

    // Command line arguments
    QTreeWidgetItem *launcher_arguments_item = new QTreeWidgetItem();
    launcher_arguments_item->setText(0, "Command-line Arguments");
    launcher_parent->addChild(launcher_arguments_item);

    _launcher_arguments = new QLineEdit();
    _launcher_arguments->setMinimumHeight(LAUNCH_ROW_HEIGHT);
    _launcher_arguments->setMaximumHeight(LAUNCH_ROW_HEIGHT);
    ui->launcher_tree->setItemWidget(launcher_arguments_item, 1, _launcher_arguments);
    connect(_launcher_arguments, SIGNAL(textEdited(const QString &)), this, SLOT(launchArgsEdited(const QString &)));

    // Log file
    QTreeWidgetItem *launcher_log_file_item = new QTreeWidgetItem();
    launcher_log_file_item->setText(0, "Output Log");
    launcher_parent->addChild(launcher_log_file_item);

    _launcher_log_file_edit = new QLineEdit();
    _launcher_log_file_edit->setMinimumHeight(LAUNCH_ROW_HEIGHT);
    _launcher_log_file_edit->setMaximumHeight(LAUNCH_ROW_HEIGHT);
    ui->launcher_tree->setItemWidget(launcher_log_file_item, 1, _launcher_log_file_edit);
    connect(_launcher_log_file_edit, SIGNAL(textEdited(const QString &)), this, SLOT(launchChangeLogFile(const QString &)));
    connect(_launcher_working, SIGNAL(textEdited(const QString &)), this, SLOT(launchChangeWorkingFolder(const QString &)));

    _launcher_log_file_browse_button = new QPushButton();
    _launcher_log_file_browse_button->setText("...");
    _launcher_log_file_browse_button->setSizePolicy(QSizePolicy::Fixed, QSizePolicy::Fixed);
    _launcher_log_file_browse_button->setMaximumWidth(LAUNCH_COLUMN2_SIZE);
    ui->launcher_tree->setItemWidget(launcher_log_file_item, 2, _launcher_log_file_browse_button);
    connect(_launcher_log_file_browse_button, SIGNAL(clicked()), this, SLOT(launchSetLogFile()));

    // Launcher tree
    ui->launcher_tree->setMinimumHeight(LAUNCH_ROW_HEIGHT * 4 + 6);
    ui->launcher_tree->setMaximumHeight(LAUNCH_ROW_HEIGHT * 4 + 6);

    ui->launcher_tree->setColumnWidth(0, LAUNCH_COLUMN0_SIZE);
    ui->launcher_tree->setColumnWidth(
        1, ui->launcher_tree->rect().width() - LAUNCH_COLUMN0_SIZE - LAUNCH_COLUMN2_SIZE - LAUNCH_SPACING_SIZE);
    ui->launcher_tree->setColumnWidth(2, LAUNCH_COLUMN2_SIZE);

    if (Configurator::Get().environment.Get(LAYOUT_LAUNCHER_COLLAPSED) == "true")
        launchItemCollapsed(nullptr);
    else
        ui->launcher_tree->expandItem(launcher_parent);

    ui->launcher_tree->setHorizontalScrollBarPolicy(Qt::ScrollBarAlwaysOff);
    ui->launcher_tree->setVerticalScrollBarPolicy(Qt::ScrollBarAlwaysOff);
}

// Expanding the tree also grows the tree to match
void MainWindow::launchItemExpanded(QTreeWidgetItem *item) {
    (void)item;
    ui->launcher_tree->setMinimumHeight(LAUNCH_ROW_HEIGHT * 4 + 6);
    ui->launcher_tree->setMaximumHeight(LAUNCH_ROW_HEIGHT * 4 + 6);
    Configurator::Get().environment.Set(LAYOUT_LAUNCHER_COLLAPSED, QByteArray("false"));
}

// Collapsing the tree also shrinks the tree to match and show only the first line
void MainWindow::launchItemCollapsed(QTreeWidgetItem *item) {
    (void)item;
    ui->launcher_tree->setMinimumHeight(LAUNCH_ROW_HEIGHT + 6);
    ui->launcher_tree->setMaximumHeight(LAUNCH_ROW_HEIGHT + 6);
    Configurator::Get().environment.Set(LAYOUT_LAUNCHER_COLLAPSED, QByteArray("true"));
}

void MainWindow::launchSetLogFile() {
    int current_application_index = _launcher_apps_combo->currentIndex();
    assert(current_application_index >= 0);

    Application &application = Configurator::Get().environment.GetApplication(current_application_index);
    const QString path = Configurator::Get().path.SelectPath(this, PATH_LAUNCHER_LOG_FILE, application.log_file);

    // The user has cancel the operation
    if (path.isEmpty()) return;

    application.log_file = path;
    _launcher_log_file_edit->setText(path);
}

void MainWindow::launchSetWorkingFolder() {
    int current_application_index = _launcher_apps_combo->currentIndex();
    assert(current_application_index >= 0);

    Application &application = Configurator::Get().environment.GetApplication(current_application_index);
    const QString path = Configurator::Get().path.SelectPath(this, PATH_WORKING_DIR, application.working_folder);

    // The user has cancel the operation
    if (path.isEmpty()) return;

    application.working_folder = path;
    _launcher_working->setText(path);
}

// Log file path edited manually.
void MainWindow::launchChangeLogFile(const QString &log_file) {
    int current_application_index = _launcher_apps_combo->currentIndex();
    assert(current_application_index >= 0);

    Application &application = Configurator::Get().environment.GetApplication(current_application_index);
    application.log_file = log_file;
}

void MainWindow::launchChangeWorkingFolder(const QString &working_folder) {
    int current_application_index = _launcher_apps_combo->currentIndex();
    assert(current_application_index >= 0);

    Application &application = Configurator::Get().environment.GetApplication(current_application_index);
    application.working_folder = working_folder;
}

// Launch app change
void MainWindow::launchItemChanged(int application_index) {
    if (application_index < 0) return;

    Environment &environment = Configurator::Get().environment;

    environment.SelectActiveApplication(application_index);

    Application &application = environment.GetApplication(application_index);
    _launcher_arguments->setText(application.arguments);
    _launcher_working->setText(application.working_folder);
    _launcher_log_file_edit->setText(application.log_file);
}

/// New command line arguments. Update them.
void MainWindow::launchArgsEdited(const QString &arguments) {
    int application_index = _launcher_apps_combo->currentIndex();
    if (application_index < 0) return;

    Application &application = Configurator::Get().environment.GetApplication(application_index);
    application.arguments = arguments;
}

// Clear the browser window
void MainWindow::on_push_button_clear_log_clicked() {
    ui->log_browser->clear();
    ui->log_browser->update();
    ui->push_button_clear_log->setEnabled(false);
}

bool MainWindow::eventFilter(QObject *target, QEvent *event) {
    // Launch tree does some fancy resizing and since it's down in
    // layouts and splitters, we can't just rely on the resize method
    // of this window. Any resize coming through needs to trigger this
    // or we get drawing artifacts on macOS.
    if (event->type() == QEvent::Resize) {
        const QRect rect = ui->launcher_tree->rect();
        ui->launcher_tree->setColumnWidth(0, LAUNCH_COLUMN0_SIZE);
        ui->launcher_tree->setColumnWidth(1, rect.width() - LAUNCH_COLUMN0_SIZE - LAUNCH_COLUMN2_SIZE - LAUNCH_SPACING_SIZE);
        ui->launcher_tree->setColumnWidth(2, LAUNCH_COLUMN2_SIZE);
        return false;
    }

    // Context menus for layer configuration files
    if (target == ui->configuration_tree) {
        QContextMenuEvent *right_click = dynamic_cast<QContextMenuEvent *>(event);
        if (right_click) {  // && event->type() == QEvent::ContextMenu) {
            // Which item were we over?
            QTreeWidgetItem *configuration_item = ui->configuration_tree->itemAt(right_click->pos());
            ConfigurationListItem *item = dynamic_cast<ConfigurationListItem *>(configuration_item);

            const Environment &environment = Configurator::Get().environment;
            const QString &active_contiguration_name = environment.Get(ACTIVE_CONFIGURATION);

            const bool active = environment.UseOverride() && !active_contiguration_name.isEmpty();

            // Create context menu here
            QMenu menu(ui->configuration_tree);

            QAction *new_action = new QAction("New...", nullptr);
            new_action->setEnabled(active);
            menu.addAction(new_action);

            menu.addSeparator();

            QAction *duplicate_action = new QAction("Duplicate", nullptr);
            duplicate_action->setEnabled(active && item != nullptr);
            menu.addAction(duplicate_action);

            QAction *remove_action = new QAction("Remove", nullptr);
            remove_action->setEnabled(active && item != nullptr);
            menu.addAction(remove_action);

            QAction *rename_action = new QAction("Rename", nullptr);
            rename_action->setEnabled(active && item != nullptr);
            menu.addAction(rename_action);

            menu.addSeparator();

            QAction *import_action = new QAction("Import...", nullptr);
            import_action->setEnabled(active);
            menu.addAction(import_action);

            QAction *export_action = new QAction("Export...", nullptr);
            export_action->setEnabled(active && item != nullptr);
            menu.addAction(export_action);

            menu.addSeparator();

            QAction *edit_action = new QAction("Select Layers...", nullptr);
            edit_action->setEnabled(active && item != nullptr);
            menu.addAction(edit_action);

            menu.addSeparator();

            QAction *custom_path_action = new QAction("Edit Layers Custom Path...", nullptr);
            custom_path_action->setEnabled(true);
            menu.addAction(custom_path_action);

            QPoint point(right_click->globalX(), right_click->globalY());
            QAction *action = menu.exec(point);

            if (action == edit_action) {
                EditClicked(item);
            } else if (action == new_action) {
                NewClicked();
            } else if (action == duplicate_action) {
                DuplicateClicked(item);
            } else if (action == remove_action) {
                RemoveClicked(item);
            } else if (action == rename_action) {
                RenameClicked(item);
            } else if (action == export_action) {
                ExportClicked(item);
            } else if (action == import_action) {
                ImportClicked(item);
            } else if (action == custom_path_action) {
                EditCustomPathsClicked(item);
            } else {
                return false;  // Unknown action
            }

            // Do not pass on
            return true;
        }
    }

    // Pass it on
    return false;
}

void MainWindow::ResetLaunchApplication() {
    if (_launch_application) {
        _launch_application->kill();
        _launch_application->waitForFinished();
        _launch_application.reset();

        UpdateUI();
    }
}

void MainWindow::on_push_button_launcher_clicked() {
    // Are we already monitoring a running app? If so, terminate it
    if (_launch_application != nullptr) {
        ResetLaunchApplication();
        return;
    }

    // We are logging, let's add that we've launched a new application
    QString launch_log = "Launching Vulkan Application:\n";

    Configurator &configurator = Configurator::Get();
    const Application &active_application = configurator.environment.GetActiveApplication();

    auto configuration = configurator.GetActiveConfiguration();

    if (configuration == configurator.available_configurations.end()) {
        launch_log += "- Layers fully controlled by the application.\n";
    } else if (HasMissingLayer(configuration->layers, configurator.layers.available_layers)) {
        launch_log += QString().asprintf("- No layers override. The active \"%s\" configuration is missing a layer.\n",
                                         configuration->name.toUtf8().constData());
    } else if (configurator.environment.UseOverride()) {
        if (configurator.environment.UseApplicationListOverrideMode() && configurator.environment.HasOverriddenApplications() &&
            !active_application.override_layers) {
            launch_log += "- Layers fully controlled by the application. Application excluded from layers override.\n";
        } else {
            launch_log +=
                QString().asprintf("- Layers overridden by \"%s\" configuration.\n", configuration->name.toUtf8().constData());
        }
    }

    assert(!active_application.executable_path.isEmpty());
    launch_log += QString().asprintf("- Executable Path: %s\n", active_application.executable_path.toUtf8().constData());
    assert(!active_application.working_folder.isEmpty());
    launch_log += QString().asprintf("- Working Directory: %s\n", active_application.working_folder.toUtf8().constData());
    if (!active_application.arguments.isEmpty())
        launch_log += QString().asprintf("- Command-line Arguments: %s\n", active_application.arguments.toUtf8().constData());
    if (!active_application.log_file.isEmpty())
        launch_log += QString().asprintf("- Log file: %s\n", active_application.log_file.toUtf8().constData());

    if (!active_application.log_file.isEmpty()) {
        // Start logging
        // Make sure the log file is not already opened. This can occur if the
        // launched application is closed from the applicaiton.
        if (!_log_file.isOpen()) {
            _log_file.setFileName(active_application.log_file);

            // Open and append, or open and truncate?
            QIODevice::OpenMode mode = QIODevice::WriteOnly | QIODevice::Text;
            if (!ui->check_box_clear_on_launch->isChecked()) mode |= QIODevice::Append;

            if (!_log_file.open(mode)) {
                QMessageBox err;
                err.setText("Cannot open log file");
                err.setIcon(QMessageBox::Warning);
                err.exec();
            }
        }
    }

    if (ui->check_box_clear_on_launch->isChecked()) ui->log_browser->clear();
    Log(launch_log);

    // Launch the test application
    _launch_application.reset(new QProcess(this));
    connect(_launch_application.get(), SIGNAL(readyReadStandardOutput()), this, SLOT(standardOutputAvailable()));
    connect(_launch_application.get(), SIGNAL(readyReadStandardError()), this, SLOT(errorOutputAvailable()));
    connect(_launch_application.get(), SIGNAL(finished(int, QProcess::ExitStatus)), this,
            SLOT(processClosed(int, QProcess::ExitStatus)));

    _launch_application->setProgram(active_application.executable_path);
    _launch_application->setWorkingDirectory(active_application.working_folder);

    if (!active_application.arguments.isEmpty()) {
        const QStringList args = active_application.arguments.split(" ");
        _launch_application->setArguments(args);
    }

    _launch_application->start(QIODevice::ReadOnly | QIODevice::Unbuffered);
    _launch_application->setProcessChannelMode(QProcess::MergedChannels);
    _launch_application->closeWriteChannel();

    // Wait... did we start? Give it 4 seconds, more than enough time
    if (!_launch_application->waitForStarted(4000)) {
        _launch_application->deleteLater();
        _launch_application = nullptr;

        const QString failed_log = QString("Failed to launch ") + active_application.executable_path + "!\n";
        Log(failed_log);
        UpdateUI();
        return;
    }

    UpdateUI();
}

/// The process we are following is closed. We don't actually care about the
/// exit status/code, we just need to know to destroy the QProcess object
/// and set it back to nullptr so that we know we can launch a new app.
/// Also, if we are logging, it's time to close the log file.
void MainWindow::processClosed(int exit_code, QProcess::ExitStatus status) {
    (void)exit_code;
    (void)status;

    assert(_launch_application);

    disconnect(_launch_application.get(), SIGNAL(finished(int, QProcess::ExitStatus)), this,
               SLOT(processClosed(int, QProcess::ExitStatus)));
    disconnect(_launch_application.get(), SIGNAL(readyReadStandardError()), this, SLOT(errorOutputAvailable()));
    disconnect(_launch_application.get(), SIGNAL(readyReadStandardOutput()), this, SLOT(standardOutputAvailable()));

    Log("Process terminated");

    if (_log_file.isOpen()) {
        _log_file.close();
    }

    ResetLaunchApplication();
}

/// This signal get's raised whenever the spawned Vulkan appliction writes
/// to stdout and there is data to be read. The layers flush after all stdout
/// writes, so we should see layer output here in realtime, as we just read
/// the string and append it to the text browser.
/// If a log file is open, we also write the output to the log.
void MainWindow::standardOutputAvailable() {
    if (_launch_application) {
        Log(_launch_application->readAllStandardOutput());
    }
}

void MainWindow::errorOutputAvailable() {
    if (_launch_application) {
        Log(_launch_application->readAllStandardError());
    }
}

void MainWindow::Log(const QString &log) {
    ui->log_browser->append(log);
    ui->push_button_clear_log->setEnabled(true);

    if (_log_file.isOpen()) {
        _log_file.write(log.toUtf8().constData(), log.length());
        _log_file.flush();
    }
}<|MERGE_RESOLUTION|>--- conflicted
+++ resolved
@@ -269,11 +269,7 @@
         ConfigurationListItem *item = new ConfigurationListItem(configuration.name);
         ui->configuration_tree->addTopLevelItem(item);
         item->radio_button = new QRadioButton();
-<<<<<<< HEAD
-        if (VKC_PLATFORM == PLATFORM_MACOS)  // Mac OS does not leave enough space without this
-=======
         if (VKC_PLATFORM == VKC_PLATFORM_MACOS)  // Mac OS does not leave enough space without this
->>>>>>> b30fa362
             item->radio_button->setText(" ");
 
         item->radio_button->setToolTip(configuration._description);
@@ -858,11 +854,8 @@
     if (configuration_item != nullptr) {
         configurator.SetActiveConfiguration(configuration_item->configuration_name);
     }
-<<<<<<< HEAD
-
-    == == == =
->>>>>>> master
-                 SaveLastItem();
+
+    SaveLastItem();
 
     UpdateUI();
 }

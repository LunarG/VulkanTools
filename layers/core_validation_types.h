--- conflicted
+++ resolved
@@ -202,13 +202,7 @@
     VkSampler sampler;
     VkSamplerCreateInfo createInfo;
 
-<<<<<<< HEAD
-    SAMPLER_NODE(const VkSampler *ps, const VkSamplerCreateInfo *pci) : sampler(*ps), createInfo(*pci){
-        in_use.store(0);
-    };
-=======
     SAMPLER_STATE(const VkSampler *ps, const VkSamplerCreateInfo *pci) : sampler(*ps), createInfo(*pci){};
->>>>>>> e13e1b0a
 };
 
 class IMAGE_STATE : public BINDABLE {
